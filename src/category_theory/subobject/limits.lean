--- conflicted
+++ resolved
@@ -234,11 +234,7 @@
 factor_thru_image f ≫ (image_subobject_iso f).inv
 
 instance [has_equalizers C] : epi (factor_thru_image_subobject f) :=
-<<<<<<< HEAD
-by { dsimp [factor_thru_image_subobject], apply epi_comp,  }
-=======
 by { dsimp [factor_thru_image_subobject], apply epi_comp, }
->>>>>>> c0a51cf2
 
 @[simp, reassoc]
 lemma image_subobject_arrow_comp :
