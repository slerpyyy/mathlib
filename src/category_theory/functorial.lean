--- conflicted
+++ resolved
@@ -22,9 +22,9 @@
 -- Perhaps in the future we could redefine `functor` in terms of this, but that isn't the
 -- immediate plan.
 class functorial (F : C → D) : Type (max v₁ v₂ u₁ u₂) :=
-(map       : Π {X Y : C}, (X ⟶ Y) → ((F X) ⟶ (F Y)))
-(map_id'   : ∀ (X : C), map (𝟙 X) = 𝟙 (F X) . obviously)
-(map_comp' : ∀ {X Y Z : C} (f : X ⟶ Y) (g : Y ⟶ Z), map (f ≫ g) = (map f) ≫ (map g) . obviously)
+(map          : Π {X Y : C}, (X ⟶ Y) → ((F X) ⟶ (F Y)))
+(map_id' []   : ∀ (X : C), map (𝟙 X) = 𝟙 (F X) . obviously)
+(map_comp' [] : ∀ {X Y Z : C} (f : X ⟶ Y) (g : Y ⟶ Z), map (f ≫ g) = (map f) ≫ (map g) . obviously)
 
 restate_axiom functorial.map_id'
 attribute [simp] functorial.map_id
@@ -37,13 +37,8 @@
 If `F : C → D` (just a function) has `[functorial F]`,
 we can write `map F f : F X ⟶ F Y` for the action of `F` on a morphism `f : X ⟶ Y`.
 -/
-<<<<<<< HEAD
 def map {X Y : C} (f : X ⟶ Y) : F X ⟶ F Y :=
-functorial.map.{v₁ v₂} F f
-=======
-def map (F : C → D) [functorial.{v₁ v₂} F] {X Y : C} (f : X ⟶ Y) : F X ⟶ F Y :=
 functorial.map.{v₁ v₂} f
->>>>>>> 0f893920
 
 @[simp]
 lemma map_id (X : C) : map F (𝟙 X) = 𝟙 (F X) := functorial.map_id F X
