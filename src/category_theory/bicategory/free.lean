/-
Copyright (c) 2022 Yuma Mizuno. All rights reserved.
Released under Apache 2.0 license as described in the file LICENSE.
Authors: Yuma Mizuno
-/
import category_theory.bicategory.functor

/-!
# Free bicategories

We define the free bicategory over a quiver. In this bicategory, the 1-morphisms are freely
generated by the arrows in the quiver, and the 2-morphisms are freely generated by the formal
identities, the formal unitors, and the formal associators modulo the relation derived from the
axioms of a bicategory.

## Main definitions

* `free_bicategory B`: the free bicategory over a quiver `B`.
* `free_bicategory.lift F`: the pseudofunctor from `free_bicategory B` to `C` associated with a
  prefunctor `F` from `B` to `C`.
-/

universes w w₁ w₂ v v₁ v₂ u u₁ u₂

namespace category_theory
open category bicategory
open_locale bicategory

/-- Free bicategory over a quiver. Its objects are the same as those in the underlying quiver. -/
def free_bicategory (B : Type u) := B

instance (B : Type u) : Π [inhabited B], inhabited (free_bicategory B) := id

namespace free_bicategory

section
variables {B : Type u} [quiver.{v+1} B]

/-- 1-morphisms in the free bicategory. -/
inductive hom : B → B → Type (max u v)
| of {a b : B} (f : a ⟶ b) : hom a b
| id (a : B) : hom a a
| comp {a b c : B} (f : hom a b) (g : hom b c) : hom a c

instance (a b : B) [inhabited (a ⟶ b)] : inhabited (hom a b) := ⟨hom.of default⟩

/-- Representatives of 2-morphisms in the free bicategory. -/
@[nolint has_inhabited_instance]
inductive hom₂ : Π {a b : B}, hom a b → hom a b → Type (max u v)
| id {a b} (f : hom a b) : hom₂ f f
| vcomp {a b} {f g h : hom a b} (η : hom₂ f g) (θ : hom₂ g h) : hom₂ f h
| whisker_left {a b c} (f : hom a b) {g h : hom b c} (η : hom₂ g h) : hom₂ (f.comp g) (f.comp h)
-- `η` cannot be earlier than `h` since it is a recursive argument.
| whisker_right {a b c} {f g : hom a b} (h : hom b c) (η : hom₂ f g) : hom₂ (f.comp h) (g.comp h)
| associator {a b c d} (f : hom a b) (g : hom b c) (h : hom c d) :
    hom₂ ((f.comp g).comp h) (f.comp (g.comp h))
| associator_inv {a b c d} (f : hom a b) (g : hom b c) (h : hom c d) :
    hom₂ (f.comp (g.comp h)) ((f.comp g).comp h)
| right_unitor     {a b} (f : hom a b) : hom₂ (f.comp (hom.id b)) f
| right_unitor_inv {a b} (f : hom a b) : hom₂ f (f.comp (hom.id b))
| left_unitor      {a b} (f : hom a b) : hom₂ ((hom.id a).comp f) f
| left_unitor_inv  {a b} (f : hom a b) : hom₂ f ((hom.id a).comp f)

section
variables {B}

-- The following notations are only used in the definition of `rel` to simplify the notation.
local infixr ` ≫ ` := hom₂.vcomp
local notation `𝟙` := hom₂.id
local notation f ` ◁ ` η := hom₂.whisker_left f η
local notation η ` ▷ ` h := hom₂.whisker_right h η
local notation `α_` := hom₂.associator
local notation `λ_` := hom₂.left_unitor
local notation `ρ_` := hom₂.right_unitor
local notation `α⁻¹_` := hom₂.associator_inv
local notation `λ⁻¹_` := hom₂.left_unitor_inv
local notation `ρ⁻¹_` := hom₂.right_unitor_inv

/-- Relations between 2-morphisms in the free bicategory. -/
inductive rel : Π {a b : B} {f g : hom a b}, hom₂ f g → hom₂ f g → Prop
| vcomp_right {a b} {f g h : hom a b} (η : hom₂ f g) (θ₁ θ₂ : hom₂ g h) :
    rel θ₁ θ₂ → rel (η ≫ θ₁) (η ≫ θ₂)
| vcomp_left {a b} {f g h : hom a b} (η₁ η₂ : hom₂ f g) (θ : hom₂ g h) :
    rel η₁ η₂ → rel (η₁ ≫ θ) (η₂ ≫ θ)
| id_comp {a b} {f g : hom a b} (η : hom₂ f g) :
    rel (𝟙 f ≫ η) η
| comp_id {a b} {f g : hom a b} (η : hom₂ f g) :
    rel (η ≫ 𝟙 g) η
| assoc {a b} {f g h i : hom a b} (η : hom₂ f g) (θ : hom₂ g h) (ι : hom₂ h i) :
    rel ((η ≫ θ) ≫ ι) (η ≫ (θ ≫ ι))
| whisker_left {a b c} (f : hom a b) (g h : hom b c) (η η' : hom₂ g h) :
    rel η η' → rel (f ◁ η) (f ◁ η')
| whisker_left_id {a b c} (f : hom a b) (g : hom b c) :
    rel (f ◁ 𝟙 g) (𝟙 (f.comp g))
| whisker_left_comp {a b c} (f : hom a b) {g h i : hom b c} (η : hom₂ g h) (θ : hom₂ h i) :
    rel (f ◁ (η ≫ θ)) ((f ◁ η) ≫ (f ◁ θ))
| whisker_right {a b c} (f g : hom a b) (h : hom b c) (η η' : hom₂ f g) :
    rel η η' → rel (η ▷ h) (η' ▷ h)
| whisker_right_id {a b c} (f : hom a b) (g : hom b c) :
    rel (𝟙 f ▷ g) (𝟙 (f.comp g))
| whisker_right_comp {a b c} {f g h : hom a b} (i : hom b c) (η : hom₂ f g) (θ : hom₂ g h) :
    rel ((η ≫ θ) ▷ i) ((η ▷ i) ≫ (θ ▷ i))
| whisker_exchange {a b c} {f g : hom a b} {h i : hom b c} (η : hom₂ f g) (θ : hom₂ h i) :
    rel ((f ◁ θ) ≫ (η ▷ i)) ((η ▷ h) ≫ (g ◁ θ))
| associator_naturality_left
    {a b c d} {f f' : hom a b} (g : hom b c) (h : hom c d) (η : hom₂ f f') :
    rel (((η ▷ g) ▷ h) ≫ α_ f' g h) (α_ f g h ≫ (η ▷ (g.comp h)))
| associator_naturality_middle
    {a b c d} (f : hom a b) {g g' : hom b c} (η : hom₂ g g') (h : hom c d) :
    rel (((f ◁ η) ▷ h) ≫ α_ f g' h) (α_ f g h ≫ (f ◁ (η ▷ h)))
| associator_naturality_right
    {a b c d} (f : hom a b) (g : hom b c) {h h' : hom c d} (η : hom₂ h h') :
    rel (((f.comp g) ◁ η) ≫ α_ f g h') (α_ f g h ≫ (f ◁ (g ◁ η)))
| associator_hom_inv {a b c d} (f : hom a b) (g : hom b c) (h : hom c d) :
    rel (α_ f g h ≫ α⁻¹_ f g h) (𝟙 ((f.comp g).comp h))
| associator_inv_hom {a b c d} (f : hom a b) (g : hom b c) (h : hom c d) :
    rel (α⁻¹_ f g h ≫ α_ f g h) (𝟙 (f.comp (g.comp h)))
| left_unitor_hom_inv {a b} (f : hom a b) :
    rel (λ_ f ≫ λ⁻¹_ f) (𝟙 ((hom.id a).comp f))
| left_unitor_inv_hom {a b} (f : hom a b) :
    rel (λ⁻¹_ f ≫ λ_ f) (𝟙 f)
| left_unitor_naturality {a b} {f f' : hom a b} (η : hom₂ f f') :
    rel ((hom.id a ◁ η) ≫ λ_ f') (λ_ f ≫ η)
| right_unitor_hom_inv {a b} (f : hom a b) :
    rel (ρ_ f ≫ ρ⁻¹_ f) (𝟙 (f.comp (hom.id b)))
| right_unitor_inv_hom {a b} (f : hom a b) :
    rel (ρ⁻¹_ f ≫ ρ_ f) (𝟙 f)
| right_unitor_naturality {a b} {f f' : hom a b} (η : hom₂ f f') :
    rel ((η ▷ hom.id b) ≫ ρ_ f') (ρ_ f ≫ η)
| pentagon {a b c d e} (f : hom a b) (g : hom b c) (h : hom c d) (i : hom d e) :
    rel ((α_ f g h ▷ i) ≫ α_ f (g.comp h) i ≫ (f ◁ α_ g h i))
        (α_ (f.comp g) h i ≫ α_ f g (h.comp i))
| triangle {a b c} (f : hom a b) (g : hom b c) :
    rel (α_ f (hom.id b) g ≫ (f ◁ λ_ g)) (ρ_ f ▷ g)

end

variables {B}

instance hom_category (a b : B) : category (hom a b) :=
{ hom       := λ f g, quot (@rel _ _ _ _ f g),
  id        := λ f, quot.mk rel (hom₂.id f),
  comp      := λ f g h, quot.map₂ hom₂.vcomp rel.vcomp_right rel.vcomp_left,
  id_comp'  := by { rintros f g ⟨η⟩, exact quot.sound (rel.id_comp η) },
  comp_id'  := by { rintros f g ⟨η⟩, exact quot.sound (rel.comp_id η) },
  assoc'    := by { rintros f g h i ⟨η⟩ ⟨θ⟩ ⟨ι⟩, exact quot.sound (rel.assoc η θ ι) } }

/-- Bicategory structure on the free bicategory. -/
instance bicategory : bicategory (free_bicategory B) :=
{ hom   := λ a b : B, hom a b,
  id    := hom.id,
  comp  := λ a b c, hom.comp,
  hom_category := free_bicategory.hom_category,
  whisker_left := λ a b c f g h η,
    quot.map (hom₂.whisker_left f) (rel.whisker_left f g h) η,
  whisker_left_id' := λ a b c f g, quot.sound (rel.whisker_left_id f g),
  whisker_left_comp' := by
  { rintros a b c f g h i ⟨η⟩ ⟨θ⟩, exact quot.sound (rel.whisker_left_comp f η θ) },
  whisker_right := λ a b c f g η h,
    quot.map (hom₂.whisker_right h) (rel.whisker_right f g h) η,
  whisker_right_id' := λ a b c f g, quot.sound (rel.whisker_right_id f g),
  whisker_right_comp' := by
  { rintros a b c f g h ⟨η⟩ ⟨θ⟩ i, exact quot.sound (rel.whisker_right_comp i η θ) },
  whisker_exchange' := by
  { rintros a b c f g h i ⟨η⟩ ⟨θ⟩, exact quot.sound (rel.whisker_exchange η θ) },
  associator := λ a b c d f g h,
  { hom := quot.mk rel (hom₂.associator f g h),
    inv := quot.mk rel (hom₂.associator_inv f g h),
    hom_inv_id' := quot.sound (rel.associator_hom_inv f g h),
    inv_hom_id' := quot.sound (rel.associator_inv_hom f g h) },
  associator_naturality_left' := by
  { rintros a b c d f f' ⟨η⟩ g h, exact quot.sound (rel.associator_naturality_left g h η) },
  associator_naturality_middle' := by
  { rintros a b c d f g g' ⟨η⟩ h, exact quot.sound (rel.associator_naturality_middle f η h) },
  associator_naturality_right' := by
  { rintros a b c d f g h h' ⟨η⟩, exact quot.sound (rel.associator_naturality_right f g η) },
  left_unitor := λ a b f,
  { hom := quot.mk rel (hom₂.left_unitor f),
    inv := quot.mk rel (hom₂.left_unitor_inv f),
    hom_inv_id' := quot.sound (rel.left_unitor_hom_inv f),
    inv_hom_id' := quot.sound (rel.left_unitor_inv_hom f) },
  left_unitor_naturality' := by
  { rintros a b f f' ⟨η⟩, exact quot.sound (rel.left_unitor_naturality η) },
  right_unitor := λ a b f,
  { hom := quot.mk rel (hom₂.right_unitor f),
    inv := quot.mk rel (hom₂.right_unitor_inv f),
    hom_inv_id' := quot.sound (rel.right_unitor_hom_inv f),
    inv_hom_id' := quot.sound (rel.right_unitor_inv_hom f) },
  right_unitor_naturality' := by
  { rintros a b f f' ⟨η⟩, exact quot.sound (rel.right_unitor_naturality η) },
  pentagon' := λ a b c d e f g h i, quot.sound (rel.pentagon f g h i),
  triangle' := λ a b c f g, quot.sound (rel.triangle f g) }

variables {a b c d : free_bicategory B}

@[simp] lemma mk_vcomp {f g h : a ⟶ b} (η : hom₂ f g) (θ : hom₂ g h) :
  quot.mk rel (η.vcomp θ) = (quot.mk rel η ≫ quot.mk rel θ : f ⟶ h) := rfl
@[simp] lemma mk_whisker_left (f : a ⟶ b) {g h : b ⟶ c} (η : hom₂ g h) :
  quot.mk rel (hom₂.whisker_left f η) = (f ◁ quot.mk rel η : f ≫ g ⟶ f ≫ h) := rfl
@[simp] lemma mk_whisker_right {f g : a ⟶ b} (η : hom₂ f g) (h : b ⟶ c) :
  quot.mk rel (hom₂.whisker_right h η) = (quot.mk rel η ▷ h : f ≫ h ⟶ g ≫ h) := rfl

variables (f : a ⟶ b) (g : b ⟶ c) (h : c ⟶ d)

<<<<<<< HEAD
=======
lemma id_def : hom.id a = 𝟙 a := rfl
lemma comp_def : hom.comp f g = f ≫ g := rfl
>>>>>>> cdd1703c
@[simp] lemma mk_id : quot.mk _ (hom₂.id f) = 𝟙 f := rfl
@[simp] lemma mk_associator_hom : quot.mk _ (hom₂.associator f g h) = (α_ f g h).hom := rfl
@[simp] lemma mk_associator_inv : quot.mk _ (hom₂.associator_inv f g h) = (α_ f g h).inv := rfl
@[simp] lemma mk_left_unitor_hom : quot.mk _ (hom₂.left_unitor f) = (λ_ f).hom := rfl
@[simp] lemma mk_left_unitor_inv : quot.mk _ (hom₂.left_unitor_inv f) = (λ_ f).inv := rfl
@[simp] lemma mk_right_unitor_hom : quot.mk _ (hom₂.right_unitor f) = (ρ_ f).hom := rfl
@[simp] lemma mk_right_unitor_inv : quot.mk _ (hom₂.right_unitor_inv f) = (ρ_ f).inv := rfl

/-- Canonical prefunctor from `B` to `free_bicategory B`. -/
@[simps]
def of : prefunctor B (free_bicategory B) :=
{ obj := id,
  map := λ a b, hom.of }

end

section
variables {B : Type u₁} [quiver.{v₁+1} B] {C : Type u₂} [category_struct.{v₂} C]
variables (F : prefunctor B C)

/-- Auxiliary definition for `lift`. -/
@[simp]
def lift_hom : ∀ {a b : B}, hom a b → (F.obj a ⟶ F.obj b)
| _ _ (hom.of f)      := F.map f
| _ _ (hom.id a)      := 𝟙 (F.obj a)
| _ _ (hom.comp f g)  := lift_hom f ≫ lift_hom g

@[simp] lemma lift_hom_id (a : free_bicategory B) : lift_hom F (𝟙 a) = 𝟙 (F.obj a) := rfl
@[simp] lemma lift_hom_comp {a b c : free_bicategory B} (f : a ⟶ b) (g : b ⟶ c) :
  lift_hom F (f ≫ g) = lift_hom F f ≫ lift_hom F g := rfl

end

section
variables {B : Type u₁} [quiver.{v₁+1} B] {C : Type u₂} [bicategory.{w₂ v₂} C]
variables (F : prefunctor B C)

/-- Auxiliary definition for `lift`. -/
@[simp]
def lift_hom₂ : ∀ {a b : B} {f g : hom a b}, hom₂ f g → (lift_hom F f ⟶ lift_hom F g)
| _ _ _ _ (hom₂.id _)                   := 𝟙 _
| _ _ _ _ (hom₂.associator _ _ _)       := (α_ _ _ _).hom
| _ _ _ _ (hom₂.associator_inv _ _ _)   := (α_ _ _ _).inv
| _ _ _ _ (hom₂.left_unitor _)          := (λ_ _).hom
| _ _ _ _ (hom₂.left_unitor_inv _)      := (λ_ _).inv
| _ _ _ _ (hom₂.right_unitor _)         := (ρ_ _).hom
| _ _ _ _ (hom₂.right_unitor_inv _)     := (ρ_ _).inv
| _ _ _ _ (hom₂.vcomp η θ)              := lift_hom₂ η ≫ lift_hom₂ θ
| _ _ _ _ (hom₂.whisker_left f η)       := lift_hom F f ◁ lift_hom₂ η
| _ _ _ _ (hom₂.whisker_right h η)      := lift_hom₂ η ▷ lift_hom F h

local attribute [simp]
  associator_naturality_left associator_naturality_middle associator_naturality_right
  left_unitor_naturality right_unitor_naturality pentagon

lemma lift_hom₂_congr {a b : B} {f g : hom a b} {η θ : hom₂ f g} (H : rel η θ) :
  lift_hom₂ F η = lift_hom₂ F θ :=
by induction H; tidy

/--
A prefunctor from a quiver `B` to a bicategory `C` can be lifted to a pseudofunctor from
`free_bicategory B` to `C`.
-/
@[simps]
def lift : pseudofunctor (free_bicategory B) C :=
{ obj       := F.obj,
  map       := λ a b, lift_hom F,
  map₂      := λ a b f g, quot.lift (lift_hom₂ F) (λ η θ H, lift_hom₂_congr F H),
  map_id    := λ a, iso.refl _,
  map_comp  := λ a b c f g, iso.refl _ }

end

end free_bicategory

end category_theory<|MERGE_RESOLUTION|>--- conflicted
+++ resolved
@@ -202,11 +202,8 @@
 
 variables (f : a ⟶ b) (g : b ⟶ c) (h : c ⟶ d)
 
-<<<<<<< HEAD
-=======
 lemma id_def : hom.id a = 𝟙 a := rfl
 lemma comp_def : hom.comp f g = f ≫ g := rfl
->>>>>>> cdd1703c
 @[simp] lemma mk_id : quot.mk _ (hom₂.id f) = 𝟙 f := rfl
 @[simp] lemma mk_associator_hom : quot.mk _ (hom₂.associator f g h) = (α_ f g h).hom := rfl
 @[simp] lemma mk_associator_inv : quot.mk _ (hom₂.associator_inv f g h) = (α_ f g h).inv := rfl
