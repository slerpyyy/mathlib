/-
Copyright (c) 2018 Scott Morrison. All rights reserved.
Released under Apache 2.0 license as described in the file LICENSE.
Authors: Scott Morrison, Reid Barton
-/
import category_theory.limits.shapes.images
import category_theory.filtered
import data.quot
import tactic.equiv_rw

universes u

open category_theory
open category_theory.limits

namespace category_theory.limits

variables {J : Type u} [small_category J]

namespace types

/--
(internal implementation) the limit cone of a functor,
implemented as flat sections of a pi type
-/
def limit_cone (F : J ⥤ Type u) : cone F :=
{ X := F.sections,
  π := { app := λ j u, u.val j } }

local attribute [elab_simple] congr_fun
/-- (internal implementation) the fact that the proposed limit cone is the limit -/
def limit_cone_is_limit (F : J ⥤ Type u) : is_limit (limit_cone F) :=
{ lift := λ s v, ⟨λ j, s.π.app j v, λ j j' f, congr_fun (cone.w s f) _⟩,
  uniq' := by { intros, ext x j, exact congr_fun (w j) x } }

instance : has_limits (Type u) :=
{ has_limits_of_shape := λ J 𝒥, by exactI
  { has_limit := λ F,
    { cone := limit_cone F, is_limit := limit_cone_is_limit F } } }

/--
The equivalence between the abstract limit of `F` in `Type u`
and the "concrete" definition as the sections of `F`.
-/
def limit_equiv_sections (F : J ⥤ Type u) : (limit F : Type u) ≃ F.sections :=
(is_limit.cone_point_unique_up_to_iso (limit.is_limit F) (limit_cone_is_limit F)).to_equiv

@[simp]
lemma limit_equiv_sections_apply (F : J ⥤ Type u) (x : limit F) (j : J) :
  (((limit_equiv_sections F) x) : Π j, F.obj j) j = limit.π F j x :=
rfl

@[simp]
lemma limit_equiv_sections_symm_apply (F : J ⥤ Type u) (x : F.sections) (j : J) :
  limit.π F j ((limit_equiv_sections F).symm x) = (x : Π j, F.obj j) j :=
begin
  equiv_rw (limit_equiv_sections F).symm at x,
  simp,
end

-- PROJECT: prove this for concrete categories where the forgetful functor preserves limits
lemma limit_ext (F : J ⥤ Type u) (x y : limit F) (w : ∀ j, limit.π F j x = limit.π F j y) :
  x = y :=
begin
  apply (limit_equiv_sections F).injective,
  ext j,
  simp [w j],
end

-- TODO: are there other limits lemmas that should have `_apply` versions?
-- Can we generate these like with `@[reassoc]`?
-- PROJECT: prove these for any concrete category where the forgetful functor preserves limits?

@[simp] lemma limit_w_apply {F : J ⥤ Type u} {j j' : J} {x : limit F} (f : j ⟶ j') :
  F.map f (limit.π F j x) = limit.π F j' x :=
congr_fun (limit.w F f) x

@[simp]
lemma lift_π_apply (F : J ⥤ Type u) (s : cone F) (j : J) (x : s.X) :
  limit.π F j (limit.lift F s x) = s.π.app j x :=
congr_fun (limit.lift_π s j) x

@[simp]
lemma map_π_apply {F G : J ⥤ Type u} (α : F ⟶ G) (j : J) (x) :
  limit.π G j (lim.map α x) = α.app j (limit.π F j x) :=
congr_fun (limit.map_π α j) x

/--
The relation generating the equivalence relation for the colimit of a functor `F : J ⥤ Type u`.
-/
protected def r (F : J ⥤ Type u) (x y : Σ j, F.obj j) : Prop :=
∃ k (f : x.1 ⟶ k) (g : y.1 ⟶ k), F.map f x.2 = F.map g y.2

/--
A quotient type implementing the colimit of a functor `F : J ⥤ Type u`,
as pairs `⟨j, x⟩` where `x : F.obj j`, modulo the equivalence relation generated by
`⟨j, x⟩ ~ ⟨j', x'⟩` whenever there is a `k : J` and morphisms `f : j ⟶ k` and `f' : j' ⟶ k`
so `F.map f x = F.map f' x'`.

(This generates the same equivalence relation as `⟨j, x⟩ ~ ⟨j', x'⟩` whenever there is
a morphism `f : j ⟶ j'` so `F.map f x = x'`, but this one is more convenient to work with
when we construct filtered colimits.)
-/
@[nolint has_inhabited_instance]
def quot (F : J ⥤ Type u) : Type u :=
@quot (Σ j, F.obj j) (types.r F)

/--
(internal implementation) the colimit cocone of a functor,
implemented as a quotient of a sigma type
-/
@[simps]
def colimit_cocone (F : J ⥤ Type u) : cocone F :=
{ X := quot F,
  ι :=
  { app := λ j x, quot.mk _ ⟨j, x⟩,
    naturality' := λ j j' f, funext $ λ x, eq.symm (quot.sound ⟨j', f, 𝟙 _, by simp⟩) } }

local attribute [elab_with_expected_type] quot.lift

/-- (internal implementation) the fact that the proposed colimit cocone is the colimit -/
@[simps]
def colimit_cocone_is_colimit (F : J ⥤ Type u) : is_colimit (colimit_cocone F) :=
{ desc := λ s, quot.lift (λ (p : Σ j, F.obj j), s.ι.app p.1 p.2)
    (assume ⟨j, x⟩ ⟨j', x'⟩ ⟨j'', f, f', hf⟩, by { rw [←s.w f, ←s.w f'], dsimp, rw hf, }) }

instance : has_colimits (Type u) :=
{ has_colimits_of_shape := λ J 𝒥, by exactI
  { has_colimit := λ F,
    { cocone := colimit_cocone F, is_colimit := colimit_cocone_is_colimit F } } }

/--
The equivalence between the abstract colimit of `F` in `Type u`
and the "concrete" definition as a quotient.
-/
def colimit_equiv_quot (F : J ⥤ Type u) : (colimit F : Type u) ≃ quot F :=
(is_colimit.cocone_point_unique_up_to_iso (colimit.is_colimit F) (colimit_cocone_is_colimit F)).to_equiv

@[simp]
lemma colimit_equiv_quot_symm_apply (F : J ⥤ Type u) (j : J) (x : F.obj j) :
  (colimit_equiv_quot F).symm (quot.mk _ ⟨j, x⟩) = colimit.ι F j x :=
rfl

@[simp] lemma colimit_w_apply {F : J ⥤ Type u} {j j' : J} {x : F.obj j} (f : j ⟶ j') :
  colimit.ι F j' (F.map f x) = colimit.ι F j x :=
congr_fun (colimit.w F f) x

@[simp]
lemma ι_desc_apply (F : J ⥤ Type u) (s : cocone F) (j : J) (x : F.obj j) :
  colimit.desc F s (colimit.ι F j x) = s.ι.app j x :=
congr_fun (colimit.ι_desc s j) x

@[simp]
lemma ι_map_apply {F G : J ⥤ Type u} (α : F ⟶ G) (j : J) (x) :
  colim.map α (colimit.ι F j x) = colimit.ι G j (α.app j x) :=
congr_fun (colimit.ι_map α j) x

lemma colimit_sound
  {F : J ⥤ Type u} {j j' : J} {x : F.obj j} {x' : F.obj j'} (f : j ⟶ j') (w : F.map f x = x') :
  colimit.ι F j x = colimit.ι F j' x' :=
begin
  rw [←w],
  simp,
end

lemma jointly_surjective (F : J ⥤ Type u) {t : cocone F} (h : is_colimit t)
  (x : t.X) : ∃ j y, t.ι.app j y = x :=
begin
  suffices : (λ (x : t.X), ulift.up (∃ j y, t.ι.app j y = x)) = (λ _, ulift.up true),
  { have := congr_fun this x,
    have H := congr_arg ulift.down this,
    dsimp at H,
    rwa eq_true at H },
  refine h.hom_ext _,
  intro j, ext y,
  erw iff_true,
  exact ⟨j, y, rfl⟩
end

/-- A variant of `jointly_surjective` for `x : colimit F`. -/
lemma jointly_surjective' (F : J ⥤ Type u)
  (x : colimit F) : ∃ j y, colimit.ι F j y = x :=
jointly_surjective F (colimit.is_colimit _) x


namespace filtered_colimit
/- For filtered colimits of types, we can give an explicit description
  of the equivalence relation generated by the relation used to form
  the colimit.  -/

variables (F : J ⥤ Type u)

variables [is_filtered_or_empty J]

protected lemma r_equiv : equivalence (types.r F) :=
⟨λ x, ⟨x.1, 𝟙 x.1, 𝟙 x.1, rfl⟩,
 λ x y ⟨k, f, g, h⟩, ⟨k, g, f, h.symm⟩,
 λ x y z ⟨k, f, g, h⟩ ⟨k', f', g', h'⟩,
   let ⟨l, fl, gl, _⟩ := is_filtered_or_empty.cocone_objs k k',
       ⟨m, n, hn⟩ := is_filtered_or_empty.cocone_maps (g ≫ fl) (f' ≫ gl) in
   ⟨m, f ≫ fl ≫ n, g' ≫ gl ≫ n, calc
      F.map (f ≫ fl ≫ n) x.2
          = F.map (fl ≫ n) (F.map f x.2)  : by simp
      ... = F.map (fl ≫ n) (F.map g y.2)  : by rw h
      ... = F.map ((g ≫ fl) ≫ n) y.2      : by simp
      ... = F.map ((f' ≫ gl) ≫ n) y.2     : by rw hn
      ... = F.map (gl ≫ n) (F.map f' y.2) : by simp
      ... = F.map (gl ≫ n) (F.map g' z.2) : by rw h'
      ... = F.map (g' ≫ gl ≫ n) z.2       : by simp⟩⟩

lemma colimit_eq_iff {i j : J} {xi : F.obj i} {xj : F.obj j} :
  colimit.ι F i xi = colimit.ι F j xj ↔ ∃ k (f : i ⟶ k) (g : j ⟶ k), F.map f xi = F.map g xj :=
begin
  change quot.mk _ _ = quot.mk _ _ ↔ _,
  rw [quot.eq, relation.eqv_gen_iff_of_equivalence (filtered_colimit.r_equiv F)],
  refl,
end

variables {t : cocone F} (ht : is_colimit t)
local attribute [elab_simple] nat_trans.app
lemma is_colimit_eq_iff {i j : J} {xi : F.obj i} {xj : F.obj j} :
  t.ι.app i xi = t.ι.app j xj ↔ ∃ k (f : i ⟶ k) (g : j ⟶ k), F.map f xi = F.map g xj :=
let t' := colimit.cocone F,
    e : t' ≅ t := is_colimit.unique_up_to_iso (colimit.is_colimit F) ht,
    e' : t'.X ≅ t.X := (cocones.forget _).map_iso e in
begin
  refine iff.trans _ (colimit_eq_iff F),
  convert equiv.apply_eq_iff_eq e'.to_equiv _ _; rw ←e.hom.w; refl
end

variables (t)
/-- Recognizing filtered colimits of types. -/
noncomputable def is_colimit_of (hsurj : ∀ (x : t.X), ∃ i xi, x = t.ι.app i xi)
  (hinj : ∀ i j xi xj, t.ι.app i xi = t.ι.app j xj →
   ∃ k (f : i ⟶ k) (g : j ⟶ k), F.map f xi = F.map g xj) : is_colimit t :=
-- Strategy: Prove that the map from "the" colimit of F (defined above) to t.X
-- is a bijection.
begin
  apply is_colimit.of_iso_colimit (colimit.is_colimit F),
  refine cocones.ext (equiv.to_iso (equiv.of_bijective _ _)) _,
  { exact colimit.desc F t },
  { split,
    { show function.injective _,
      intros a b h,
      rcases jointly_surjective F (colimit.is_colimit F) a with ⟨i, xi, rfl⟩,
      rcases jointly_surjective F (colimit.is_colimit F) b with ⟨j, xj, rfl⟩,
      change (colimit.ι F i ≫ colimit.desc F t) xi = (colimit.ι F j ≫ colimit.desc F t) xj at h,
      rw [colimit.ι_desc, colimit.ι_desc] at h,
      rcases hinj i j xi xj h with ⟨k, f, g, h'⟩,
      change colimit.ι F i xi = colimit.ι F j xj,
      rw [←colimit.w F f, ←colimit.w F g],
      change colimit.ι F k (F.map f xi) = colimit.ι F k (F.map g xj),
      rw h' },
    { show function.surjective _,
      intro x,
      rcases hsurj x with ⟨i, xi, rfl⟩,
      use colimit.ι F i xi,
      simp } },
  { intro j, apply colimit.ι_desc }
end

<<<<<<< HEAD
=======
variables [is_filtered_or_empty J]

protected lemma r_equiv : equivalence (filtered_colimit.r F) :=
⟨λ x, ⟨x.1, 𝟙 x.1, 𝟙 x.1, rfl⟩,
 λ x y ⟨k, f, g, h⟩, ⟨k, g, f, h.symm⟩,
 λ x y z ⟨k, f, g, h⟩ ⟨k', f', g', h'⟩,
   let ⟨l, fl, gl, _⟩ := is_filtered_or_empty.cocone_objs k k',
       ⟨m, n, hn⟩ := is_filtered_or_empty.cocone_maps (g ≫ fl) (f' ≫ gl) in
   ⟨m, f ≫ fl ≫ n, g' ≫ gl ≫ n, calc
      F.map (f ≫ fl ≫ n) x.2
          = F.map (fl ≫ n) (F.map f x.2)  : by simp
      ... = F.map (fl ≫ n) (F.map g y.2)  : by rw h
      ... = F.map ((g ≫ fl) ≫ n) y.2      : by simp
      ... = F.map ((f' ≫ gl) ≫ n) y.2     : by rw hn
      ... = F.map (gl ≫ n) (F.map f' y.2) : by simp
      ... = F.map (gl ≫ n) (F.map g' z.2) : by rw h'
      ... = F.map (g' ≫ gl ≫ n) z.2       : by simp⟩⟩

protected lemma r_eq :
  filtered_colimit.r F = eqv_gen (λ x y, ∃ f : x.1 ⟶ y.1, y.2 = F.map f x.2) :=
begin
  apply le_antisymm,
  { rintros ⟨i, x⟩ ⟨j, y⟩ ⟨k, f, g, h⟩,
    exact eqv_gen.trans _ ⟨k, F.map f x⟩ _ (eqv_gen.rel _ _ ⟨f, rfl⟩)
      (eqv_gen.symm _ _ (eqv_gen.rel _ _ ⟨g, h⟩)) },
  { intros x y,
    convert relation.eqv_gen_mono (filtered_colimit.r_ge F),
    apply propext,
    symmetry,
    exact relation.eqv_gen_iff_of_equivalence (filtered_colimit.r_equiv F) }
end

lemma colimit_eq_iff_aux {i j : J} {xi : F.obj i} {xj : F.obj j} :
  (colimit_cocone F).ι.app i xi = (colimit_cocone F).ι.app j xj ↔
    ∃ k (f : i ⟶ k) (g : j ⟶ k), F.map f xi = F.map g xj :=
begin
  change quot.mk _ _ = quot.mk _ _ ↔ _,
  rw [quot.eq, ←filtered_colimit.r_eq],
  refl
end

variables {t} (ht : is_colimit t)
lemma is_colimit_eq_iff {i j : J} {xi : F.obj i} {xj : F.obj j} :
  t.ι.app i xi = t.ι.app j xj ↔ ∃ k (f : i ⟶ k) (g : j ⟶ k), F.map f xi = F.map g xj :=
let t' := colimit_cocone F,
    e : t' ≅ t := is_colimit.unique_up_to_iso (colimit_cocone_is_colimit F) ht,
    e' : t'.X ≅ t.X := (cocones.forget _).map_iso e in
begin
  refine iff.trans _ (colimit_eq_iff_aux F),
  convert equiv.apply_eq_iff_eq e'.to_equiv _ _; rw ←e.hom.w; refl
end

lemma colimit_eq_iff {i j : J} {xi : F.obj i} {xj : F.obj j} :
  colimit.ι F i xi = colimit.ι F j xj ↔ ∃ k (f : i ⟶ k) (g : j ⟶ k), F.map f xi = F.map g xj :=
is_colimit_eq_iff _ (colimit.is_colimit F)

>>>>>>> 80a9e4f4
end filtered_colimit

variables {α β : Type u} (f : α ⟶ β)

section -- implementation of `has_image`
/-- the image of a morphism in Type is just `set.range f` -/
def image : Type u := set.range f

instance [inhabited α] : inhabited (image f) :=
{ default := ⟨f (default α), ⟨_, rfl⟩⟩ }

/-- the inclusion of `image f` into the target -/
def image.ι : image f ⟶ β := subtype.val

instance : mono (image.ι f) :=
(mono_iff_injective _).2 subtype.val_injective

variables {f}

/-- the universal property for the image factorisation -/
noncomputable def image.lift (F' : mono_factorisation f) : image f ⟶ F'.I :=
(λ x, F'.e (classical.indefinite_description _ x.2).1 : image f → F'.I)

lemma image.lift_fac (F' : mono_factorisation f) : image.lift F' ≫ F'.m = image.ι f :=
begin
  ext x,
  change (F'.e ≫ F'.m) _ = _,
  rw [F'.fac, (classical.indefinite_description _ x.2).2],
  refl,
end
end

/-- the factorisation of any morphism in AddCommGroup through a mono. -/
def mono_factorisation : mono_factorisation f :=
{ I := image f,
  m := image.ι f,
  e := set.range_factorization f }

noncomputable instance : has_image f :=
{ F := mono_factorisation f,
  is_image :=
  { lift := image.lift,
    lift_fac' := image.lift_fac } }

noncomputable instance : has_images (Type u) :=
{ has_image := infer_instance }

noncomputable instance : has_image_maps (Type u) :=
{ has_image_map := λ f g st,
  { map := λ x, ⟨st.right x.1, ⟨st.left (classical.some x.2),
      begin
        have p := st.w,
        replace p := congr_fun p (classical.some x.2),
        simp only [functor.id_map, types_comp_apply, subtype.val_eq_coe] at p,
        erw [p, classical.some_spec x.2],
      end⟩⟩ } }

@[simp] lemma image_map {f g : arrow (Type u)} (st : f ⟶ g) (x : image f.hom) :
  (image.map st x).val = st.right x.1 :=
rfl

end types

end category_theory.limits<|MERGE_RESOLUTION|>--- conflicted
+++ resolved
@@ -259,65 +259,6 @@
   { intro j, apply colimit.ι_desc }
 end
 
-<<<<<<< HEAD
-=======
-variables [is_filtered_or_empty J]
-
-protected lemma r_equiv : equivalence (filtered_colimit.r F) :=
-⟨λ x, ⟨x.1, 𝟙 x.1, 𝟙 x.1, rfl⟩,
- λ x y ⟨k, f, g, h⟩, ⟨k, g, f, h.symm⟩,
- λ x y z ⟨k, f, g, h⟩ ⟨k', f', g', h'⟩,
-   let ⟨l, fl, gl, _⟩ := is_filtered_or_empty.cocone_objs k k',
-       ⟨m, n, hn⟩ := is_filtered_or_empty.cocone_maps (g ≫ fl) (f' ≫ gl) in
-   ⟨m, f ≫ fl ≫ n, g' ≫ gl ≫ n, calc
-      F.map (f ≫ fl ≫ n) x.2
-          = F.map (fl ≫ n) (F.map f x.2)  : by simp
-      ... = F.map (fl ≫ n) (F.map g y.2)  : by rw h
-      ... = F.map ((g ≫ fl) ≫ n) y.2      : by simp
-      ... = F.map ((f' ≫ gl) ≫ n) y.2     : by rw hn
-      ... = F.map (gl ≫ n) (F.map f' y.2) : by simp
-      ... = F.map (gl ≫ n) (F.map g' z.2) : by rw h'
-      ... = F.map (g' ≫ gl ≫ n) z.2       : by simp⟩⟩
-
-protected lemma r_eq :
-  filtered_colimit.r F = eqv_gen (λ x y, ∃ f : x.1 ⟶ y.1, y.2 = F.map f x.2) :=
-begin
-  apply le_antisymm,
-  { rintros ⟨i, x⟩ ⟨j, y⟩ ⟨k, f, g, h⟩,
-    exact eqv_gen.trans _ ⟨k, F.map f x⟩ _ (eqv_gen.rel _ _ ⟨f, rfl⟩)
-      (eqv_gen.symm _ _ (eqv_gen.rel _ _ ⟨g, h⟩)) },
-  { intros x y,
-    convert relation.eqv_gen_mono (filtered_colimit.r_ge F),
-    apply propext,
-    symmetry,
-    exact relation.eqv_gen_iff_of_equivalence (filtered_colimit.r_equiv F) }
-end
-
-lemma colimit_eq_iff_aux {i j : J} {xi : F.obj i} {xj : F.obj j} :
-  (colimit_cocone F).ι.app i xi = (colimit_cocone F).ι.app j xj ↔
-    ∃ k (f : i ⟶ k) (g : j ⟶ k), F.map f xi = F.map g xj :=
-begin
-  change quot.mk _ _ = quot.mk _ _ ↔ _,
-  rw [quot.eq, ←filtered_colimit.r_eq],
-  refl
-end
-
-variables {t} (ht : is_colimit t)
-lemma is_colimit_eq_iff {i j : J} {xi : F.obj i} {xj : F.obj j} :
-  t.ι.app i xi = t.ι.app j xj ↔ ∃ k (f : i ⟶ k) (g : j ⟶ k), F.map f xi = F.map g xj :=
-let t' := colimit_cocone F,
-    e : t' ≅ t := is_colimit.unique_up_to_iso (colimit_cocone_is_colimit F) ht,
-    e' : t'.X ≅ t.X := (cocones.forget _).map_iso e in
-begin
-  refine iff.trans _ (colimit_eq_iff_aux F),
-  convert equiv.apply_eq_iff_eq e'.to_equiv _ _; rw ←e.hom.w; refl
-end
-
-lemma colimit_eq_iff {i j : J} {xi : F.obj i} {xj : F.obj j} :
-  colimit.ι F i xi = colimit.ι F j xj ↔ ∃ k (f : i ⟶ k) (g : j ⟶ k), F.map f xi = F.map g xj :=
-is_colimit_eq_iff _ (colimit.is_colimit F)
-
->>>>>>> 80a9e4f4
 end filtered_colimit
 
 variables {α β : Type u} (f : α ⟶ β)
