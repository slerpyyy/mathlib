/-
Copyright (c) 2021 Kalle Kytölä. All rights reserved.
Released under Apache 2.0 license as described in the file LICENSE.
Authors: Kalle Kytölä, Yury Kudryashov
-/
import topology.algebra.module.weak_dual
import analysis.normed_space.dual
import analysis.normed_space.operator_norm

/-!
# Weak dual of normed space

Let `E` be a normed space over a field `𝕜`. This file is concerned with properties of the weak-*
topology on the dual of `E`. By the dual, we mean either of the type synonyms
`normed_space.dual 𝕜 E` or `weak_dual 𝕜 E`, depending on whether it is viewed as equipped with its
usual operator norm topology or the weak-* topology.

It is shown that the canonical mapping `normed_space.dual 𝕜 E → weak_dual 𝕜 E` is continuous, and
as a consequence the weak-* topology is coarser than the topology obtained from the operator norm
(dual norm).

In this file, we also establish the Banach-Alaoglu theorem about the compactness of closed balls
in the dual of `E` (as well as sets of somewhat more general form) with respect to the weak-*
topology.

## Main definitions

The main definitions concern the canonical mapping `dual 𝕜 E → weak_dual 𝕜 E`.

* `normed_space.dual.to_weak_dual` and `weak_dual.to_normed_dual`: Linear equivalences from
  `dual 𝕜 E` to `weak_dual 𝕜 E` and in the converse direction.
* `normed_space.dual.continuous_linear_map_to_weak_dual`: A continuous linear mapping from
  `dual 𝕜 E` to `weak_dual 𝕜 E` (same as `normed_space.dual.to_weak_dual` but different bundled
  data).

## Main results

The first main result concerns the comparison of the operator norm topology on `dual 𝕜 E` and the
weak-* topology on (its type synonym) `weak_dual 𝕜 E`:
* `dual_norm_topology_le_weak_dual_topology`: The weak-* topology on the dual of a normed space is
  coarser (not necessarily strictly) than the operator norm topology.
* `weak_dual.is_compact_polar` (a version of the Banach-Alaoglu theorem): The polar set of a
  neighborhood of the origin in a normed space `E` over `𝕜` is compact in `weak_dual _ E`, if the
  nondiscrete normed field `𝕜` is proper as a topological space.
* `weak_dual.is_compact_closed_ball` (the most common special case of the Banach-Alaoglu theorem):
  Closed balls in the dual of a normed space `E` over `ℝ` or `ℂ` are compact in the weak-star
  topology.

TODOs:
* Add that in finite dimensions, the weak-* topology and the dual norm topology coincide.
* Add that in infinite dimensions, the weak-* topology is strictly coarser than the dual norm
  topology.
<<<<<<< HEAD
* Add metrizability of the dual unit ball (more generally weak-star compact subsets) of
  `weak_dual 𝕜 E` under the assumption of separability of `E`.
* Add the sequential Banach-Alaoglu theorem: the dual unit ball of a separable normed space `E`
  is sequentially compact in the weak-star topology. (Would follow from the metrizability above.)
=======
* Add Banach-Alaoglu theorem (general version maybe in `topology.algebra.module.weak_dual`).
* Add metrizability of the dual unit ball (more generally bounded subsets) of `weak_dual 𝕜 E`
  under the assumption of separability of `E`. Sequential Banach-Alaoglu theorem would then follow
  from the general one.
>>>>>>> bc140d29

## Notations

No new notation is introduced.

## Implementation notes

Weak-* topology is defined generally in the file `topology.algebra.module.weak_dual`.

When `E` is a normed space, the duals `dual 𝕜 E` and `weak_dual 𝕜 E` are type synonyms with
different topology instances.

For the proof of Banach-Alaoglu theorem, the weak dual of `E` is embedded in the space of
functions `E → 𝕜` with the topology of pointwise convergence.

The polar set `polar 𝕜 s` of a subset `s` of `E` is originally defined as a subset of the dual
`dual 𝕜 E`. We care about properties of these w.r.t. weak-* topology, and for this purpose give
the definition `weak_dual.polar 𝕜 s` for the "same" subset viewed as a subset of `weak_dual 𝕜 E`
(a type synonym of the dual but with a different topology instance).

## References

* https://en.wikipedia.org/wiki/Weak_topology#Weak-*_topology
* https://en.wikipedia.org/wiki/Banach%E2%80%93Alaoglu_theorem

## Tags

weak-star, weak dual

-/

noncomputable theory
open filter metric set
open_locale topological_space filter

/-!
### Weak star topology on duals of normed spaces

In this section, we prove properties about the weak-* topology on duals of normed spaces.
We prove in particular that the canonical mapping `dual 𝕜 E → weak_dual 𝕜 E` is continuous,
i.e., that the weak-* topology is coarser (not necessarily strictly) than the topology given
by the dual-norm (i.e. the operator-norm).
-/

variables {𝕜 : Type*} [nondiscrete_normed_field 𝕜]
variables {E : Type*} [normed_group E] [normed_space 𝕜 E]

namespace normed_space

namespace dual

/-- For normed spaces `E`, there is a canonical map `dual 𝕜 E → weak_dual 𝕜 E` (the "identity"
mapping). It is a linear equivalence. -/
def to_weak_dual : dual 𝕜 E ≃ₗ[𝕜] weak_dual 𝕜 E := linear_equiv.refl 𝕜 (E →L[𝕜] 𝕜)

@[simp] lemma to_weak_dual_eq_iff (x' y' : dual 𝕜 E) :
  x'.to_weak_dual = y'.to_weak_dual ↔ x' = y' :=
to_weak_dual.injective.eq_iff

<<<<<<< HEAD
theorem to_weak_dual_continuous : continuous (λ (x' : dual 𝕜 E), x'.to_weak_dual) :=
weak_dual.continuous_of_continuous_eval 𝕜 E $ λ z, (inclusion_in_double_dual 𝕜 E z).continuous
=======
@[simp] lemma _root_.weak_dual.to_normed_dual_eq_iff (x' y' : weak_dual 𝕜 E) :
  x'.to_normed_dual = y'.to_normed_dual ↔ x' = y' :=
weak_dual.to_normed_dual.injective.eq_iff

theorem to_weak_dual_continuous :
  continuous (λ (x' : dual 𝕜 E), x'.to_weak_dual) :=
begin
  apply continuous_of_continuous_eval,
  intros z,
  exact (inclusion_in_double_dual 𝕜 E z).continuous,
end
>>>>>>> bc140d29

/-- For a normed space `E`, according to `to_weak_dual_continuous` the "identity mapping"
`dual 𝕜 E → weak_dual 𝕜 E` is continuous. This definition implements it as a continuous linear
map. -/
def continuous_linear_map_to_weak_dual : dual 𝕜 E →L[𝕜] weak_dual 𝕜 E :=
{ cont := to_weak_dual_continuous, .. to_weak_dual, }

@[simp] lemma coe_to_weak_dual (x' : dual 𝕜 E) : (x'.to_weak_dual : E → 𝕜) = x' := rfl

/-- The weak-star topology is coarser than the dual-norm topology. -/
theorem dual_norm_topology_le_weak_dual_topology :
  (by apply_instance : topological_space (dual 𝕜 E)) ≤
    (by apply_instance : topological_space (weak_dual 𝕜 E)) :=
by { convert to_weak_dual_continuous.le_induced, exact induced_id.symm }

end dual
end normed_space

namespace weak_dual

open normed_space

<<<<<<< HEAD
/-- For normed spaces `E`, there is a canonical map `weak_dual 𝕜 E → dual 𝕜 E` (the "identity"
mapping). It is a linear equivalence. Here it is implemented as the inverse of the linear
equivalence `normed_space.dual.to_weak_dual` in the other direction. -/
def to_normed_dual : weak_dual 𝕜 E ≃ₗ[𝕜] dual 𝕜 E :=
normed_space.dual.to_weak_dual.symm

@[simp] lemma coe_to_normed_dual (x' : weak_dual 𝕜 E) : (x'.to_normed_dual : E → 𝕜) = x' := rfl

@[simp] lemma to_normed_dual_eq_iff (x' y' : weak_dual 𝕜 E) :
  x'.to_normed_dual = y'.to_normed_dual ↔ x' = y' :=
weak_dual.to_normed_dual.injective.eq_iff

lemma is_closed_closed_ball (x' : dual 𝕜 E) (r : ℝ) :
  is_closed (to_normed_dual ⁻¹' closed_ball x' r) :=
is_closed_induced_iff'.2 (continuous_linear_map.is_weak_closed_closed_ball x' r)

/-!
### Polar sets in the weak dual space
-/

variables (𝕜)

/-- The polar set `polar 𝕜 s` of `s : set E` seen as a subset of the dual of `E` with the
weak-star topology is `weak_dual.polar 𝕜 s`. -/
def polar (s : set E) : set (weak_dual 𝕜 E) := to_normed_dual ⁻¹' (polar 𝕜 s)

lemma polar_def (s : set E) : polar 𝕜 s = {f : weak_dual 𝕜 E | ∀ x ∈ s, ∥f x∥ ≤ 1} := rfl

/-- The polar `polar 𝕜 s` of a set `s : E` is a closed subset when the weak star topology
is used, i.e., when `polar 𝕜 s` is interpreted as a subset of `weak_dual 𝕜 E`. -/
lemma is_closed_polar (s : set E) : is_closed (polar 𝕜 s) :=
begin
  simp only [polar_def, set_of_forall],
  exact is_closed_bInter (λ x hx, is_closed_Iic.preimage (eval_continuous _ _ _).norm)
end

variable {𝕜}

/-- While coercion `coe_fn : weak_dual 𝕜 E → (E → 𝕜)` is not a closed map, it sends *bounded*
closed sets to closed sets. -/
lemma is_closed_image_coe_bounded_closed {s : set (weak_dual 𝕜 E)}
  (hb : bounded (dual.to_weak_dual ⁻¹' s)) (hc : is_closed s) :
  is_closed ((coe_fn : weak_dual 𝕜 E → (E → 𝕜)) '' s) :=
continuous_linear_map.is_closed_image_coe_bounded_weak_closed hb (is_closed_induced_iff'.1 hc)

lemma is_compact_of_bounded_closed [proper_space 𝕜] {s : set (weak_dual 𝕜 E)}
  (hb : bounded (dual.to_weak_dual ⁻¹' s)) (hc : is_closed s) :
  is_compact s :=
(coe_fn_embedding 𝕜 E).is_compact_iff_is_compact_image.mpr $
  continuous_linear_map.is_compact_image_coe_bounded_of_closed_image hb $
  is_closed_image_coe_bounded_closed hb hc

variable (𝕜)

/-- The image under `coe_fn : weak_dual 𝕜 E → (E → 𝕜)` of a polar `weak_dual.polar 𝕜 s` of a
neighborhood `s` of the origin is a closed set. -/
lemma is_closed_image_polar {s : set E} (s_nhd : s ∈ 𝓝 (0 : E)) :
  is_closed ((λ (f : weak_dual 𝕜 E) (x : E), f x) '' (polar 𝕜 s)) :=
is_closed_image_coe_bounded_closed (bounded_polar_of_mem_nhds_zero 𝕜 s_nhd) (is_closed_polar _ _)

/-- The image under `coe_fn : normed_space.dual 𝕜 E → (E → 𝕜)` of a polar `polar 𝕜 s` of a
neighborhood `s` of the origin is a closed set. -/
lemma _root_.normed_space.is_closed_image_polar {s : set E} (s_nhd : s ∈ 𝓝 (0 : E)) :
  is_closed ((λ (f : dual 𝕜 E) (x : E), f x) '' (_root_.polar 𝕜 s)) :=
is_closed_image_polar 𝕜 s_nhd

/-- The **Banach-Alaoglu theorem**: the polar set of a neighborhood `s` of the origin in a
normed space `E` is a compact subset of `weak_dual 𝕜 E`. -/
theorem is_compact_polar [proper_space 𝕜] {s : set E} (s_nhd : s ∈ 𝓝 (0 : E)) :
  is_compact (polar 𝕜 s) :=
is_compact_of_bounded_closed (bounded_polar_of_mem_nhds_zero 𝕜 s_nhd) (is_closed_polar _ _)

/-- The **Banach-Alaoglu theorem**: closed balls of the dual of a normed space `E` are compact in
the weak-star topology. -/
theorem is_compact_closed_ball [proper_space 𝕜] (x' : dual 𝕜 E) (r : ℝ) :
  is_compact (to_normed_dual ⁻¹' (closed_ball x' r)) :=
is_compact_of_bounded_closed bounded_closed_ball (is_closed_closed_ball x' r)

=======
>>>>>>> bc140d29
end weak_dual<|MERGE_RESOLUTION|>--- conflicted
+++ resolved
@@ -50,17 +50,10 @@
 * Add that in finite dimensions, the weak-* topology and the dual norm topology coincide.
 * Add that in infinite dimensions, the weak-* topology is strictly coarser than the dual norm
   topology.
-<<<<<<< HEAD
 * Add metrizability of the dual unit ball (more generally weak-star compact subsets) of
   `weak_dual 𝕜 E` under the assumption of separability of `E`.
 * Add the sequential Banach-Alaoglu theorem: the dual unit ball of a separable normed space `E`
-  is sequentially compact in the weak-star topology. (Would follow from the metrizability above.)
-=======
-* Add Banach-Alaoglu theorem (general version maybe in `topology.algebra.module.weak_dual`).
-* Add metrizability of the dual unit ball (more generally bounded subsets) of `weak_dual 𝕜 E`
-  under the assumption of separability of `E`. Sequential Banach-Alaoglu theorem would then follow
-  from the general one.
->>>>>>> bc140d29
+  is sequentially compact in the weak-star topology. This would follow from the metrizability above.
 
 ## Notations
 
@@ -120,22 +113,12 @@
   x'.to_weak_dual = y'.to_weak_dual ↔ x' = y' :=
 to_weak_dual.injective.eq_iff
 
-<<<<<<< HEAD
-theorem to_weak_dual_continuous : continuous (λ (x' : dual 𝕜 E), x'.to_weak_dual) :=
-weak_dual.continuous_of_continuous_eval 𝕜 E $ λ z, (inclusion_in_double_dual 𝕜 E z).continuous
-=======
 @[simp] lemma _root_.weak_dual.to_normed_dual_eq_iff (x' y' : weak_dual 𝕜 E) :
   x'.to_normed_dual = y'.to_normed_dual ↔ x' = y' :=
 weak_dual.to_normed_dual.injective.eq_iff
 
-theorem to_weak_dual_continuous :
-  continuous (λ (x' : dual 𝕜 E), x'.to_weak_dual) :=
-begin
-  apply continuous_of_continuous_eval,
-  intros z,
-  exact (inclusion_in_double_dual 𝕜 E z).continuous,
-end
->>>>>>> bc140d29
+theorem to_weak_dual_continuous : continuous (λ (x' : dual 𝕜 E), x'.to_weak_dual) :=
+weak_dual.continuous_of_continuous_eval 𝕜 E $ λ z, (inclusion_in_double_dual 𝕜 E z).continuous
 
 /-- For a normed space `E`, according to `to_weak_dual_continuous` the "identity mapping"
 `dual 𝕜 E → weak_dual 𝕜 E` is continuous. This definition implements it as a continuous linear
@@ -158,14 +141,12 @@
 
 open normed_space
 
-<<<<<<< HEAD
 /-- For normed spaces `E`, there is a canonical map `weak_dual 𝕜 E → dual 𝕜 E` (the "identity"
 mapping). It is a linear equivalence. Here it is implemented as the inverse of the linear
 equivalence `normed_space.dual.to_weak_dual` in the other direction. -/
-def to_normed_dual : weak_dual 𝕜 E ≃ₗ[𝕜] dual 𝕜 E :=
-normed_space.dual.to_weak_dual.symm
-
-@[simp] lemma coe_to_normed_dual (x' : weak_dual 𝕜 E) : (x'.to_normed_dual : E → 𝕜) = x' := rfl
+def to_normed_dual : weak_dual 𝕜 E ≃ₗ[𝕜] dual 𝕜 E := normed_space.dual.to_weak_dual.symm
+
+@[simp] lemma coe_to_normed_dual (x' : weak_dual 𝕜 E) : ⇑(x'.to_normed_dual) = x' := rfl
 
 @[simp] lemma to_normed_dual_eq_iff (x' y' : weak_dual 𝕜 E) :
   x'.to_normed_dual = y'.to_normed_dual ↔ x' = y' :=
@@ -237,6 +218,4 @@
   is_compact (to_normed_dual ⁻¹' (closed_ball x' r)) :=
 is_compact_of_bounded_closed bounded_closed_ball (is_closed_closed_ball x' r)
 
-=======
->>>>>>> bc140d29
 end weak_dual