--- conflicted
+++ resolved
@@ -142,7 +142,6 @@
 lemma to_weak_dual_image_eq (p : dual 𝕜 E → Prop) :
   (to_weak_dual '' {x' : dual 𝕜 E | p x' }) =
     {x' : weak_dual 𝕜 E | p x'.to_normed_dual } :=
-<<<<<<< HEAD
 begin
   ext x',
   split,
@@ -153,9 +152,6 @@
 lemma to_weak_dual_image_norm_eval_le_one (z : E) :
   (to_weak_dual '' {x' : dual 𝕜 E | ∥ x' z ∥ ≤ 1}) = {x' : weak_dual 𝕜 E | ∥ x' z ∥ ≤ 1} :=
 to_weak_dual_image_eq _
-=======
-by { simp [to_weak_dual], refl }
->>>>>>> 680d4c2c
 
 lemma to_weak_dual_image_closed_unit_ball :
   (to_weak_dual '' metric.closed_ball (0 : dual 𝕜 E) 1) =
@@ -188,11 +184,7 @@
   { rw [s_emp, of_empty, image_univ, range_iff_surjective.mpr dual.to_weak_dual.surjective],
     exact is_closed_univ, },
   rw [eq_Inter, inj_on.image_bInter_eq],
-<<<<<<< HEAD
-  { simp_rw normed_space.dual.to_weak_dual_image_norm_eval_le_one,
-=======
   { simp_rw dual.to_weak_dual_image_eq,
->>>>>>> 680d4c2c
     apply is_closed_bInter,
     intros z hz,
     have eq : {x' : weak_dual 𝕜 E | ∥weak_dual.to_normed_dual x' z∥ ≤ 1}
