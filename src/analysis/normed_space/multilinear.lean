/-
Copyright (c) 2020 Sébastien Gouëzel. All rights reserved.
Released under Apache 2.0 license as described in the file LICENSE.
Authors: Sébastien Gouëzel
-/
import analysis.normed_space.operator_norm
import topology.algebra.multilinear

/-!
# Operator norm on the space of continuous multilinear maps

When `f` is a continuous multilinear map in finitely many variables, we define its norm `∥f∥` as the
smallest number such that `∥f m∥ ≤ ∥f∥ * ∏ i, ∥m i∥` for all `m`.

We show that it is indeed a norm, and prove its basic properties.

## Main results

Let `f` be a multilinear map in finitely many variables.
* `exists_bound_of_continuous` asserts that, if `f` is continuous, then there exists `C > 0`
  with `∥f m∥ ≤ C * ∏ i, ∥m i∥` for all `m`.
* `continuous_of_bound`, conversely, asserts that this bound implies continuity.
* `mk_continuous` constructs the associated continuous multilinear map.

Let `f` be a continuous multilinear map in finitely many variables.
* `∥f∥` is its norm, i.e., the smallest number such that `∥f m∥ ≤ ∥f∥ * ∏ i, ∥m i∥` for
  all `m`.
* `le_op_norm f m` asserts the fundamental inequality `∥f m∥ ≤ ∥f∥ * ∏ i, ∥m i∥`.
* `norm_image_sub_le f m₁ m₂` gives a control of the difference `f m₁ - f m₂` in terms of
  `∥f∥` and `∥m₁ - m₂∥`.

We also register isomorphisms corresponding to currying or uncurrying variables, transforming a
continuous multilinear function `f` in `n+1` variables into a continuous linear function taking
values in continuous multilinear functions in `n` variables, and also into a continuous multilinear
function in `n` variables taking values in continuous linear functions. These operations are called
`f.curry_left` and `f.curry_right` respectively (with inverses `f.uncurry_left` and
`f.uncurry_right`). They induce continuous linear equivalences between spaces of
continuous multilinear functions in `n+1` variables and spaces of continuous linear functions into
continuous multilinear functions in `n` variables (resp. continuous multilinear functions in `n`
variables taking values in continuous linear functions), called respectively
`continuous_multilinear_curry_left_equiv` and `continuous_multilinear_curry_right_equiv`.

## Implementation notes

We mostly follow the API (and the proofs) of `operator_norm.lean`, with the additional complexity
that we should deal with multilinear maps in several variables. The currying/uncurrying
constructions are based on those in `multilinear.lean`.

From the mathematical point of view, all the results follow from the results on operator norm in
one variable, by applying them to one variable after the other through currying. However, this
is only well defined when there is an order on the variables (for instance on `fin n`) although
the final result is independent of the order. While everything could be done following this
approach, it turns out that direct proofs are easier and more efficient.
-/

noncomputable theory
open_locale classical big_operators
open finset metric

local attribute [instance, priority 1001]
add_comm_group.to_add_comm_monoid normed_group.to_add_comm_group normed_space.to_semimodule

/-!
### Type variables

We use the following type variables in this file:

* `𝕜` : a `nondiscrete_normed_field`;
* `ι` : a finite index type with decidable equality;
* `E`, `E₁` : families of normed vector spaces over `𝕜` indexed by `i : ι`;
* `E'` : a family of normed vector spaces over `𝕜` indexed by `i : fin (nat.succ n)`;
* `G`, `G'` : normed vector spaces over `𝕜`.
-/

universes u v wE wE₁ wE' wG wG'
variables {𝕜 : Type u} {ι : Type v} {n : ℕ}
  {E : ι → Type wE} {E₁ : ι → Type wE₁} {E' : fin n.succ → Type wE'}
  {G : Type wG} {G' : Type wG'}
  [decidable_eq ι] [fintype ι] [nondiscrete_normed_field 𝕜]
  [Π i, normed_group (E i)] [Π i, normed_space 𝕜 (E i)]
  [Π i, normed_group (E₁ i)] [Π i, normed_space 𝕜 (E₁ i)]
  [Π i, normed_group (E' i)] [Π i, normed_space 𝕜 (E' i)]
  [normed_group G] [normed_space 𝕜 G] [normed_group G'] [normed_space 𝕜 G']

/-!
### Continuity properties of multilinear maps

We relate continuity of multilinear maps to the inequality `∥f m∥ ≤ C * ∏ i, ∥m i∥`, in
both directions. Along the way, we prove useful bounds on the difference `∥f m₁ - f m₂∥`.
-/
namespace multilinear_map

variable (f : multilinear_map 𝕜 E G)

/-- If a multilinear map in finitely many variables on normed spaces satisfies the inequality
`∥f m∥ ≤ C * ∏ i, ∥m i∥` on a shell `ε i / ∥c i∥ < ∥m i∥ < ε i` for some positive numbers `ε i`
and elements `c i : 𝕜`, `1 < ∥c i∥`, then it satisfies this inequality for all `m`. -/
lemma bound_of_shell {ε : ι → ℝ} {C : ℝ} (hε : ∀ i, 0 < ε i) {c : ι → 𝕜} (hc : ∀ i, 1 < ∥c i∥)
  (hf : ∀ m : Π i, E i, (∀ i, ε i / ∥c i∥ ≤ ∥m i∥) → (∀ i, ∥m i∥ < ε i) → ∥f m∥ ≤ C * ∏ i, ∥m i∥)
  (m : Π i, E i) : ∥f m∥ ≤ C * ∏ i, ∥m i∥ :=
begin
  rcases em (∃ i, m i = 0) with ⟨i, hi⟩|hm; [skip, push_neg at hm],
  { simp [f.map_coord_zero i hi, prod_eq_zero (mem_univ i), hi] },
  choose δ hδ0 hδm_lt hle_δm hδinv using λ i, rescale_to_shell (hc i) (hε i) (hm i),
  have hδ0 : 0 < ∏ i, ∥δ i∥, from prod_pos (λ i _, norm_pos_iff.2 (hδ0 i)),
  simpa [map_smul_univ, norm_smul, prod_mul_distrib, mul_left_comm C, mul_le_mul_left hδ0]
    using hf (λ i, δ i • m i) hle_δm hδm_lt,
end

/-- If a multilinear map in finitely many variables on normed spaces is continuous, then it
satisfies the inequality `∥f m∥ ≤ C * ∏ i, ∥m i∥`, for some `C` which can be chosen to be
positive. -/
theorem exists_bound_of_continuous (hf : continuous f) :
  ∃ (C : ℝ), 0 < C ∧ (∀ m, ∥f m∥ ≤ C * ∏ i, ∥m i∥) :=
begin
  by_cases hι : nonempty ι, swap,
  { refine ⟨∥f 0∥ + 1, add_pos_of_nonneg_of_pos (norm_nonneg _) zero_lt_one, λ m, _⟩,
    obtain rfl : m = 0, from funext (λ i, (hι ⟨i⟩).elim),
    simp [univ_eq_empty.2 hι, zero_le_one] },
  resetI,
  obtain ⟨ε : ℝ, ε0 : 0 < ε, hε : ∀ m : Π i, E i, ∥m - 0∥ < ε → ∥f m - f 0∥ < 1⟩ :=
    normed_group.tendsto_nhds_nhds.1 (hf.tendsto 0) 1 zero_lt_one,
  simp only [sub_zero, f.map_zero] at hε,
  rcases normed_field.exists_one_lt_norm 𝕜 with ⟨c, hc⟩,
  have : 0 < (∥c∥ / ε) ^ fintype.card ι, from pow_pos (div_pos (zero_lt_one.trans hc) ε0) _,
  refine ⟨_, this, _⟩,
  refine f.bound_of_shell (λ _, ε0) (λ _, hc) (λ m hcm hm, _),
  refine (hε m ((pi_norm_lt_iff ε0).2 hm)).le.trans _,
  rw [← div_le_iff' this, one_div, ← inv_pow', inv_div, fintype.card, ← prod_const],
  exact prod_le_prod (λ _ _, div_nonneg ε0.le (norm_nonneg _)) (λ i _, hcm i)
end

/-- If `f` satisfies a boundedness property around `0`, one can deduce a bound on `f m₁ - f m₂`
using the multilinearity. Here, we give a precise but hard to use version. See
`norm_image_sub_le_of_bound` for a less precise but more usable version. The bound reads
`∥f m - f m'∥ ≤
  C * ∥m 1 - m' 1∥ * max ∥m 2∥ ∥m' 2∥ * max ∥m 3∥ ∥m' 3∥ * ... * max ∥m n∥ ∥m' n∥ + ...`,
where the other terms in the sum are the same products where `1` is replaced by any `i`. -/
lemma norm_image_sub_le_of_bound' {C : ℝ} (hC : 0 ≤ C)
  (H : ∀ m, ∥f m∥ ≤ C * ∏ i, ∥m i∥) (m₁ m₂ : Πi, E i) :
  ∥f m₁ - f m₂∥ ≤
  C * ∑ i, ∏ j, if j = i then ∥m₁ i - m₂ i∥ else max ∥m₁ j∥ ∥m₂ j∥ :=
begin
  have A : ∀(s : finset ι), ∥f m₁ - f (s.piecewise m₂ m₁)∥
    ≤ C * ∑ i in s, ∏ j, if j = i then ∥m₁ i - m₂ i∥ else max ∥m₁ j∥ ∥m₂ j∥,
  { refine finset.induction (by simp) _,
    assume i s his Hrec,
    have I : ∥f (s.piecewise m₂ m₁) - f ((insert i s).piecewise m₂ m₁)∥
      ≤ C * ∏ j, if j = i then ∥m₁ i - m₂ i∥ else max ∥m₁ j∥ ∥m₂ j∥,
    { have A : ((insert i s).piecewise m₂ m₁)
            = function.update (s.piecewise m₂ m₁) i (m₂ i) := s.piecewise_insert _ _ _,
      have B : s.piecewise m₂ m₁ = function.update (s.piecewise m₂ m₁) i (m₁ i),
      { ext j,
        by_cases h : j = i,
        { rw h, simp [his] },
        { simp [h] } },
      rw [B, A, ← f.map_sub],
      apply le_trans (H _) (mul_le_mul_of_nonneg_left _ hC),
      refine prod_le_prod (λj hj, norm_nonneg _) (λj hj, _),
      by_cases h : j = i,
      { rw h, simp },
      { by_cases h' : j ∈ s;
        simp [h', h, le_refl] } },
    calc ∥f m₁ - f ((insert i s).piecewise m₂ m₁)∥ ≤
      ∥f m₁ - f (s.piecewise m₂ m₁)∥ + ∥f (s.piecewise m₂ m₁) - f ((insert i s).piecewise m₂ m₁)∥ :
        by { rw [← dist_eq_norm, ← dist_eq_norm, ← dist_eq_norm], exact dist_triangle _ _ _ }
      ... ≤ (C * ∑ i in s, ∏ j, if j = i then ∥m₁ i - m₂ i∥ else max ∥m₁ j∥ ∥m₂ j∥)
            + C * ∏ j, if j = i then ∥m₁ i - m₂ i∥ else max ∥m₁ j∥ ∥m₂ j∥ :
        add_le_add Hrec I
      ... = C * ∑ i in insert i s, ∏ j, if j = i then ∥m₁ i - m₂ i∥ else max ∥m₁ j∥ ∥m₂ j∥ :
        by simp [his, add_comm, left_distrib] },
  convert A univ,
  simp
end

/-- If `f` satisfies a boundedness property around `0`, one can deduce a bound on `f m₁ - f m₂`
using the multilinearity. Here, we give a usable but not very precise version. See
`norm_image_sub_le_of_bound'` for a more precise but less usable version. The bound is
`∥f m - f m'∥ ≤ C * card ι * ∥m - m'∥ * (max ∥m∥ ∥m'∥) ^ (card ι - 1)`. -/
lemma norm_image_sub_le_of_bound {C : ℝ} (hC : 0 ≤ C)
  (H : ∀ m, ∥f m∥ ≤ C * ∏ i, ∥m i∥) (m₁ m₂ : Πi, E i) :
  ∥f m₁ - f m₂∥ ≤ C * (fintype.card ι) * (max ∥m₁∥ ∥m₂∥) ^ (fintype.card ι - 1) * ∥m₁ - m₂∥ :=
begin
  have A : ∀ (i : ι), ∏ j, (if j = i then ∥m₁ i - m₂ i∥ else max ∥m₁ j∥ ∥m₂ j∥)
    ≤ ∥m₁ - m₂∥ * (max ∥m₁∥ ∥m₂∥) ^ (fintype.card ι - 1),
  { assume i,
    calc ∏ j, (if j = i then ∥m₁ i - m₂ i∥ else max ∥m₁ j∥ ∥m₂ j∥)
    ≤ ∏ j : ι, function.update (λ j, max ∥m₁∥ ∥m₂∥) i (∥m₁ - m₂∥) j :
      begin
        apply prod_le_prod,
        { assume j hj, by_cases h : j = i; simp [h, norm_nonneg] },
        { assume j hj,
          by_cases h : j = i,
          { rw h, simp, exact norm_le_pi_norm (m₁ - m₂) i },
          { simp [h, max_le_max, norm_le_pi_norm] } }
      end
    ... = ∥m₁ - m₂∥ * (max ∥m₁∥ ∥m₂∥) ^ (fintype.card ι - 1) :
      by { rw prod_update_of_mem (finset.mem_univ _), simp [card_univ_diff] } },
  calc
  ∥f m₁ - f m₂∥
  ≤ C * ∑ i, ∏ j, if j = i then ∥m₁ i - m₂ i∥ else max ∥m₁ j∥ ∥m₂ j∥ :
    f.norm_image_sub_le_of_bound' hC H m₁ m₂
  ... ≤ C * ∑ i, ∥m₁ - m₂∥ * (max ∥m₁∥ ∥m₂∥) ^ (fintype.card ι - 1) :
    mul_le_mul_of_nonneg_left (sum_le_sum (λi hi, A i)) hC
  ... = C * (fintype.card ι) * (max ∥m₁∥ ∥m₂∥) ^ (fintype.card ι - 1) * ∥m₁ - m₂∥ :
    by { rw [sum_const, card_univ, nsmul_eq_mul], ring }
end

/-- If a multilinear map satisfies an inequality `∥f m∥ ≤ C * ∏ i, ∥m i∥`, then it is
continuous. -/
theorem continuous_of_bound (C : ℝ) (H : ∀ m, ∥f m∥ ≤ C * ∏ i, ∥m i∥) :
  continuous f :=
begin
  let D := max C 1,
  have D_pos : 0 ≤ D := le_trans zero_le_one (le_max_right _ _),
  replace H : ∀ m, ∥f m∥ ≤ D * ∏ i, ∥m i∥,
  { assume m,
    apply le_trans (H m) (mul_le_mul_of_nonneg_right (le_max_left _ _) _),
    exact prod_nonneg (λ(i : ι) hi, norm_nonneg (m i)) },
  refine continuous_iff_continuous_at.2 (λm, _),
  refine continuous_at_of_locally_lipschitz zero_lt_one
    (D * (fintype.card ι) * (∥m∥ + 1) ^ (fintype.card ι - 1)) (λm' h', _),
  rw [dist_eq_norm, dist_eq_norm],
  have : 0 ≤ (max ∥m'∥ ∥m∥), by simp,
  have : (max ∥m'∥ ∥m∥) ≤ ∥m∥ + 1,
    by simp [zero_le_one, norm_le_of_mem_closed_ball (le_of_lt h'), -add_comm],
  calc
    ∥f m' - f m∥
    ≤ D * (fintype.card ι) * (max ∥m'∥ ∥m∥) ^ (fintype.card ι - 1) * ∥m' - m∥ :
      f.norm_image_sub_le_of_bound D_pos H m' m
    ... ≤ D * (fintype.card ι) * (∥m∥ + 1) ^ (fintype.card ι - 1) * ∥m' - m∥ :
      by apply_rules [mul_le_mul_of_nonneg_right, mul_le_mul_of_nonneg_left, mul_nonneg,
        norm_nonneg, nat.cast_nonneg, pow_le_pow_of_le_left]
end

/-- Constructing a continuous multilinear map from a multilinear map satisfying a boundedness
condition. -/
def mk_continuous (C : ℝ) (H : ∀ m, ∥f m∥ ≤ C * ∏ i, ∥m i∥) :
  continuous_multilinear_map 𝕜 E G :=
{ cont := f.continuous_of_bound C H, ..f }

@[simp] lemma coe_mk_continuous (C : ℝ) (H : ∀ m, ∥f m∥ ≤ C * ∏ i, ∥m i∥) :
  ⇑(f.mk_continuous C H) = f :=
rfl

/-- Given a multilinear map in `n` variables, if one restricts it to `k` variables putting `z` on
the other coordinates, then the resulting restricted function satisfies an inequality
`∥f.restr v∥ ≤ C * ∥z∥^(n-k) * Π ∥v i∥` if the original function satisfies `∥f v∥ ≤ C * Π ∥v i∥`. -/
lemma restr_norm_le {k n : ℕ} (f : (multilinear_map 𝕜 (λ i : fin n, G) G' : _))
  (s : finset (fin n)) (hk : s.card = k) (z : G) {C : ℝ}
  (H : ∀ m, ∥f m∥ ≤ C * ∏ i, ∥m i∥) (v : fin k → G) :
  ∥f.restr s hk z v∥ ≤ C * ∥z∥ ^ (n - k) * ∏ i, ∥v i∥ :=
begin
  rw [mul_right_comm, mul_assoc],
  convert H _ using 2,
  simp only [apply_dite norm, fintype.prod_dite, prod_const (∥z∥), finset.card_univ,
    fintype.card_of_subtype sᶜ (λ x, mem_compl), card_compl, fintype.card_fin, hk, mk_coe,
    ← (s.order_iso_of_fin hk).symm.bijective.prod_comp (λ x, ∥v x∥)],
  refl
end

end multilinear_map

/-!
### Continuous multilinear maps

We define the norm `∥f∥` of a continuous multilinear map `f` in finitely many variables as the
smallest number such that `∥f m∥ ≤ ∥f∥ * ∏ i, ∥m i∥` for all `m`. We show that this
defines a normed space structure on `continuous_multilinear_map 𝕜 E G`.
-/
namespace continuous_multilinear_map

variables (c : 𝕜) (f g : continuous_multilinear_map 𝕜 E G) (m : Πi, E i)

theorem bound : ∃ (C : ℝ), 0 < C ∧ (∀ m, ∥f m∥ ≤ C * ∏ i, ∥m i∥) :=
f.to_multilinear_map.exists_bound_of_continuous f.2

open real

/-- The operator norm of a continuous multilinear map is the inf of all its bounds. -/
def op_norm := Inf {c | 0 ≤ (c : ℝ) ∧ ∀ m, ∥f m∥ ≤ c * ∏ i, ∥m i∥}
instance has_op_norm : has_norm (continuous_multilinear_map 𝕜 E G) := ⟨op_norm⟩

lemma norm_def : ∥f∥ = Inf {c | 0 ≤ (c : ℝ) ∧ ∀ m, ∥f m∥ ≤ c * ∏ i, ∥m i∥} := rfl

-- So that invocations of `real.Inf_le` make sense: we show that the set of
-- bounds is nonempty and bounded below.
lemma bounds_nonempty {f : continuous_multilinear_map 𝕜 E G} :
  ∃ c, c ∈ {c | 0 ≤ c ∧ ∀ m, ∥f m∥ ≤ c * ∏ i, ∥m i∥} :=
let ⟨M, hMp, hMb⟩ := f.bound in ⟨M, le_of_lt hMp, hMb⟩

lemma bounds_bdd_below {f : continuous_multilinear_map 𝕜 E G} :
  bdd_below {c | 0 ≤ c ∧ ∀ m, ∥f m∥ ≤ c * ∏ i, ∥m i∥} :=
⟨0, λ _ ⟨hn, _⟩, hn⟩

lemma op_norm_nonneg : 0 ≤ ∥f∥ :=
lb_le_Inf _ bounds_nonempty (λ _ ⟨hx, _⟩, hx)

/-- The fundamental property of the operator norm of a continuous multilinear map:
`∥f m∥` is bounded by `∥f∥` times the product of the `∥m i∥`. -/
theorem le_op_norm : ∥f m∥ ≤ ∥f∥ * ∏ i, ∥m i∥ :=
begin
  have A : 0 ≤ ∏ i, ∥m i∥ := prod_nonneg (λj hj, norm_nonneg _),
  cases A.eq_or_lt with h hlt,
  { rcases prod_eq_zero_iff.1 h.symm with ⟨i, _, hi⟩,
    rw norm_eq_zero at hi,
    have : f m = 0 := f.map_coord_zero i hi,
    rw [this, norm_zero],
    exact mul_nonneg (op_norm_nonneg f) A },
  { rw [← div_le_iff hlt],
    apply (le_Inf _ bounds_nonempty bounds_bdd_below).2,
    rintro c ⟨_, hc⟩, rw [div_le_iff hlt], apply hc }
end

theorem le_of_op_norm_le {C : ℝ} (h : ∥f∥ ≤ C) : ∥f m∥ ≤ C * ∏ i, ∥m i∥ :=
(f.le_op_norm m).trans $ mul_le_mul_of_nonneg_right h (prod_nonneg $ λ i _, norm_nonneg (m i))

lemma ratio_le_op_norm : ∥f m∥ / ∏ i, ∥m i∥ ≤ ∥f∥ :=
div_le_of_nonneg_of_le_mul (prod_nonneg $ λ i _, norm_nonneg _) (op_norm_nonneg _) (f.le_op_norm m)

/-- The image of the unit ball under a continuous multilinear map is bounded. -/
lemma unit_le_op_norm (h : ∥m∥ ≤ 1) : ∥f m∥ ≤ ∥f∥ :=
calc
  ∥f m∥ ≤ ∥f∥ * ∏ i, ∥m i∥ : f.le_op_norm m
  ... ≤ ∥f∥ * ∏ i : ι, 1 :
    mul_le_mul_of_nonneg_left (prod_le_prod (λi hi, norm_nonneg _)
      (λi hi, le_trans (norm_le_pi_norm _ _) h)) (op_norm_nonneg f)
  ... = ∥f∥ : by simp

/-- If one controls the norm of every `f x`, then one controls the norm of `f`. -/
lemma op_norm_le_bound {M : ℝ} (hMp: 0 ≤ M) (hM : ∀ m, ∥f m∥ ≤ M * ∏ i, ∥m i∥) :
  ∥f∥ ≤ M :=
Inf_le _ bounds_bdd_below ⟨hMp, hM⟩

/-- The operator norm satisfies the triangle inequality. -/
theorem op_norm_add_le : ∥f + g∥ ≤ ∥f∥ + ∥g∥ :=
Inf_le _ bounds_bdd_below
  ⟨add_nonneg (op_norm_nonneg _) (op_norm_nonneg _), λ x, by { rw add_mul,
    exact norm_add_le_of_le (le_op_norm _ _) (le_op_norm _ _) }⟩

/-- A continuous linear map is zero iff its norm vanishes. -/
theorem op_norm_zero_iff : ∥f∥ = 0 ↔ f = 0 :=
begin
  split,
  { assume h,
    ext m,
    simpa [h] using f.le_op_norm m },
  { rintro rfl,
    apply le_antisymm (op_norm_le_bound 0 le_rfl (λm, _)) (op_norm_nonneg _),
    simp }
end

variables {𝕜' : Type*} [nondiscrete_normed_field 𝕜'] [normed_algebra 𝕜' 𝕜]
  [normed_space 𝕜' G] [is_scalar_tower 𝕜' 𝕜 G]

lemma op_norm_smul_le (c : 𝕜') : ∥c • f∥ ≤ ∥c∥ * ∥f∥ :=
(c • f).op_norm_le_bound
  (mul_nonneg (norm_nonneg _) (op_norm_nonneg _))
  begin
    intro m,
    erw [norm_smul, mul_assoc],
    exact mul_le_mul_of_nonneg_left (le_op_norm _ _) (norm_nonneg _)
  end

lemma op_norm_neg : ∥-f∥ = ∥f∥ := by { rw norm_def, apply congr_arg, ext, simp }

/-- Continuous multilinear maps themselves form a normed space with respect to
    the operator norm. -/
instance to_normed_group : normed_group (continuous_multilinear_map 𝕜 E G) :=
normed_group.of_core _ ⟨op_norm_zero_iff, op_norm_add_le, op_norm_neg⟩

instance to_normed_space : normed_space 𝕜' (continuous_multilinear_map 𝕜 E G) :=
⟨λ c f, f.op_norm_smul_le c⟩

lemma op_norm_prod (f : continuous_multilinear_map 𝕜 E G) (g : continuous_multilinear_map 𝕜 E G') :
  ∥f.prod g∥ = ∥(f, g)∥ :=
le_antisymm
  (op_norm_le_bound _ (norm_nonneg _) (λ m,
    have H : 0 ≤ ∏ i, ∥m i∥, from prod_nonneg $ λ _ _,  norm_nonneg _,
    by simpa only [prod_apply, prod.norm_def, max_mul_of_nonneg, H]
      using max_le_max (f.le_op_norm m) (g.le_op_norm m))) $
  max_le
    (f.op_norm_le_bound (norm_nonneg _) $ λ m, (le_max_left _ _).trans ((f.prod g).le_op_norm _))
    (g.op_norm_le_bound (norm_nonneg _) $ λ m, (le_max_right _ _).trans ((f.prod g).le_op_norm _))

/-- `continuous_multilinear_map.prod` as a `linear_isometry_equiv`. -/
def prodL :
  (continuous_multilinear_map 𝕜 E G) × (continuous_multilinear_map 𝕜 E G') ≃ₗᵢ[𝕜]
    continuous_multilinear_map 𝕜 E (G × G') :=
{ to_fun := λ f, f.1.prod f.2,
  inv_fun := λ f, ((continuous_linear_map.fst 𝕜 G G').comp_continuous_multilinear_map f,
    (continuous_linear_map.snd 𝕜 G G').comp_continuous_multilinear_map f),
  map_add' := λ f g, rfl,
  map_smul' := λ c f, rfl,
  left_inv := λ f, by ext; refl,
  right_inv := λ f, by ext; refl,
  norm_map' := λ f, op_norm_prod f.1 f.2 }

section restrict_scalars

variables [Π i, normed_space 𝕜' (E i)] [∀ i, is_scalar_tower 𝕜' 𝕜 (E i)]

@[simp] lemma norm_restrict_scalars : ∥f.restrict_scalars 𝕜'∥ = ∥f∥ :=
by simp only [norm_def, coe_restrict_scalars]

variable (𝕜')

/-- `continuous_multilinear_map.restrict_scalars` as a `continuous_multilinear_map`. -/
def restrict_scalars_linear :
  continuous_multilinear_map 𝕜 E G →L[𝕜'] continuous_multilinear_map 𝕜' E G :=
linear_map.mk_continuous
{ to_fun := restrict_scalars 𝕜',
  map_add' := λ m₁ m₂, rfl,
  map_smul' := λ c m, rfl } 1 $ λ f, by simp

variable {𝕜'}

lemma continuous_restrict_scalars :
  continuous (restrict_scalars 𝕜' : continuous_multilinear_map 𝕜 E G →
    continuous_multilinear_map 𝕜' E G) :=
(restrict_scalars_linear 𝕜').continuous

end restrict_scalars

/-- The difference `f m₁ - f m₂` is controlled in terms of `∥f∥` and `∥m₁ - m₂∥`, precise version.
For a less precise but more usable version, see `norm_image_sub_le`. The bound reads
`∥f m - f m'∥ ≤
  ∥f∥ * ∥m 1 - m' 1∥ * max ∥m 2∥ ∥m' 2∥ * max ∥m 3∥ ∥m' 3∥ * ... * max ∥m n∥ ∥m' n∥ + ...`,
where the other terms in the sum are the same products where `1` is replaced by any `i`.-/
lemma norm_image_sub_le' (m₁ m₂ : Πi, E i) :
  ∥f m₁ - f m₂∥ ≤
  ∥f∥ * ∑ i, ∏ j, if j = i then ∥m₁ i - m₂ i∥ else max ∥m₁ j∥ ∥m₂ j∥ :=
f.to_multilinear_map.norm_image_sub_le_of_bound' (norm_nonneg _) f.le_op_norm _ _

/-- The difference `f m₁ - f m₂` is controlled in terms of `∥f∥` and `∥m₁ - m₂∥`, less precise
version. For a more precise but less usable version, see `norm_image_sub_le'`.
The bound is `∥f m - f m'∥ ≤ ∥f∥ * card ι * ∥m - m'∥ * (max ∥m∥ ∥m'∥) ^ (card ι - 1)`.-/
lemma norm_image_sub_le (m₁ m₂ : Πi, E i) :
  ∥f m₁ - f m₂∥ ≤ ∥f∥ * (fintype.card ι) * (max ∥m₁∥ ∥m₂∥) ^ (fintype.card ι - 1) * ∥m₁ - m₂∥ :=
f.to_multilinear_map.norm_image_sub_le_of_bound (norm_nonneg _) f.le_op_norm _ _

/-- Applying a multilinear map to a vector is continuous in both coordinates. -/
lemma continuous_eval :
  continuous (λ (p : (continuous_multilinear_map 𝕜 E G × (Πi, E i))), p.1 p.2) :=
begin
  apply continuous_iff_continuous_at.2 (λp, _),
  apply continuous_at_of_locally_lipschitz zero_lt_one
    ((∥p∥ + 1) * (fintype.card ι) * (∥p∥ + 1) ^ (fintype.card ι - 1) + ∏ i, ∥p.2 i∥)
    (λq hq, _),
  have : 0 ≤ (max ∥q.2∥ ∥p.2∥), by simp,
  have : 0 ≤ ∥p∥ + 1, by simp [le_trans zero_le_one],
  have A : ∥q∥ ≤ ∥p∥ + 1 := norm_le_of_mem_closed_ball (le_of_lt hq),
  have : (max ∥q.2∥ ∥p.2∥) ≤ ∥p∥ + 1 :=
    le_trans (max_le_max (norm_snd_le q) (norm_snd_le p)) (by simp [A, -add_comm, zero_le_one]),
  have : ∀ (i : ι), i ∈ univ → 0 ≤ ∥p.2 i∥ := λ i hi, norm_nonneg _,
  calc dist (q.1 q.2) (p.1 p.2)
    ≤ dist (q.1 q.2) (q.1 p.2) + dist (q.1 p.2) (p.1 p.2) : dist_triangle _ _ _
    ... = ∥q.1 q.2 - q.1 p.2∥ + ∥q.1 p.2 - p.1 p.2∥ : by rw [dist_eq_norm, dist_eq_norm]
    ... ≤ ∥q.1∥ * (fintype.card ι) * (max ∥q.2∥ ∥p.2∥) ^ (fintype.card ι - 1) * ∥q.2 - p.2∥
          + ∥q.1 - p.1∥ * ∏ i, ∥p.2 i∥ :
      add_le_add (norm_image_sub_le _ _ _) ((q.1 - p.1).le_op_norm p.2)
    ... ≤ (∥p∥ + 1) * (fintype.card ι) * (∥p∥ + 1) ^ (fintype.card ι - 1) * ∥q - p∥
          + ∥q - p∥ * ∏ i, ∥p.2 i∥ :
      by apply_rules [add_le_add, mul_le_mul, le_refl, le_trans (norm_fst_le q) A, nat.cast_nonneg,
        mul_nonneg, pow_le_pow_of_le_left, pow_nonneg, norm_snd_le (q - p), norm_nonneg,
        norm_fst_le (q - p), prod_nonneg]
    ... = ((∥p∥ + 1) * (fintype.card ι) * (∥p∥ + 1) ^ (fintype.card ι - 1)
              + (∏ i, ∥p.2 i∥)) * dist q p : by { rw dist_eq_norm, ring }
end

lemma continuous_eval_left (m : Π i, E i) :
  continuous (λ (p : (continuous_multilinear_map 𝕜 E G)), (p : (Π i, E i) → G) m) :=
continuous_eval.comp (continuous.prod_mk continuous_id continuous_const)

lemma has_sum_eval
  {α : Type*} {p : α → continuous_multilinear_map 𝕜 E G} {q : continuous_multilinear_map 𝕜 E G}
  (h : has_sum p q) (m : Π i, E i) : has_sum (λ a, p a m) (q m) :=
begin
  dsimp [has_sum] at h ⊢,
  convert ((continuous_eval_left m).tendsto _).comp h,
  ext s,
  simp
end

open_locale topological_space
open filter

/-- If the target space is complete, the space of continuous multilinear maps with its norm is also
complete. The proof is essentially the same as for the space of continuous linear maps (modulo the
addition of `finset.prod` where needed. The duplication could be avoided by deducing the linear
case from the multilinear case via a currying isomorphism. However, this would mess up imports,
and it is more satisfactory to have the simplest case as a standalone proof. -/
instance [complete_space G] : complete_space (continuous_multilinear_map 𝕜 E G) :=
begin
  have nonneg : ∀ (v : Π i, E i), 0 ≤ ∏ i, ∥v i∥ :=
    λ v, finset.prod_nonneg (λ i hi, norm_nonneg _),
  -- We show that every Cauchy sequence converges.
  refine metric.complete_of_cauchy_seq_tendsto (λ f hf, _),
  -- We now expand out the definition of a Cauchy sequence,
  rcases cauchy_seq_iff_le_tendsto_0.1 hf with ⟨b, b0, b_bound, b_lim⟩,
  -- and establish that the evaluation at any point `v : Π i, E i` is Cauchy.
  have cau : ∀ v, cauchy_seq (λ n, f n v),
  { assume v,
    apply cauchy_seq_iff_le_tendsto_0.2 ⟨λ n, b n * ∏ i, ∥v i∥, λ n, _, _, _⟩,
    { exact mul_nonneg (b0 n) (nonneg v) },
    { assume n m N hn hm,
      rw dist_eq_norm,
      apply le_trans ((f n - f m).le_op_norm v) _,
      exact mul_le_mul_of_nonneg_right (b_bound n m N hn hm) (nonneg v) },
    { simpa using b_lim.mul tendsto_const_nhds } },
  -- We assemble the limits points of those Cauchy sequences
  -- (which exist as `G` is complete)
  -- into a function which we call `F`.
  choose F hF using λv, cauchy_seq_tendsto_of_complete (cau v),
  -- Next, we show that this `F` is multilinear,
  let Fmult : multilinear_map 𝕜 E G :=
  { to_fun := F,
    map_add' := λ v i x y, begin
      have A := hF (function.update v i (x + y)),
      have B := (hF (function.update v i x)).add (hF (function.update v i y)),
      simp at A B,
      exact tendsto_nhds_unique A B
    end,
    map_smul' := λ v i c x, begin
      have A := hF (function.update v i (c • x)),
      have B := filter.tendsto.smul (@tendsto_const_nhds _ ℕ _ c _) (hF (function.update v i x)),
      simp at A B,
      exact tendsto_nhds_unique A B
    end },
  -- and that `F` has norm at most `(b 0 + ∥f 0∥)`.
  have Fnorm : ∀ v, ∥F v∥ ≤ (b 0 + ∥f 0∥) * ∏ i, ∥v i∥,
  { assume v,
    have A : ∀ n, ∥f n v∥ ≤ (b 0 + ∥f 0∥) * ∏ i, ∥v i∥,
    { assume n,
      apply le_trans ((f n).le_op_norm _) _,
      apply mul_le_mul_of_nonneg_right _ (nonneg v),
      calc ∥f n∥ = ∥(f n - f 0) + f 0∥ : by { congr' 1, abel }
      ... ≤ ∥f n - f 0∥ + ∥f 0∥ : norm_add_le _ _
      ... ≤ b 0 + ∥f 0∥ : begin
        apply add_le_add_right,
        simpa [dist_eq_norm] using b_bound n 0 0 (zero_le _) (zero_le _)
      end },
    exact le_of_tendsto (hF v).norm (eventually_of_forall A) },
  -- Thus `F` is continuous, and we propose that as the limit point of our original Cauchy sequence.
  let Fcont := Fmult.mk_continuous _ Fnorm,
  use Fcont,
  -- Our last task is to establish convergence to `F` in norm.
  have : ∀ n, ∥f n - Fcont∥ ≤ b n,
  { assume n,
    apply op_norm_le_bound _ (b0 n) (λ v, _),
    have A : ∀ᶠ m in at_top, ∥(f n - f m) v∥ ≤ b n * ∏ i, ∥v i∥,
    { refine eventually_at_top.2 ⟨n, λ m hm, _⟩,
      apply le_trans ((f n - f m).le_op_norm _) _,
      exact mul_le_mul_of_nonneg_right (b_bound n m n (le_refl _) hm) (nonneg v) },
    have B : tendsto (λ m, ∥(f n - f m) v∥) at_top (𝓝 (∥(f n - Fcont) v∥)) :=
      tendsto.norm (tendsto_const_nhds.sub (hF v)),
    exact le_of_tendsto B A },
  erw tendsto_iff_norm_tendsto_zero,
  exact squeeze_zero (λ n, norm_nonneg _) this b_lim,
end

end continuous_multilinear_map

/-- If a continuous multilinear map is constructed from a multilinear map via the constructor
`mk_continuous`, then its norm is bounded by the bound given to the constructor if it is
nonnegative. -/
lemma multilinear_map.mk_continuous_norm_le (f : multilinear_map 𝕜 E G) {C : ℝ} (hC : 0 ≤ C)
  (H : ∀ m, ∥f m∥ ≤ C * ∏ i, ∥m i∥) : ∥f.mk_continuous C H∥ ≤ C :=
continuous_multilinear_map.op_norm_le_bound _ hC (λm, H m)

namespace continuous_multilinear_map

lemma norm_comp_continuous_linear_le (g : continuous_multilinear_map 𝕜 E₁ G)
  (f : Π i, E i →L[𝕜] E₁ i) :
  ∥g.comp_continuous_linear_map f∥ ≤ ∥g∥ * ∏ i, ∥f i∥ :=
op_norm_le_bound _ (mul_nonneg (norm_nonneg _) $ prod_nonneg $ λ i hi, norm_nonneg _) $ λ m,
calc ∥g (λ i, f i (m i))∥ ≤ ∥g∥ * ∏ i, ∥f i (m i)∥ : g.le_op_norm _
... ≤ ∥g∥ * ∏ i, (∥f i∥ * ∥m i∥) :
  mul_le_mul_of_nonneg_left
    (prod_le_prod (λ _ _, norm_nonneg _) (λ i hi, (f i).le_op_norm (m i))) (norm_nonneg g)
... = (∥g∥ * ∏ i, ∥f i∥) * ∏ i, ∥m i∥ : by rw [prod_mul_distrib, mul_assoc]

def comp_continuous_linear_map_aux (f : continuous_multilinear_map 𝕜 E₁ G) :
  continuous_multilinear_map 𝕜 (λ i, E i →L[𝕜] E₁ i) (continuous_multilinear_map 𝕜 E G) :=
multilinear_map.mk_continuous
  { to_fun := f.comp_continuous_linear_map,
    map_add' := λ g i g₁ g₂, by { ext m, simp only [continuous_linear_map.update_apply,
      continuous_linear_map.add_apply, map_add, add_apply, comp_continuous_linear_map_apply] },
    map_smul' := λ g i c g₁, by { ext m, simp only [continuous_linear_map.smul_apply, smul_apply,
      comp_continuous_linear_map_apply, map_smul, continuous_linear_map.update_apply] } }
  ∥f∥ f.norm_comp_continuous_linear_le

lemma comp_continuous_linear_map_aux_apply (f : continuous_multilinear_map 𝕜 E₁ G)
  (g : Π i, E i →L[𝕜] E₁ i) :
  f.comp_continuous_linear_map_aux g = f.comp_continuous_linear_map g :=
rfl

/-- `continuous_multilinear_map.comp_continuous_linear_map` is linear in its first argumet
and is multilinear in its second argument. This is a bundled version of the map. -/
def comp_continuous_linear_mapL :
  continuous_multilinear_map 𝕜 E₁ G →L[𝕜]
    continuous_multilinear_map 𝕜 (λ i, E i →L[𝕜] E₁ i) (continuous_multilinear_map 𝕜 E G) :=
linear_map.mk_continuous
  { to_fun := comp_continuous_linear_map_aux,
    map_add' := λ f g, rfl,
    map_smul' := λ c f, rfl } 1 $ λ g,
  (one_mul ∥g∥).symm ▸ multilinear_map.mk_continuous_norm_le _ (norm_nonneg g) _

@[simp] lemma comp_continuous_linear_mapL_apply (f : continuous_multilinear_map 𝕜 E₁ G)
  (g : Π i, E i →L[𝕜] E₁ i) :
  comp_continuous_linear_mapL f g = f.comp_continuous_linear_map g :=
rfl

lemma norm_comp_continuous_linear_mapL_le :
  ∥@comp_continuous_linear_mapL 𝕜 ι E E₁ G _ _ _ _ _ _ _ _ _∥ ≤ 1 :=
linear_map.mk_continuous_norm_le _ zero_le_one _

/-- Given a continuous multilinear map `f` on `n` variables (parameterized by `fin n`) and a subset
`s` of `k` of these variables, one gets a new continuous multilinear map on `fin k` by varying
these variables, and fixing the other ones equal to a given value `z`. It is denoted by
`f.restr s hk z`, where `hk` is a proof that the cardinality of `s` is `k`. The implicit
identification between `fin k` and `s` that we use is the canonical (increasing) bijection. -/
def restr {k n : ℕ} (f : (G [×n]→L[𝕜] G' : _))
  (s : finset (fin n)) (hk : s.card = k) (z : G) : G [×k]→L[𝕜] G' :=
(f.to_multilinear_map.restr s hk z).mk_continuous
(∥f∥ * ∥z∥^(n-k)) $ λ v, multilinear_map.restr_norm_le _ _ _ _ f.le_op_norm _

lemma norm_restr {k n : ℕ} (f : G [×n]→L[𝕜] G') (s : finset (fin n)) (hk : s.card = k) (z : G) :
  ∥f.restr s hk z∥ ≤ ∥f∥ * ∥z∥ ^ (n - k) :=
begin
  apply multilinear_map.mk_continuous_norm_le,
  exact mul_nonneg (norm_nonneg _) (pow_nonneg (norm_nonneg _) _)
end

section

variables (𝕜 ι) (A : Type*) [normed_comm_ring A] [normed_algebra 𝕜 A]

/-- The continuous multilinear map on `A^ι`, where `A` is a normed commutative algebra
over `𝕜`, associating to `m` the product of all the `m i`.

See also `continuous_multilinear_map.mk_pi_algebra_fin`. -/
protected def mk_pi_algebra : continuous_multilinear_map 𝕜 (λ i : ι, A) A :=
@multilinear_map.mk_continuous 𝕜 ι (λ i : ι, A) A _ _ _ _ _ _ _
  (multilinear_map.mk_pi_algebra 𝕜 ι A) (if nonempty ι then 1 else ∥(1 : A)∥) $
  begin
    intro m,
    by_cases hι : nonempty ι,
    { resetI, simp [hι, norm_prod_le' univ univ_nonempty] },
    { simp [eq_empty_of_not_nonempty hι univ, hι] }
  end

variables {A 𝕜 ι}

@[simp] lemma mk_pi_algebra_apply (m : ι → A) :
  continuous_multilinear_map.mk_pi_algebra 𝕜 ι A m = ∏ i, m i :=
rfl

lemma norm_mk_pi_algebra_le [nonempty ι] :
  ∥continuous_multilinear_map.mk_pi_algebra 𝕜 ι A∥ ≤ 1 :=
calc ∥continuous_multilinear_map.mk_pi_algebra 𝕜 ι A∥ ≤ if nonempty ι then 1 else ∥(1 : A)∥ :
  multilinear_map.mk_continuous_norm_le _ (by split_ifs; simp [zero_le_one]) _
... = _ : if_pos ‹_›

lemma norm_mk_pi_algebra_of_empty (h : ¬nonempty ι) :
  ∥continuous_multilinear_map.mk_pi_algebra 𝕜 ι A∥ = ∥(1 : A)∥ :=
begin
  apply le_antisymm,
  calc ∥continuous_multilinear_map.mk_pi_algebra 𝕜 ι A∥ ≤ if nonempty ι then 1 else ∥(1 : A)∥ :
    multilinear_map.mk_continuous_norm_le _ (by split_ifs; simp [zero_le_one]) _
  ... = ∥(1 : A)∥ : if_neg ‹_›,
  convert ratio_le_op_norm _ (λ _, 1); [skip, apply_instance],
  simp [eq_empty_of_not_nonempty h univ]
end

@[simp] lemma norm_mk_pi_algebra [norm_one_class A] :
  ∥continuous_multilinear_map.mk_pi_algebra 𝕜 ι A∥ = 1 :=
begin
  by_cases hι : nonempty ι,
  { resetI,
    refine le_antisymm norm_mk_pi_algebra_le _,
    convert ratio_le_op_norm _ (λ _, 1); [skip, apply_instance],
    simp },
  { simp [norm_mk_pi_algebra_of_empty hι] }
end

end

section

variables (𝕜 n) (A : Type*) [normed_ring A] [normed_algebra 𝕜 A]

/-- The continuous multilinear map on `A^n`, where `A` is a normed algebra over `𝕜`, associating to
`m` the product of all the `m i`.

See also: `multilinear_map.mk_pi_algebra`. -/
protected def mk_pi_algebra_fin : continuous_multilinear_map 𝕜 (λ i : fin n, A) A :=
@multilinear_map.mk_continuous 𝕜 (fin n) (λ i : fin n, A) A _ _ _ _ _ _ _
  (multilinear_map.mk_pi_algebra_fin 𝕜 n A) (nat.cases_on n ∥(1 : A)∥ (λ _, 1)) $
  begin
    intro m,
    cases n,
    { simp },
    { have : @list.of_fn A n.succ m ≠ [] := by simp,
      simpa [← fin.prod_of_fn] using list.norm_prod_le' this }
  end

variables {A 𝕜 n}

@[simp] lemma mk_pi_algebra_fin_apply (m : fin n → A) :
  continuous_multilinear_map.mk_pi_algebra_fin 𝕜 n A m = (list.of_fn m).prod :=
rfl

lemma norm_mk_pi_algebra_fin_succ_le :
  ∥continuous_multilinear_map.mk_pi_algebra_fin 𝕜 n.succ A∥ ≤ 1 :=
multilinear_map.mk_continuous_norm_le _ zero_le_one _

lemma norm_mk_pi_algebra_fin_le_of_pos (hn : 0 < n) :
  ∥continuous_multilinear_map.mk_pi_algebra_fin 𝕜 n A∥ ≤ 1 :=
by cases n; [exact hn.false.elim, exact norm_mk_pi_algebra_fin_succ_le]

lemma norm_mk_pi_algebra_fin_zero :
  ∥continuous_multilinear_map.mk_pi_algebra_fin 𝕜 0 A∥ = ∥(1 : A)∥ :=
begin
  refine le_antisymm (multilinear_map.mk_continuous_norm_le _ (norm_nonneg _) _) _,
  convert ratio_le_op_norm _ (λ _, 1); [simp, apply_instance]
end

@[simp] lemma norm_mk_pi_algebra_fin [norm_one_class A] :
  ∥continuous_multilinear_map.mk_pi_algebra_fin 𝕜 n A∥ = 1 :=
begin
  cases n,
  { simp [norm_mk_pi_algebra_fin_zero] },
  { refine le_antisymm norm_mk_pi_algebra_fin_succ_le _,
    convert ratio_le_op_norm _ (λ _, 1); [skip, apply_instance],
    simp }
end

end

variables (𝕜 ι)

/-- The canonical continuous multilinear map on `𝕜^ι`, associating to `m` the product of all the
`m i` (multiplied by a fixed reference element `z` in the target module) -/
protected def mk_pi_field (z : G) : continuous_multilinear_map 𝕜 (λ(i : ι), 𝕜) G :=
@multilinear_map.mk_continuous 𝕜 ι (λ(i : ι), 𝕜) G _ _ _ _ _ _ _
  (multilinear_map.mk_pi_ring 𝕜 ι z) (∥z∥)
  (λ m, by simp only [multilinear_map.mk_pi_ring_apply, norm_smul, normed_field.norm_prod,
    mul_comm])

variables {𝕜 ι}

@[simp] lemma mk_pi_field_apply (z : G) (m : ι → 𝕜) :
  (continuous_multilinear_map.mk_pi_field 𝕜 ι z : (ι → 𝕜) → G) m = (∏ i, m i) • z := rfl

lemma mk_pi_field_apply_one_eq_self (f : continuous_multilinear_map 𝕜 (λ(i : ι), 𝕜) G) :
  continuous_multilinear_map.mk_pi_field 𝕜 ι (f (λi, 1)) = f :=
to_multilinear_map_inj f.to_multilinear_map.mk_pi_ring_apply_one_eq_self

variables (𝕜 ι G)

/-- Continuous multilinear maps on `𝕜^n` with values in `G` are in bijection with `G`, as such a
continuous multilinear map is completely determined by its value on the constant vector made of
ones. We register this bijection as a linear equivalence in
`continuous_multilinear_map.pi_field_equiv_aux`. The continuous linear equivalence is
`continuous_multilinear_map.pi_field_equiv`. -/
protected def pi_field_equiv_aux : G ≃ₗ[𝕜] (continuous_multilinear_map 𝕜 (λ(i : ι), 𝕜) G) :=
{ to_fun    := λ z, continuous_multilinear_map.mk_pi_field 𝕜 ι z,
  inv_fun   := λ f, f (λi, 1),
  map_add'  := λ z z', by { ext m, simp [smul_add] },
  map_smul' := λ c z, by { ext m, simp [smul_smul, mul_comm] },
  left_inv  := λ z, by simp,
  right_inv := λ f, f.mk_pi_field_apply_one_eq_self }

/-- Continuous multilinear maps on `𝕜^n` with values in `G` are in bijection with `G`, as such a
continuous multilinear map is completely determined by its value on the constant vector made of
ones. We register this bijection as a continuous linear equivalence in
`continuous_multilinear_map.pi_field_equiv`. -/
protected def pi_field_equiv : G ≃L[𝕜] (continuous_multilinear_map 𝕜 (λ(i : ι), 𝕜) G) :=
{ continuous_to_fun := begin
    refine (continuous_multilinear_map.pi_field_equiv_aux 𝕜 ι G).to_linear_map.continuous_of_bound
      (1 : ℝ) (λz, _),
    rw one_mul,
    change ∥continuous_multilinear_map.mk_pi_field 𝕜 ι z∥ ≤ ∥z∥,
    exact multilinear_map.mk_continuous_norm_le _ (norm_nonneg _) _
  end,
  continuous_inv_fun := begin
    refine (continuous_multilinear_map.pi_field_equiv_aux 𝕜 ι G).symm.to_linear_map.continuous_of_bound
      (1 : ℝ) (λf, _),
    rw one_mul,
    change ∥f (λi, 1)∥ ≤ ∥f∥,
    apply @continuous_multilinear_map.unit_le_op_norm 𝕜 ι (λ (i : ι), 𝕜) G _ _ _ _ _ _ _ f,
    simp [pi_norm_le_iff zero_le_one, le_refl]
  end,
  .. continuous_multilinear_map.pi_field_equiv_aux 𝕜 ι G }

end continuous_multilinear_map

<<<<<<< HEAD
namespace continuous_linear_map

lemma norm_comp_continuous_multilinear_map_le (f : G →L[𝕜] G')
  (g : continuous_multilinear_map 𝕜 E G) :
  ∥f.comp_continuous_multilinear_map g∥ ≤ ∥f∥ * ∥g∥ :=
(f.comp_continuous_multilinear_map g).op_norm_le_bound (mul_nonneg (norm_nonneg f) (norm_nonneg g)) $
  λ m, by { rw mul_assoc, exact f.le_op_norm_of_le (g.le_op_norm m) }

def comp_continuous_multilinear_mapL :
  (G →L[𝕜] G') →L[𝕜] continuous_multilinear_map 𝕜 E G →L[𝕜] continuous_multilinear_map 𝕜 E G' :=
linear_map.mk_continuous₂
  (linear_map.mk₂ 𝕜 comp_continuous_multilinear_map (λ f₁ f₂ g, rfl) (λ c f g, rfl)
    (λ f g₁ g₂, by { ext1, apply f.map_add }) (λ c f g, by { ext1, simp }))
  1 $ λ f g, by { rw one_mul, exact f.norm_comp_continuous_multilinear_map_le g }

def flip_multilinear (f : G →L[𝕜] continuous_multilinear_map 𝕜 E G') : continuous_multilinear_map 𝕜 E (G →L[𝕜] G') :=
multilinear_map.mk_continuous
  { to_fun := λ m, linear_map.mk_continuous
      { to_fun := λ x, f x m,
        map_add' := λ x y, by simp,
        map_smul' := λ c x, by simp }
      (∥f∥ * ∏ i, ∥m i∥) $ λ x,
      by { rw mul_right_comm, exact (f x).le_of_op_norm_le _ (f.le_op_norm x) },
    map_add' := λ m i x y, by { ext1, simp },
    map_smul' := λ m i c x, by { ext1, simp } } ∥f∥ $ λ m,
  linear_map.mk_continuous_norm_le _
    (mul_nonneg (norm_nonneg f) (prod_nonneg $ λ i hi, norm_nonneg (m i))) _

end continuous_linear_map
=======
open continuous_multilinear_map

lemma continuous_linear_map.norm_comp_continuous_multilinear_map_le
  (g : G →L[𝕜] G') (f : continuous_multilinear_map 𝕜 E G) :
  ∥g.comp_continuous_multilinear_map f∥ ≤ ∥g∥ * ∥f∥ :=
begin
  refine op_norm_le_bound _ (mul_nonneg (norm_nonneg _) (norm_nonneg _)) (λ m, _),
  calc ∥g (f m)∥ ≤ ∥g∥ * ∥f m∥ : continuous_linear_map.le_op_norm _ _
  ... ≤ ∥g∥ * (∥f∥ * ∏ (i : ι), ∥m i∥) :
    mul_le_mul_of_nonneg_left (le_op_norm	_ _) (norm_nonneg _)
  ... = ∥g∥ * ∥f∥ * ∏ (i : ι), ∥m i∥ : (mul_assoc _ _ _).symm
end
>>>>>>> d405c5e9

section currying
/-!
### Currying

We associate to a continuous multilinear map in `n+1` variables (i.e., based on `fin n.succ`) two
curried functions, named `f.curry_left` (which is a continuous linear map on `E 0` taking values
in continuous multilinear maps in `n` variables) and `f.curry_right` (which is a continuous
multilinear map in `n` variables taking values in continuous linear maps on `E (last n)`).
The inverse operations are called `uncurry_left` and `uncurry_right`.

We also register continuous linear equiv versions of these correspondences, in
`continuous_multilinear_curry_left_equiv` and `continuous_multilinear_curry_right_equiv`.
-/
open fin function

lemma continuous_linear_map.norm_map_tail_le
  (f : E' 0 →L[𝕜] (continuous_multilinear_map 𝕜 (λ(i : fin n), E' i.succ) G)) (m : Πi, E' i) :
  ∥f (m 0) (tail m)∥ ≤ ∥f∥ * ∏ i, ∥m i∥ :=
calc
  ∥f (m 0) (tail m)∥ ≤ ∥f (m 0)∥ * ∏ i, ∥(tail m) i∥ : (f (m 0)).le_op_norm _
  ... ≤ (∥f∥ * ∥m 0∥) * ∏ i, ∥(tail m) i∥ :
    mul_le_mul_of_nonneg_right (f.le_op_norm _) (prod_nonneg (λi hi, norm_nonneg _))
  ... = ∥f∥ * (∥m 0∥ * ∏ i, ∥(tail m) i∥) : by ring
  ... = ∥f∥ * ∏ i, ∥m i∥ : by { rw prod_univ_succ, refl }

lemma continuous_multilinear_map.norm_map_init_le
  (f : continuous_multilinear_map 𝕜 (λ(i : fin n), E' i.cast_succ) (E' (last n) →L[𝕜] G))
  (m : Πi, E' i) :
  ∥f (init m) (m (last n))∥ ≤ ∥f∥ * ∏ i, ∥m i∥ :=
calc
  ∥f (init m) (m (last n))∥ ≤ ∥f (init m)∥ * ∥m (last n)∥ : (f (init m)).le_op_norm _
  ... ≤ (∥f∥ * (∏ i, ∥(init m) i∥)) * ∥m (last n)∥ :
    mul_le_mul_of_nonneg_right (f.le_op_norm _) (norm_nonneg _)
  ... = ∥f∥ * ((∏ i, ∥(init m) i∥) * ∥m (last n)∥) : mul_assoc _ _ _
  ... = ∥f∥ * ∏ i, ∥m i∥ : by { rw prod_univ_cast_succ, refl }

lemma continuous_multilinear_map.norm_map_cons_le
  (f : continuous_multilinear_map 𝕜 E' G) (x : E' 0) (m : Π(i : fin n), E' i.succ) :
  ∥f (cons x m)∥ ≤ ∥f∥ * ∥x∥ * ∏ i, ∥m i∥ :=
calc
  ∥f (cons x m)∥ ≤ ∥f∥ * ∏ i, ∥cons x m i∥ : f.le_op_norm _
  ... = (∥f∥ * ∥x∥) * ∏ i, ∥m i∥ : by { rw prod_univ_succ, simp [mul_assoc] }

lemma continuous_multilinear_map.norm_map_snoc_le
  (f : continuous_multilinear_map 𝕜 E' G) (m : Π(i : fin n), E' i.cast_succ) (x : E' (last n)) :
  ∥f (snoc m x)∥ ≤ ∥f∥ * (∏ i, ∥m i∥) * ∥x∥ :=
calc
  ∥f (snoc m x)∥ ≤ ∥f∥ * ∏ i, ∥snoc m x i∥ : f.le_op_norm _
  ... = ∥f∥ * (∏ i, ∥m i∥) * ∥x∥ : by { rw prod_univ_cast_succ, simp [mul_assoc] }

/-! #### Left currying -/

/-- Given a continuous linear map `f` from `E 0` to continuous multilinear maps on `n` variables,
construct the corresponding continuous multilinear map on `n+1` variables obtained by concatenating
the variables, given by `m ↦ f (m 0) (tail m)`-/
def continuous_linear_map.uncurry_left
  (f : E' 0 →L[𝕜] (continuous_multilinear_map 𝕜 (λ(i : fin n), E' i.succ) G)) :
  continuous_multilinear_map 𝕜 E' G :=
(@linear_map.uncurry_left 𝕜 n E' G _ _ _ _ _
  (continuous_multilinear_map.to_multilinear_map_linear.comp f.to_linear_map)).mk_continuous
    (∥f∥) (λm, continuous_linear_map.norm_map_tail_le f m)

@[simp] lemma continuous_linear_map.uncurry_left_apply
  (f : E' 0 →L[𝕜] (continuous_multilinear_map 𝕜 (λ(i : fin n), E' i.succ) G)) (m : Πi, E' i) :
  f.uncurry_left m = f (m 0) (tail m) := rfl

/-- Given a continuous multilinear map `f` in `n+1` variables, split the first variable to obtain
a continuous linear map into continuous multilinear maps in `n` variables, given by
`x ↦ (m ↦ f (cons x m))`. -/
def continuous_multilinear_map.curry_left
  (f : continuous_multilinear_map 𝕜 E' G) :
  E' 0 →L[𝕜] (continuous_multilinear_map 𝕜 (λ(i : fin n), E' i.succ) G) :=
linear_map.mk_continuous
{ -- define a linear map into `n` continuous multilinear maps from an `n+1` continuous multilinear
  -- map
  to_fun    := λx, (f.to_multilinear_map.curry_left x).mk_continuous
    (∥f∥ * ∥x∥) (f.norm_map_cons_le x),
  map_add'  := λx y, by { ext m, exact f.cons_add m x y },
  map_smul' := λc x, by { ext m, exact f.cons_smul m c x } }
  -- then register its continuity thanks to its boundedness properties.
(∥f∥) (λx, multilinear_map.mk_continuous_norm_le _ (mul_nonneg (norm_nonneg _) (norm_nonneg _)) _)

@[simp] lemma continuous_multilinear_map.curry_left_apply
  (f : continuous_multilinear_map 𝕜 E' G) (x : E' 0) (m : Π(i : fin n), E' i.succ) :
  f.curry_left x m = f (cons x m) := rfl

@[simp] lemma continuous_linear_map.curry_uncurry_left
  (f : E' 0 →L[𝕜] (continuous_multilinear_map 𝕜 (λ(i : fin n), E' i.succ) G)) :
  f.uncurry_left.curry_left = f :=
begin
  ext m x,
  simp only [tail_cons, continuous_linear_map.uncurry_left_apply,
             continuous_multilinear_map.curry_left_apply],
  rw cons_zero
end

@[simp] lemma continuous_multilinear_map.uncurry_curry_left
  (f : continuous_multilinear_map 𝕜 E' G) : f.curry_left.uncurry_left = f :=
by { ext m, simp }

@[simp] lemma continuous_multilinear_map.curry_left_norm
  (f : continuous_multilinear_map 𝕜 E' G) : ∥f.curry_left∥ = ∥f∥ :=
begin
  apply le_antisymm (linear_map.mk_continuous_norm_le _ (norm_nonneg _) _),
  have : ∥f.curry_left.uncurry_left∥ ≤ ∥f.curry_left∥ :=
    multilinear_map.mk_continuous_norm_le _ (norm_nonneg _) _,
  simpa
end

@[simp] lemma continuous_linear_map.uncurry_left_norm
  (f : E' 0 →L[𝕜] (continuous_multilinear_map 𝕜 (λ(i : fin n), E' i.succ) G)) :
  ∥f.uncurry_left∥ = ∥f∥ :=
begin
  apply le_antisymm (multilinear_map.mk_continuous_norm_le _ (norm_nonneg _) _),
  have : ∥f.uncurry_left.curry_left∥ ≤ ∥f.uncurry_left∥ :=
    linear_map.mk_continuous_norm_le _ (norm_nonneg _) _,
  simpa
end

variables (𝕜 E' G)

/-- The space of continuous multilinear maps on `Π(i : fin (n+1)), E i` is canonically isomorphic to
the space of continuous linear maps from `E 0` to the space of continuous multilinear maps on
`Π(i : fin n), E i.succ `, by separating the first variable. We register this isomorphism as a
linear isomorphism in `continuous_multilinear_curry_left_equiv_aux 𝕜 E E₂`.
The algebraic version (without continuity assumption on the maps) is
`multilinear_curry_left_equiv 𝕜 E E₂`, and the topological isomorphism (registering
additionally that the isomorphism is continuous) is
`continuous_multilinear_curry_left_equiv 𝕜 E E₂`.

The direct and inverse maps are given by `f.uncurry_left` and `f.curry_left`. Use these
unless you need the full framework of linear equivs. -/
def continuous_multilinear_curry_left_equiv_aux :
  (E' 0 →L[𝕜] (continuous_multilinear_map 𝕜 (λ(i : fin n), E' i.succ) G)) ≃ₗ[𝕜]
  (continuous_multilinear_map 𝕜 E' G) :=
{ to_fun    := continuous_linear_map.uncurry_left,
  map_add'  := λf₁ f₂, by { ext m, refl },
  map_smul' := λc f, by { ext m, refl },
  inv_fun   := continuous_multilinear_map.curry_left,
  left_inv  := continuous_linear_map.curry_uncurry_left,
  right_inv := continuous_multilinear_map.uncurry_curry_left }

/-- The space of continuous multilinear maps on `Π(i : fin (n+1)), E i` is canonically isomorphic to
the space of continuous linear maps from `E 0` to the space of continuous multilinear maps on
`Π(i : fin n), E i.succ `, by separating the first variable. We register this isomorphism in
`continuous_multilinear_curry_left_equiv 𝕜 E E₂`. The algebraic version (without topology) is given
in `multilinear_curry_left_equiv 𝕜 E E₂`.

The direct and inverse maps are given by `f.uncurry_left` and `f.curry_left`. Use these
unless you need the full framework of continuous linear equivs. -/
def continuous_multilinear_curry_left_equiv :
  (E' 0 →L[𝕜] (continuous_multilinear_map 𝕜 (λ(i : fin n), E' i.succ) G)) ≃L[𝕜]
  (continuous_multilinear_map 𝕜 E' G) :=
{ continuous_to_fun := begin
    refine (continuous_multilinear_curry_left_equiv_aux 𝕜 E' G).to_linear_map.continuous_of_bound
      (1 : ℝ) (λf, le_of_eq _),
    rw one_mul,
    exact f.uncurry_left_norm
  end,
  continuous_inv_fun := begin
    refine (continuous_multilinear_curry_left_equiv_aux 𝕜 E' G).symm.to_linear_map.continuous_of_bound
      (1 : ℝ) (λf, le_of_eq _),
    rw one_mul,
    exact f.curry_left_norm
  end,
  .. continuous_multilinear_curry_left_equiv_aux 𝕜 E' G }

variables {𝕜 E' G}

@[simp] lemma continuous_multilinear_curry_left_equiv_apply
  (f : E' 0 →L[𝕜] (continuous_multilinear_map 𝕜 (λ i : fin n, E' i.succ) G)) (v : Π i, E' i) :
  continuous_multilinear_curry_left_equiv 𝕜 E' G f v = f (v 0) (tail v) := rfl

@[simp] lemma continuous_multilinear_curry_left_equiv_symm_apply
  (f : continuous_multilinear_map 𝕜 E' G) (x : E' 0) (v : Π i : fin n, E' i.succ) :
  (continuous_multilinear_curry_left_equiv 𝕜 E' G).symm f x v = f (cons x v) := rfl

/-! #### Right currying -/

/-- Given a continuous linear map `f` from continuous multilinear maps on `n` variables to
continuous linear maps on `E 0`, construct the corresponding continuous multilinear map on `n+1`
variables obtained by concatenating the variables, given by `m ↦ f (init m) (m (last n))`. -/
def continuous_multilinear_map.uncurry_right
  (f : continuous_multilinear_map 𝕜 (λ i : fin n, E' i.cast_succ) (E' (last n) →L[𝕜] G)) :
  continuous_multilinear_map 𝕜 E' G :=
let f' : multilinear_map 𝕜 (λ(i : fin n), E' i.cast_succ) (E' (last n) →ₗ[𝕜] G) :=
{ to_fun    := λ m, (f m).to_linear_map,
  map_add'  := λ m i x y, by { simp, refl },
  map_smul' := λ m i c x, by { simp, refl } } in
(@multilinear_map.uncurry_right 𝕜 n E' G _ _ _ _ _ f').mk_continuous
  (∥f∥) (λm, f.norm_map_init_le m)

@[simp] lemma continuous_multilinear_map.uncurry_right_apply
  (f : continuous_multilinear_map 𝕜 (λ(i : fin n), E' i.cast_succ) (E' (last n) →L[𝕜] G))
  (m : Πi, E' i) :
  f.uncurry_right m = f (init m) (m (last n)) := rfl

/-- Given a continuous multilinear map `f` in `n+1` variables, split the last variable to obtain
a continuous multilinear map in `n` variables into continuous linear maps, given by
`m ↦ (x ↦ f (snoc m x))`. -/
def continuous_multilinear_map.curry_right
  (f : continuous_multilinear_map 𝕜 E' G) :
  continuous_multilinear_map 𝕜 (λ i : fin n, E' i.cast_succ) (E' (last n) →L[𝕜] G) :=
let f' : multilinear_map 𝕜 (λ(i : fin n), E' i.cast_succ) (E' (last n) →L[𝕜] G) :=
{ to_fun    := λm, (f.to_multilinear_map.curry_right m).mk_continuous
    (∥f∥ * ∏ i, ∥m i∥) $ λx, f.norm_map_snoc_le m x,
  map_add'  := λ m i x y, by { simp, refl },
  map_smul' := λ m i c x, by { simp, refl } } in
f'.mk_continuous (∥f∥) (λm, linear_map.mk_continuous_norm_le _
  (mul_nonneg (norm_nonneg _) (prod_nonneg (λj hj, norm_nonneg _))) _)

@[simp] lemma continuous_multilinear_map.curry_right_apply
  (f : continuous_multilinear_map 𝕜 E' G) (m : Π i : fin n, E' i.cast_succ) (x : E' (last n)) :
  f.curry_right m x = f (snoc m x) := rfl

@[simp] lemma continuous_multilinear_map.curry_uncurry_right
  (f : continuous_multilinear_map 𝕜 (λ i : fin n, E' i.cast_succ) (E' (last n) →L[𝕜] G)) :
  f.uncurry_right.curry_right = f :=
begin
  ext m x,
  simp only [snoc_last, continuous_multilinear_map.curry_right_apply,
             continuous_multilinear_map.uncurry_right_apply],
  rw init_snoc
end

@[simp] lemma continuous_multilinear_map.uncurry_curry_right
  (f : continuous_multilinear_map 𝕜 E' G) : f.curry_right.uncurry_right = f :=
by { ext m, simp }

@[simp] lemma continuous_multilinear_map.curry_right_norm
  (f : continuous_multilinear_map 𝕜 E' G) : ∥f.curry_right∥ = ∥f∥ :=
begin
  refine le_antisymm (multilinear_map.mk_continuous_norm_le _ (norm_nonneg _) _) _,
  have : ∥f.curry_right.uncurry_right∥ ≤ ∥f.curry_right∥ :=
    multilinear_map.mk_continuous_norm_le _ (norm_nonneg _) _,
  simpa
end

@[simp] lemma continuous_multilinear_map.uncurry_right_norm
  (f : continuous_multilinear_map 𝕜 (λ i : fin n, E' i.cast_succ) (E' (last n) →L[𝕜] G)) :
  ∥f.uncurry_right∥ = ∥f∥ :=
begin
  refine le_antisymm (multilinear_map.mk_continuous_norm_le _ (norm_nonneg _) _) _,
  have : ∥f.uncurry_right.curry_right∥ ≤ ∥f.uncurry_right∥ :=
    multilinear_map.mk_continuous_norm_le _ (norm_nonneg _) _,
  simpa
end

variables (𝕜 E' G)

/-- The space of continuous multilinear maps on `Π i : fin (n+1), E' i` is canonically isomorphic to
the space of continuous multilinear maps on `Π i : fin n, E' i.cast_succ` with values in the space
of continuous linear maps on `E' (last n)`, by separating the last variable. We register this
isomorphism as a linear equiv in `continuous_multilinear_curry_right_equiv_aux 𝕜 E' G`.
The algebraic version (without continuity assumption on the maps) is
`multilinear_curry_right_equiv 𝕜 E' G`, and the topological isomorphism (registering
additionally that the isomorphism is continuous) is
`continuous_multilinear_curry_right_equiv 𝕜 E' G`.

The direct and inverse maps are given by `f.uncurry_right` and `f.curry_right`. Use these
unless you need the full framework of linear equivs. -/
def continuous_multilinear_curry_right_equiv_aux :
  (continuous_multilinear_map 𝕜 (λ(i : fin n), E' i.cast_succ) (E' (last n) →L[𝕜] G)) ≃ₗ[𝕜]
  (continuous_multilinear_map 𝕜 E' G) :=
{ to_fun    := continuous_multilinear_map.uncurry_right,
  map_add'  := λf₁ f₂, by { ext m, refl },
  map_smul' := λc f, by { ext m, refl },
  inv_fun   := continuous_multilinear_map.curry_right,
  left_inv  := continuous_multilinear_map.curry_uncurry_right,
  right_inv := continuous_multilinear_map.uncurry_curry_right }

/-- The space of continuous multilinear maps on `Π(i : fin (n+1)), E' i` is canonically isomorphic to
the space of continuous multilinear maps on `Π(i : fin n), E' i.cast_succ` with values in the space
of continuous linear maps on `E' (last n)`, by separating the last variable. We register this
isomorphism as a continuous linear equiv in `continuous_multilinear_curry_right_equiv 𝕜 E' G`.
The algebraic version (without topology) is given in `multilinear_curry_right_equiv 𝕜 E' G`.

The direct and inverse maps are given by `f.uncurry_right` and `f.curry_right`. Use these
unless you need the full framework of continuous linear equivs. -/
def continuous_multilinear_curry_right_equiv :
  (continuous_multilinear_map 𝕜 (λ i : fin n, E' i.cast_succ) (E' (last n) →L[𝕜] G)) ≃L[𝕜]
  (continuous_multilinear_map 𝕜 E' G) :=
{ continuous_to_fun := begin
    refine (continuous_multilinear_curry_right_equiv_aux 𝕜 E' G).to_linear_map.continuous_of_bound
      (1 : ℝ) (λf, le_of_eq _),
    rw one_mul,
    exact f.uncurry_right_norm
  end,
  continuous_inv_fun := begin
    refine (continuous_multilinear_curry_right_equiv_aux 𝕜 E' G).symm.to_linear_map.continuous_of_bound
      (1 : ℝ) (λf, le_of_eq _),
    rw one_mul,
    exact f.curry_right_norm
  end,
  .. continuous_multilinear_curry_right_equiv_aux 𝕜 E' G }

variables (n G')

/-- The space of continuous multilinear maps on `Π(i : fin (n+1)), G` is canonically isomorphic to
the space of continuous multilinear maps on `Π(i : fin n), G` with values in the space
of continuous linear maps on `G`, by separating the last variable. We register this
isomorphism as a continuous linear equiv in `continuous_multilinear_curry_right_equiv' 𝕜 n G G'`.
For a version allowing dependent types, see `continuous_multilinear_curry_right_equiv`. When there
are no dependent types, use the primed version as it helps Lean a lot for unification.

The direct and inverse maps are given by `f.uncurry_right` and `f.curry_right`. Use these
unless you need the full framework of continuous linear equivs. -/
def continuous_multilinear_curry_right_equiv' :
  (G [×n]→L[𝕜] (G →L[𝕜] G')) ≃L[𝕜] (G [×n.succ]→L[𝕜] G') :=
continuous_multilinear_curry_right_equiv 𝕜 (λ (i : fin n.succ), G) G'

variables {n 𝕜 G E' G'}

@[simp] lemma continuous_multilinear_curry_right_equiv_apply
  (f : (continuous_multilinear_map 𝕜 (λ(i : fin n), E' i.cast_succ) (E' (last n) →L[𝕜] G)))
  (v : Π i, E' i) :
  (continuous_multilinear_curry_right_equiv 𝕜 E' G) f v = f (init v) (v (last n)) := rfl

@[simp] lemma continuous_multilinear_curry_right_equiv_symm_apply
  (f : continuous_multilinear_map 𝕜 E' G)
  (v : Π (i : fin n), E' i.cast_succ) (x : E' (last n)) :
  (continuous_multilinear_curry_right_equiv 𝕜 E' G).symm f v x = f (snoc v x) := rfl

@[simp] lemma continuous_multilinear_curry_right_equiv_apply'
  (f : G [×n]→L[𝕜] (G →L[𝕜] G')) (v : Π (i : fin n.succ), G) :
  continuous_multilinear_curry_right_equiv' 𝕜 n G G' f v = f (init v) (v (last n)) := rfl

@[simp] lemma continuous_multilinear_curry_right_equiv_symm_apply'
  (f : G [×n.succ]→L[𝕜] G') (v : Π (i : fin n), G) (x : G) :
  (continuous_multilinear_curry_right_equiv' 𝕜 n G G').symm f v x = f (snoc v x) := rfl

@[simp] lemma continuous_multilinear_curry_right_equiv_apply_norm
  (f : (continuous_multilinear_map 𝕜 (λ(i : fin n), E' i.cast_succ) (E' (last n) →L[𝕜] G))) :
  ∥(continuous_multilinear_curry_right_equiv 𝕜 E' G) f∥ = ∥f∥ :=
continuous_multilinear_map.uncurry_right_norm _

@[simp] lemma continuous_multilinear_curry_right_equiv_symm_apply_norm
  (f : continuous_multilinear_map 𝕜 E' G) :
  ∥(continuous_multilinear_curry_right_equiv 𝕜 E' G).symm f∥ = ∥f∥ :=
continuous_multilinear_map.curry_right_norm _

/-!
#### Currying with `0` variables

The space of multilinear maps with `0` variables is trivial: such a multilinear map is just an
arbitrary constant (note that multilinear maps in `0` variables need not map `0` to `0`!).
Therefore, the space of continuous multilinear maps on `(fin 0) → G` with values in `E₂` is
isomorphic (and even isometric) to `E₂`. As this is the zeroth step in the construction of iterated
derivatives, we register this isomorphism. -/

variables {𝕜 G G'}

/-- Associating to a continuous multilinear map in `0` variables the unique value it takes. -/
def continuous_multilinear_map.uncurry0
  (f : continuous_multilinear_map 𝕜 (λ (i : fin 0), G) G') : G' := f 0

variables (𝕜 G)
/-- Associating to an element `x` of a vector space `E₂` the continuous multilinear map in `0`
variables taking the (unique) value `x` -/
def continuous_multilinear_map.curry0 (x : G') : G [×0]→L[𝕜] G' :=
{ to_fun    := λm, x,
  map_add'  := λ m i, fin.elim0 i,
  map_smul' := λ m i, fin.elim0 i,
  cont      := continuous_const }

variable {G}
@[simp] lemma continuous_multilinear_map.curry0_apply (x : G') (m : (fin 0) → G) :
  continuous_multilinear_map.curry0 𝕜 G x m = x := rfl

variable {𝕜}
@[simp] lemma continuous_multilinear_map.uncurry0_apply (f : G [×0]→L[𝕜] G') :
  f.uncurry0 = f 0 := rfl

@[simp] lemma continuous_multilinear_map.apply_zero_curry0 (f : G [×0]→L[𝕜] G') {x : fin 0 → G} :
  continuous_multilinear_map.curry0 𝕜 G (f x) = f :=
by { ext m, simp [(subsingleton.elim _ _ : x = m)] }

lemma continuous_multilinear_map.uncurry0_curry0 (f : G [×0]→L[𝕜] G') :
  continuous_multilinear_map.curry0 𝕜 G (f.uncurry0) = f :=
by simp

variables (𝕜 G)
@[simp] lemma continuous_multilinear_map.curry0_uncurry0 (x : G') :
  (continuous_multilinear_map.curry0 𝕜 G x).uncurry0 = x := rfl

@[simp] lemma continuous_multilinear_map.uncurry0_norm (x : G')  :
  ∥continuous_multilinear_map.curry0 𝕜 G x∥ = ∥x∥ :=
begin
  apply le_antisymm,
  { exact continuous_multilinear_map.op_norm_le_bound _ (norm_nonneg _) (λm, by simp) },
  { simpa using (continuous_multilinear_map.curry0 𝕜 G x).le_op_norm 0 }
end

variables {𝕜 G}
@[simp] lemma continuous_multilinear_map.fin0_apply_norm (f : G [×0]→L[𝕜] G') {x : fin 0 → G} :
  ∥f x∥ = ∥f∥ :=
begin
  have : x = 0 := subsingleton.elim _ _, subst this,
  refine le_antisymm (by simpa using f.le_op_norm 0) _,
  have : ∥continuous_multilinear_map.curry0 𝕜 G (f.uncurry0)∥ ≤ ∥f.uncurry0∥ :=
    continuous_multilinear_map.op_norm_le_bound _ (norm_nonneg _) (λm,
      by simp [-continuous_multilinear_map.apply_zero_curry0]),
  simpa
end

lemma continuous_multilinear_map.curry0_norm (f : G [×0]→L[𝕜] G') : ∥f.uncurry0∥ = ∥f∥ :=
by simp

variables (𝕜 G G')
/-- The linear isomorphism between elements of a normed space, and continuous multilinear maps in
`0` variables with values in this normed space. The continuous version is given in
`continuous_multilinear_curry_fin0`.

The direct and inverse maps are `uncurry0` and `curry0`. Use these unless you need the full
framework of linear equivs. -/
def continuous_multilinear_curry_fin0_aux : (G [×0]→L[𝕜] G') ≃ₗ[𝕜] G' :=
{ to_fun    := λf, continuous_multilinear_map.uncurry0 f,
  inv_fun   := λf, continuous_multilinear_map.curry0 𝕜 G f,
  map_add'  := λf g, rfl,
  map_smul' := λc f, rfl,
  left_inv  := continuous_multilinear_map.uncurry0_curry0,
  right_inv := continuous_multilinear_map.curry0_uncurry0 𝕜 G }

/-- The continuous linear isomorphism between elements of a normed space, and continuous multilinear
maps in `0` variables with values in this normed space.

The direct and inverse maps are `uncurry0` and `curry0`. Use these unless you need the full
framework of continuous linear equivs. -/
def continuous_multilinear_curry_fin0 : (G [×0]→L[𝕜] G') ≃L[𝕜] G' :=
{ continuous_to_fun := begin
    change continuous (λ (f : continuous_multilinear_map 𝕜 (λ (i : fin 0), G) G'),
      (f : ((fin 0) → G) → G') 0),
    exact continuous_multilinear_map.continuous_eval.comp (continuous_id.prod_mk continuous_const)
  end,
  continuous_inv_fun := begin
    refine (continuous_multilinear_curry_fin0_aux 𝕜 G G').symm.to_linear_map.continuous_of_bound
      (1 : ℝ) (λf, le_of_eq _),
    rw one_mul,
    exact continuous_multilinear_map.uncurry0_norm _ _ _
  end,
  .. continuous_multilinear_curry_fin0_aux 𝕜 G G' }

variables {𝕜 G G'}

@[simp] lemma continuous_multilinear_curry_fin0_apply (f : G [×0]→L[𝕜] G') :
  continuous_multilinear_curry_fin0 𝕜 G G' f = f 0 := rfl

@[simp] lemma continuous_multilinear_curry_fin0_symm_apply (x : G') (v : (fin 0) → G) :
  (continuous_multilinear_curry_fin0 𝕜 G G').symm x v = x := rfl

lemma continuous_multilinear_curry_fin0_apply_norm
  (f : (continuous_multilinear_map 𝕜 (λ (i : fin 0), G) G')) :
  ∥continuous_multilinear_curry_fin0 𝕜 G G' f∥ = ∥f∥ :=
by simp

@[simp] lemma continuous_multilinear_curry_fin0_symm_apply_norm (x : G') :
  ∥(continuous_multilinear_curry_fin0 𝕜 G G').symm x∥ = ∥x∥ :=
continuous_multilinear_map.uncurry0_norm _ _ _

/-! #### With 1 variable -/

variables (𝕜 G G')

/-- Continuous multilinear maps from `G^1` to `G'` are isomorphic with continuous linear maps from
`G` to `G'`. -/
def continuous_multilinear_curry_fin1 : (G [×1]→L[𝕜] G') ≃L[𝕜] (G →L[𝕜] G') :=
(continuous_multilinear_curry_right_equiv 𝕜 (λ (i : fin 1), G) G').symm.trans
(continuous_multilinear_curry_fin0 𝕜 G (G →L[𝕜] G'))

variables {𝕜 G G'}

@[simp] lemma continuous_multilinear_curry_fin1_apply (f : G [×1]→L[𝕜] G') (x : G) :
  continuous_multilinear_curry_fin1 𝕜 G G' f x = f (fin.snoc 0 x) := rfl

@[simp] lemma continuous_multilinear_curry_fin1_symm_apply
  (f : G →L[𝕜] G') (v : (fin 1) → G) :
  (continuous_multilinear_curry_fin1 𝕜 G G').symm f v = f (v 0) := rfl

@[simp] lemma continuous_multilinear_curry_fin1_apply_norm
  (f : (continuous_multilinear_map 𝕜 (λ (i : fin 1), G) G')) :
  ∥continuous_multilinear_curry_fin1 𝕜 G G' f∥ = ∥f∥ :=
by simp only [continuous_multilinear_curry_fin1, continuous_multilinear_curry_fin0_apply_norm,
  continuous_linear_equiv.trans_apply, continuous_multilinear_curry_right_equiv_symm_apply_norm]

@[simp] lemma continuous_multilinear_curry_fin1_symm_apply_norm (f : G →L[𝕜] G') :
  ∥(continuous_multilinear_curry_fin1 𝕜 G G').symm f∥ = ∥f∥ :=
by simp [continuous_multilinear_curry_fin1]

end currying<|MERGE_RESOLUTION|>--- conflicted
+++ resolved
@@ -796,7 +796,6 @@
 
 end continuous_multilinear_map
 
-<<<<<<< HEAD
 namespace continuous_linear_map
 
 lemma norm_comp_continuous_multilinear_map_le (f : G →L[𝕜] G')
@@ -826,20 +825,6 @@
     (mul_nonneg (norm_nonneg f) (prod_nonneg $ λ i hi, norm_nonneg (m i))) _
 
 end continuous_linear_map
-=======
-open continuous_multilinear_map
-
-lemma continuous_linear_map.norm_comp_continuous_multilinear_map_le
-  (g : G →L[𝕜] G') (f : continuous_multilinear_map 𝕜 E G) :
-  ∥g.comp_continuous_multilinear_map f∥ ≤ ∥g∥ * ∥f∥ :=
-begin
-  refine op_norm_le_bound _ (mul_nonneg (norm_nonneg _) (norm_nonneg _)) (λ m, _),
-  calc ∥g (f m)∥ ≤ ∥g∥ * ∥f m∥ : continuous_linear_map.le_op_norm _ _
-  ... ≤ ∥g∥ * (∥f∥ * ∏ (i : ι), ∥m i∥) :
-    mul_le_mul_of_nonneg_left (le_op_norm	_ _) (norm_nonneg _)
-  ... = ∥g∥ * ∥f∥ * ∏ (i : ι), ∥m i∥ : (mul_assoc _ _ _).symm
-end
->>>>>>> d405c5e9
 
 section currying
 /-!
