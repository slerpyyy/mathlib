/-
Copyright (c) 2019 Jan-David Salchow. All rights reserved.
Released under Apache 2.0 license as described in the file LICENSE.
Authors: Jan-David Salchow, Sébastien Gouëzel, Jean Lo
-/
import algebra.algebra.tower
import analysis.asymptotics.asymptotics
import analysis.normed_space.linear_isometry
import analysis.normed_space.riesz_lemma

/-!
# Operator norm on the space of continuous linear maps

Define the operator norm on the space of continuous (semi)linear maps between normed spaces, and
prove its basic properties. In particular, show that this space is itself a normed space.

Since a lot of elementary properties don't require `∥x∥ = 0 → x = 0` we start setting up the
theory for `semi_normed_group` and we specialize to `normed_group` at the end.

Note that most of statements that apply to semilinear maps only hold when the ring homomorphism
is isometric, as expressed by the typeclass `[ring_hom_isometric σ]`.

-/

noncomputable theory
open_locale classical nnreal topological_space

-- the `ₗ` subscript variables are for special cases about linear (as opposed to semilinear) maps
variables {𝕜 : Type*} {𝕜₂ : Type*} {𝕜₃ : Type*} {E : Type*} {F : Type*} {Fₗ : Type*} {G : Type*}
  {Gₗ : Type*}

section semi_normed

variables [semi_normed_group E] [semi_normed_group F] [semi_normed_group Fₗ] [semi_normed_group G]
  [semi_normed_group Gₗ]

open metric continuous_linear_map

section normed_field
/-! Most statements in this file require the field to be non-discrete,
as this is necessary to deduce an inequality `∥f x∥ ≤ C ∥x∥` from the continuity of f.
However, the other direction always holds.
In this section, we just assume that `𝕜` is a normed field.
In the remainder of the file, it will be non-discrete. -/

variables [normed_field 𝕜] [normed_field 𝕜₂] [normed_space 𝕜 E] [normed_space 𝕜₂ F]
variables [normed_space 𝕜 G] {σ : 𝕜 →+* 𝕜₂} (f : E →ₛₗ[σ] F)

lemma linear_map.lipschitz_of_bound (C : ℝ) (h : ∀x, ∥f x∥ ≤ C * ∥x∥) :
  lipschitz_with (real.to_nnreal C) f :=
f.to_add_monoid_hom.lipschitz_of_bound C h

lemma linear_map.lipschitz_of_bound_nnnorm (C : ℝ≥0) (h : ∀ x, ∥f x∥₊ ≤ C * ∥x∥₊) :
  lipschitz_with C f :=
f.to_add_monoid_hom.lipschitz_of_bound_nnnorm C h

theorem linear_map.antilipschitz_of_bound {K : ℝ≥0} (h : ∀ x, ∥x∥ ≤ K * ∥f x∥) :
  antilipschitz_with K f :=
antilipschitz_with.of_le_mul_dist $
λ x y, by simpa only [dist_eq_norm, f.map_sub] using h (x - y)

lemma linear_map.bound_of_antilipschitz {K : ℝ≥0} (h : antilipschitz_with K f) (x) :
  ∥x∥ ≤ K * ∥f x∥ :=
by simpa only [dist_zero_right, f.map_zero] using h.le_mul_dist x 0

lemma linear_map.uniform_continuous_of_bound (C : ℝ) (h : ∀x, ∥f x∥ ≤ C * ∥x∥) :
  uniform_continuous f :=
(f.lipschitz_of_bound C h).uniform_continuous

lemma linear_map.continuous_of_bound (C : ℝ) (h : ∀x, ∥f x∥ ≤ C * ∥x∥) :
  continuous f :=
(f.lipschitz_of_bound C h).continuous

/-- Construct a continuous linear map from a linear map and a bound on this linear map.
The fact that the norm of the continuous linear map is then controlled is given in
`linear_map.mk_continuous_norm_le`. -/
def linear_map.mk_continuous (C : ℝ) (h : ∀x, ∥f x∥ ≤ C * ∥x∥) : E →SL[σ] F :=
⟨f, linear_map.continuous_of_bound f C h⟩

/-- Reinterpret a linear map `𝕜 →ₗ[𝕜] E` as a continuous linear map. This construction
is generalized to the case of any finite dimensional domain
in `linear_map.to_continuous_linear_map`. -/
def linear_map.to_continuous_linear_map₁ (f : 𝕜 →ₗ[𝕜] E) : 𝕜 →L[𝕜] E :=
f.mk_continuous (∥f 1∥) $ λ x, le_of_eq $
by { conv_lhs { rw ← mul_one x }, rw [← smul_eq_mul, f.map_smul, norm_smul, mul_comm] }

/-- Construct a continuous linear map from a linear map and the existence of a bound on this linear
map. If you have an explicit bound, use `linear_map.mk_continuous` instead, as a norm estimate will
follow automatically in `linear_map.mk_continuous_norm_le`. -/
def linear_map.mk_continuous_of_exists_bound (h : ∃C, ∀x, ∥f x∥ ≤ C * ∥x∥) : E →SL[σ] F :=
⟨f, let ⟨C, hC⟩ := h in linear_map.continuous_of_bound f C hC⟩

lemma continuous_of_linear_of_boundₛₗ {f : E → F} (h_add : ∀ x y, f (x + y) = f x + f y)
  (h_smul : ∀ (c : 𝕜) x, f (c • x) = (σ c) • f x) {C : ℝ} (h_bound : ∀ x, ∥f x∥ ≤ C*∥x∥) :
  continuous f :=
let φ : E →ₛₗ[σ] F := { to_fun := f, map_add' := h_add, map_smul' := h_smul } in
φ.continuous_of_bound C h_bound

lemma continuous_of_linear_of_bound {f : E → G} (h_add : ∀ x y, f (x + y) = f x + f y)
  (h_smul : ∀ (c : 𝕜) x, f (c • x) = c • f x) {C : ℝ} (h_bound : ∀ x, ∥f x∥ ≤ C*∥x∥) :
  continuous f :=
let φ : E →ₗ[𝕜] G := { to_fun := f, map_add' := h_add, map_smul' := h_smul } in
φ.continuous_of_bound C h_bound

@[simp, norm_cast] lemma linear_map.mk_continuous_coe (C : ℝ) (h : ∀x, ∥f x∥ ≤ C * ∥x∥) :
  ((f.mk_continuous C h) : E →ₛₗ[σ] F) = f := rfl

@[simp] lemma linear_map.mk_continuous_apply (C : ℝ) (h : ∀x, ∥f x∥ ≤ C * ∥x∥) (x : E) :
  f.mk_continuous C h x = f x := rfl

@[simp, norm_cast] lemma linear_map.mk_continuous_of_exists_bound_coe
  (h : ∃C, ∀x, ∥f x∥ ≤ C * ∥x∥) :
  ((f.mk_continuous_of_exists_bound h) : E →ₛₗ[σ] F) = f := rfl

@[simp] lemma linear_map.mk_continuous_of_exists_bound_apply (h : ∃C, ∀x, ∥f x∥ ≤ C * ∥x∥) (x : E) :
  f.mk_continuous_of_exists_bound h x = f x := rfl

@[simp] lemma linear_map.to_continuous_linear_map₁_coe (f : 𝕜 →ₗ[𝕜] E) :
  (f.to_continuous_linear_map₁ : 𝕜 →ₗ[𝕜] E) = f :=
rfl

@[simp] lemma linear_map.to_continuous_linear_map₁_apply (f : 𝕜 →ₗ[𝕜] E) (x) :
  f.to_continuous_linear_map₁ x = f x :=
rfl

end normed_field

variables [nondiscrete_normed_field 𝕜] [nondiscrete_normed_field 𝕜₂] [nondiscrete_normed_field 𝕜₃]
  [normed_space 𝕜 E] [normed_space 𝕜₂ F] [normed_space 𝕜 Fₗ]
  [normed_space 𝕜₃ G] [normed_space 𝕜 Gₗ]
  {σ₁₂ : 𝕜 →+* 𝕜₂} {σ₂₃ : 𝕜₂ →+* 𝕜₃} {σ₁₃ : 𝕜 →+* 𝕜₃}
  [ring_hom_comp_triple σ₁₂ σ₂₃ σ₁₃]

/-- If `∥x∥ = 0` and `f` is continuous then `∥f x∥ = 0`. -/
lemma norm_image_of_norm_zero {f : E →ₛₗ[σ₁₂] F} (hf : continuous f) {x : E} (hx : ∥x∥ = 0) :
  ∥f x∥ = 0 :=
begin
  refine le_antisymm (le_of_forall_pos_le_add (λ ε hε, _)) (norm_nonneg (f x)),
  rcases normed_group.tendsto_nhds_nhds.1 (hf.tendsto 0) ε hε with ⟨δ, δ_pos, hδ⟩,
  replace hδ := hδ x,
  rw [sub_zero, hx] at hδ,
  replace hδ := le_of_lt (hδ δ_pos),
  rw [linear_map.map_zero, sub_zero] at hδ,
  rwa [zero_add]
end

section

variables [ring_hom_isometric σ₁₂] [ring_hom_isometric σ₂₃]

lemma linear_map.bound_of_shell_semi_normed (f : E →ₛₗ[σ₁₂] F) {ε C : ℝ} (ε_pos : 0 < ε) {c : 𝕜}
  (hc : 1 < ∥c∥) (hf : ∀ x, ε / ∥c∥ ≤ ∥x∥ → ∥x∥ < ε → ∥f x∥ ≤ C * ∥x∥) {x : E} (hx : ∥x∥ ≠ 0) :
  ∥f x∥ ≤ C * ∥x∥ :=
begin
  rcases rescale_to_shell_semi_normed hc ε_pos hx with ⟨δ, hδ, δxle, leδx, δinv⟩,
  have := hf (δ • x) leδx δxle,
  simpa only [f.map_smulₛₗ, norm_smul, mul_left_comm C, mul_le_mul_left (norm_pos_iff.2 hδ),
              ring_hom_isometric.is_iso] using hf (δ • x) leδx δxle
end

/-- A continuous linear map between seminormed spaces is bounded when the field is nondiscrete. The
continuity ensures boundedness on a ball of some radius `ε`. The nondiscreteness is then used to
rescale any element into an element of norm in `[ε/C, ε]`, whose image has a controlled norm. The
norm control for the original element follows by rescaling. -/
lemma linear_map.bound_of_continuous (f : E →ₛₗ[σ₁₂] F) (hf : continuous f) :
  ∃ C, 0 < C ∧ (∀ x : E, ∥f x∥ ≤ C * ∥x∥) :=
begin
  rcases normed_group.tendsto_nhds_nhds.1 (hf.tendsto 0) 1 zero_lt_one with ⟨ε, ε_pos, hε⟩,
  simp only [sub_zero, f.map_zero] at hε,
  rcases normed_field.exists_one_lt_norm 𝕜 with ⟨c, hc⟩,
  have : 0 < ∥c∥ / ε, from div_pos (zero_lt_one.trans hc) ε_pos,
  refine ⟨∥c∥ / ε, this, λ x, _⟩,
  by_cases hx : ∥x∥ = 0,
  { rw [hx, mul_zero],
    exact le_of_eq (norm_image_of_norm_zero hf hx) },
  refine f.bound_of_shell_semi_normed ε_pos hc (λ x hle hlt, _) hx,
  refine (hε _ hlt).le.trans _,
  rwa [← div_le_iff' this, one_div_div]
end

end

namespace continuous_linear_map

theorem bound [ring_hom_isometric σ₁₂] (f : E →SL[σ₁₂] F) :
  ∃ C, 0 < C ∧ (∀ x : E, ∥f x∥ ≤ C * ∥x∥) :=
f.to_linear_map.bound_of_continuous f.2

section
open filter

/-- A linear map which is a homothety is a continuous linear map.
    Since the field `𝕜` need not have `ℝ` as a subfield, this theorem is not directly deducible from
    the corresponding theorem about isometries plus a theorem about scalar multiplication.  Likewise
    for the other theorems about homotheties in this file.
 -/
def of_homothety (f : E →ₛₗ[σ₁₂] F) (a : ℝ) (hf : ∀x, ∥f x∥ = a * ∥x∥) : E →SL[σ₁₂] F :=
f.mk_continuous a (λ x, le_of_eq (hf x))

variable (𝕜)

lemma to_span_singleton_homothety (x : E) (c : 𝕜) :
  ∥linear_map.to_span_singleton 𝕜 E x c∥ = ∥x∥ * ∥c∥ :=
by {rw mul_comm, exact norm_smul _ _}

/-- Given an element `x` of a normed space `E` over a field `𝕜`, the natural continuous
    linear map from `𝕜` to `E` by taking multiples of `x`.-/
def to_span_singleton (x : E) : 𝕜 →L[𝕜] E :=
of_homothety (linear_map.to_span_singleton 𝕜 E x) ∥x∥ (to_span_singleton_homothety 𝕜 x)

lemma to_span_singleton_apply (x : E) (r : 𝕜) : to_span_singleton 𝕜 x r = r • x :=
by simp [to_span_singleton, of_homothety, linear_map.to_span_singleton]

lemma to_span_singleton_add (x y : E) :
  to_span_singleton 𝕜 (x + y) = to_span_singleton 𝕜 x + to_span_singleton 𝕜 y :=
by { ext1, simp [to_span_singleton_apply], }

lemma to_span_singleton_smul' (𝕜') [nondiscrete_normed_field 𝕜'] [normed_space 𝕜' E]
  [smul_comm_class 𝕜 𝕜' E] (c : 𝕜') (x : E) :
  to_span_singleton 𝕜 (c • x) = c • to_span_singleton 𝕜 x :=
by { ext1, rw [to_span_singleton_apply, smul_apply, to_span_singleton_apply, smul_comm], }

lemma to_span_singleton_smul (c : 𝕜) (x : E) :
  to_span_singleton 𝕜 (c • x) = c • to_span_singleton 𝕜 x :=
to_span_singleton_smul' 𝕜 𝕜 c x

variables (𝕜 E)
/-- Given a unit-length element `x` of a normed space `E` over a field `𝕜`, the natural linear
    isometry map from `𝕜` to `E` by taking multiples of `x`.-/
def _root_.linear_isometry.to_span_singleton {v : E} (hv : ∥v∥ = 1) : 𝕜 →ₗᵢ[𝕜] E :=
{ norm_map' := λ x, by simp [norm_smul, hv],
  .. linear_map.to_span_singleton 𝕜 E v }
variables {𝕜 E}

@[simp] lemma _root_.linear_isometry.to_span_singleton_apply {v : E} (hv : ∥v∥ = 1) (a : 𝕜) :
  linear_isometry.to_span_singleton 𝕜 E hv a = a • v :=
rfl

@[simp] lemma _root_.linear_isometry.coe_to_span_singleton {v : E} (hv : ∥v∥ = 1) :
  (linear_isometry.to_span_singleton 𝕜 E hv).to_linear_map = linear_map.to_span_singleton 𝕜 E v :=
rfl

end

section op_norm
open set real

/-- The operator norm of a continuous linear map is the inf of all its bounds. -/
def op_norm (f : E →SL[σ₁₂] F) := Inf {c | 0 ≤ c ∧ ∀ x, ∥f x∥ ≤ c * ∥x∥}
instance has_op_norm : has_norm (E →SL[σ₁₂] F) := ⟨op_norm⟩

lemma norm_def (f : E →SL[σ₁₂] F) : ∥f∥ = Inf {c | 0 ≤ c ∧ ∀ x, ∥f x∥ ≤ c * ∥x∥} := rfl

-- So that invocations of `le_cInf` make sense: we show that the set of
-- bounds is nonempty and bounded below.
lemma bounds_nonempty [ring_hom_isometric σ₁₂] {f : E →SL[σ₁₂] F} :
  ∃ c, c ∈ { c | 0 ≤ c ∧ ∀ x, ∥f x∥ ≤ c * ∥x∥ } :=
let ⟨M, hMp, hMb⟩ := f.bound in ⟨M, le_of_lt hMp, hMb⟩

lemma bounds_bdd_below {f : E →SL[σ₁₂] F} :
  bdd_below { c | 0 ≤ c ∧ ∀ x, ∥f x∥ ≤ c * ∥x∥ } :=
⟨0, λ _ ⟨hn, _⟩, hn⟩

/-- If one controls the norm of every `A x`, then one controls the norm of `A`. -/
lemma op_norm_le_bound (f : E →SL[σ₁₂] F) {M : ℝ} (hMp: 0 ≤ M) (hM : ∀ x, ∥f x∥ ≤ M * ∥x∥) :
  ∥f∥ ≤ M :=
cInf_le bounds_bdd_below ⟨hMp, hM⟩

theorem op_norm_le_of_lipschitz {f : E →SL[σ₁₂] F} {K : ℝ≥0} (hf : lipschitz_with K f) :
  ∥f∥ ≤ K :=
f.op_norm_le_bound K.2 $ λ x, by simpa only [dist_zero_right, f.map_zero] using hf.dist_le_mul x 0

lemma op_norm_eq_of_bounds {φ : E →SL[σ₁₂] F} {M : ℝ} (M_nonneg : 0 ≤ M)
  (h_above : ∀ x, ∥φ x∥ ≤ M*∥x∥) (h_below : ∀ N ≥ 0, (∀ x, ∥φ x∥ ≤ N*∥x∥) → M ≤ N) :
  ∥φ∥ = M :=
le_antisymm (φ.op_norm_le_bound M_nonneg h_above)
  ((le_cInf_iff continuous_linear_map.bounds_bdd_below ⟨M, M_nonneg, h_above⟩).mpr $
   λ N ⟨N_nonneg, hN⟩, h_below N N_nonneg hN)

lemma op_norm_neg (f : E →SL[σ₁₂] F) : ∥-f∥ = ∥f∥ := by simp only [norm_def, neg_apply, norm_neg]

theorem antilipschitz_of_bound (f : E →SL[σ₁₂] F) {K : ℝ≥0} (h : ∀ x, ∥x∥ ≤ K * ∥f x∥) :
  antilipschitz_with K f :=
linear_map.antilipschitz_of_bound _ h

lemma bound_of_antilipschitz (f : E →SL[σ₁₂] F) {K : ℝ≥0} (h : antilipschitz_with K f) (x) :
  ∥x∥ ≤ K * ∥f x∥ :=
linear_map.bound_of_antilipschitz _ h x

section

variables [ring_hom_isometric σ₁₂] [ring_hom_isometric σ₂₃]
  (f g : E →SL[σ₁₂] F) (h : F →SL[σ₂₃] G) (x : E)

lemma op_norm_nonneg : 0 ≤ ∥f∥ :=
le_cInf bounds_nonempty (λ _ ⟨hx, _⟩, hx)

/-- The fundamental property of the operator norm: `∥f x∥ ≤ ∥f∥ * ∥x∥`. -/
theorem le_op_norm : ∥f x∥ ≤ ∥f∥ * ∥x∥ :=
begin
  obtain ⟨C, Cpos, hC⟩ := f.bound,
  replace hC := hC x,
  by_cases h : ∥x∥ = 0,
  { rwa [h, mul_zero] at ⊢ hC },
  have hlt : 0 < ∥x∥ := lt_of_le_of_ne (norm_nonneg x) (ne.symm h),
  exact  (div_le_iff hlt).mp (le_cInf bounds_nonempty (λ c ⟨_, hc⟩,
    (div_le_iff hlt).mpr $ by { apply hc })),
end

theorem le_op_norm_of_le {c : ℝ} {x} (h : ∥x∥ ≤ c) : ∥f x∥ ≤ ∥f∥ * c :=
le_trans (f.le_op_norm x) (mul_le_mul_of_nonneg_left h f.op_norm_nonneg)

theorem le_of_op_norm_le {c : ℝ} (h : ∥f∥ ≤ c) (x : E) : ∥f x∥ ≤ c * ∥x∥ :=
(f.le_op_norm x).trans (mul_le_mul_of_nonneg_right h (norm_nonneg x))

lemma ratio_le_op_norm : ∥f x∥ / ∥x∥ ≤ ∥f∥ :=
div_le_of_nonneg_of_le_mul (norm_nonneg _) f.op_norm_nonneg (le_op_norm _ _)

/-- The image of the unit ball under a continuous linear map is bounded. -/
lemma unit_le_op_norm : ∥x∥ ≤ 1 → ∥f x∥ ≤ ∥f∥ :=
mul_one ∥f∥ ▸ f.le_op_norm_of_le

lemma op_norm_le_of_shell {f : E →SL[σ₁₂] F} {ε C : ℝ} (ε_pos : 0 < ε) (hC : 0 ≤ C)
  {c : 𝕜} (hc : 1 < ∥c∥) (hf : ∀ x, ε / ∥c∥ ≤ ∥x∥ → ∥x∥ < ε → ∥f x∥ ≤ C * ∥x∥) :
  ∥f∥ ≤ C :=
begin
  refine f.op_norm_le_bound hC (λ x, _),
  by_cases hx : ∥x∥ = 0,
  { rw [hx, mul_zero],
    exact le_of_eq (norm_image_of_norm_zero f.2 hx) },
  exact linear_map.bound_of_shell_semi_normed f ε_pos hc hf hx
end

lemma op_norm_le_of_ball {f : E →SL[σ₁₂] F} {ε : ℝ} {C : ℝ} (ε_pos : 0 < ε) (hC : 0 ≤ C)
  (hf : ∀ x ∈ ball (0 : E) ε, ∥f x∥ ≤ C * ∥x∥) : ∥f∥ ≤ C :=
begin
  rcases normed_field.exists_one_lt_norm 𝕜 with ⟨c, hc⟩,
  refine op_norm_le_of_shell ε_pos hC hc (λ x _ hx, hf x _),
  rwa ball_zero_eq
end

lemma op_norm_le_of_nhds_zero {f : E →SL[σ₁₂] F} {C : ℝ} (hC : 0 ≤ C)
  (hf : ∀ᶠ x in 𝓝 (0 : E), ∥f x∥ ≤ C * ∥x∥) : ∥f∥ ≤ C :=
let ⟨ε, ε0, hε⟩ := metric.eventually_nhds_iff_ball.1 hf in op_norm_le_of_ball ε0 hC hε

lemma op_norm_le_of_shell' {f : E →SL[σ₁₂] F} {ε C : ℝ} (ε_pos : 0 < ε) (hC : 0 ≤ C)
  {c : 𝕜} (hc : ∥c∥ < 1) (hf : ∀ x, ε * ∥c∥ ≤ ∥x∥ → ∥x∥ < ε → ∥f x∥ ≤ C * ∥x∥) :
  ∥f∥ ≤ C :=
begin
  by_cases h0 : c = 0,
  { refine op_norm_le_of_ball ε_pos hC (λ x hx, hf x _ _),
    { simp [h0] },
    { rwa ball_zero_eq at hx } },
  { rw [← inv_inv c, norm_inv,
      inv_lt_one_iff_of_pos (norm_pos_iff.2 $ inv_ne_zero h0)] at hc,
    refine op_norm_le_of_shell ε_pos hC hc _,
    rwa [norm_inv, div_eq_mul_inv, inv_inv] }
end

/-- The operator norm satisfies the triangle inequality. -/
theorem op_norm_add_le : ∥f + g∥ ≤ ∥f∥ + ∥g∥ :=
(f + g).op_norm_le_bound (add_nonneg f.op_norm_nonneg g.op_norm_nonneg) $
  λ x, (norm_add_le_of_le (f.le_op_norm x) (g.le_op_norm x)).trans_eq (add_mul _ _ _).symm

/-- The norm of the `0` operator is `0`. -/
theorem op_norm_zero : ∥(0 : E →SL[σ₁₂] F)∥ = 0 :=
le_antisymm (cInf_le bounds_bdd_below
    ⟨le_rfl, λ _, le_of_eq (by { rw [zero_mul], exact norm_zero })⟩)
    (op_norm_nonneg _)

/-- The norm of the identity is at most `1`. It is in fact `1`, except when the space is trivial
where it is `0`. It means that one can not do better than an inequality in general. -/
lemma norm_id_le : ∥id 𝕜 E∥ ≤ 1 :=
op_norm_le_bound _ zero_le_one (λx, by simp)

/-- If there is an element with norm different from `0`, then the norm of the identity equals `1`.
(Since we are working with seminorms supposing that the space is non-trivial is not enough.) -/
lemma norm_id_of_nontrivial_seminorm (h : ∃ (x : E), ∥x∥ ≠ 0) : ∥id 𝕜 E∥ = 1 :=
le_antisymm norm_id_le $ let ⟨x, hx⟩ := h in
have _ := (id 𝕜 E).ratio_le_op_norm x,
by rwa [id_apply, div_self hx] at this

lemma op_norm_smul_le {𝕜' : Type*} [normed_field 𝕜'] [normed_space 𝕜' F]
  [smul_comm_class 𝕜₂ 𝕜' F] (c : 𝕜') (f : E →SL[σ₁₂] F) : ∥c • f∥ ≤ ∥c∥ * ∥f∥ :=
((c • f).op_norm_le_bound
  (mul_nonneg (norm_nonneg _) (op_norm_nonneg _)) (λ _,
  begin
    erw [norm_smul, mul_assoc],
    exact mul_le_mul_of_nonneg_left (le_op_norm _ _) (norm_nonneg _)
  end))

/-- Continuous linear maps themselves form a seminormed space with respect to
    the operator norm. -/
instance to_semi_normed_group : semi_normed_group (E →SL[σ₁₂] F) :=
semi_normed_group.of_core _ ⟨op_norm_zero, λ x y, op_norm_add_le x y, op_norm_neg⟩

lemma nnnorm_def (f : E →SL[σ₁₂] F) : ∥f∥₊ = Inf {c | ∀ x, ∥f x∥₊ ≤ c * ∥x∥₊} :=
begin
  ext,
<<<<<<< HEAD
  rw [nnreal.coe_Inf, coe_nnnorm, norm_def, subtype.coe_image],
  simp_rw [← nnreal.coe_le_coe, nnreal.coe_mul, coe_nnnorm],
  -- `mem_set_of_eq` doesn't work here.
  dunfold set.has_mem has_mem.mem set.mem set_of,
  simp_rw [subtype.coe_mk, exists_prop],
=======
  rw [nnreal.coe_Inf, coe_nnnorm, norm_def, nnreal.coe_image],
  simp_rw [← nnreal.coe_le_coe, nnreal.coe_mul, coe_nnnorm, mem_set_of_eq, subtype.coe_mk,
    exists_prop],
>>>>>>> 70759ef9
end

instance to_normed_space {𝕜' : Type*} [normed_field 𝕜'] [normed_space 𝕜' F]
  [smul_comm_class 𝕜₂ 𝕜' F] : normed_space 𝕜' (E →SL[σ₁₂] F) :=
⟨op_norm_smul_le⟩

include σ₁₃
/-- The operator norm is submultiplicative. -/
lemma op_norm_comp_le (f : E →SL[σ₁₂] F) : ∥h.comp f∥ ≤ ∥h∥ * ∥f∥ :=
(cInf_le bounds_bdd_below
  ⟨mul_nonneg (op_norm_nonneg _) (op_norm_nonneg _), λ x,
    by { rw mul_assoc, exact h.le_op_norm_of_le (f.le_op_norm x) } ⟩)

lemma op_nnnorm_comp_le [ring_hom_isometric σ₁₃] (f : E →SL[σ₁₂] F) : ∥h.comp f∥₊ ≤ ∥h∥₊ * ∥f∥₊ :=
op_norm_comp_le h f
omit σ₁₃

/-- Continuous linear maps form a seminormed ring with respect to the operator norm. -/
instance to_semi_normed_ring : semi_normed_ring (E →L[𝕜] E) :=
{ norm_mul := λ f g, op_norm_comp_le f g,
  .. continuous_linear_map.to_semi_normed_group }

theorem le_op_nnnorm : ∥f x∥₊ ≤ ∥f∥₊ * ∥x∥₊ := f.le_op_norm x

/-- continuous linear maps are Lipschitz continuous. -/
theorem lipschitz : lipschitz_with ∥f∥₊ f :=
(f : E →ₛₗ[σ₁₂] F).lipschitz_of_bound_nnnorm _ f.le_op_nnnorm

/-- Evaluation of a continuous linear map `f` at a point is Lipschitz continuous in `f`. -/
theorem lipschitz_apply (x : E) : lipschitz_with ∥x∥₊ (λ f : E →SL[σ₁₂] F, f x) :=
lipschitz_with_iff_norm_sub_le.2 $ λ f g, ((f - g).le_op_norm x).trans_eq (mul_comm _ _)

end

section

lemma op_norm_ext [ring_hom_isometric σ₁₃] (f : E →SL[σ₁₂] F) (g : E →SL[σ₁₃] G)
  (h : ∀ x, ∥f x∥ = ∥g x∥) : ∥f∥ = ∥g∥ :=
op_norm_eq_of_bounds (norm_nonneg _) (λ x, by { rw h x, exact le_op_norm _ _ })
  (λ c hc h₂, op_norm_le_bound _ hc (λ z, by { rw ←h z, exact h₂ z }))

variables [ring_hom_isometric σ₂₃]

theorem op_norm_le_bound₂ (f : E →SL[σ₁₃] F →SL[σ₂₃] G) {C : ℝ} (h0 : 0 ≤ C)
  (hC : ∀ x y, ∥f x y∥ ≤ C * ∥x∥ * ∥y∥) :
  ∥f∥ ≤ C :=
f.op_norm_le_bound h0 $ λ x,
  (f x).op_norm_le_bound (mul_nonneg h0 (norm_nonneg _)) $ hC x

theorem le_op_norm₂ [ring_hom_isometric σ₁₃] (f : E →SL[σ₁₃] F →SL[σ₂₃] G) (x : E) (y : F) :
  ∥f x y∥ ≤ ∥f∥ * ∥x∥ * ∥y∥ :=
(f x).le_of_op_norm_le (f.le_op_norm x) y

end

@[simp] lemma op_norm_prod (f : E →L[𝕜] Fₗ) (g : E →L[𝕜] Gₗ) : ∥f.prod g∥ = ∥(f, g)∥ :=
le_antisymm
  (op_norm_le_bound _ (norm_nonneg _) $ λ x,
    by simpa only [prod_apply, prod.norm_def, max_mul_of_nonneg, norm_nonneg]
      using max_le_max (le_op_norm f x) (le_op_norm g x)) $
  max_le
    (op_norm_le_bound _ (norm_nonneg _) $ λ x, (le_max_left _ _).trans ((f.prod g).le_op_norm x))
    (op_norm_le_bound _ (norm_nonneg _) $ λ x, (le_max_right _ _).trans ((f.prod g).le_op_norm x))

/-- `continuous_linear_map.prod` as a `linear_isometry_equiv`. -/
def prodₗᵢ (R : Type*) [semiring R] [module R Fₗ] [module R Gₗ]
  [has_continuous_const_smul R Fₗ] [has_continuous_const_smul R Gₗ]
  [smul_comm_class 𝕜 R Fₗ] [smul_comm_class 𝕜 R Gₗ] :
  (E →L[𝕜] Fₗ) × (E →L[𝕜] Gₗ) ≃ₗᵢ[R] (E →L[𝕜] Fₗ × Gₗ) :=
⟨prodₗ R, λ ⟨f, g⟩, op_norm_prod f g⟩

/-- A continuous linear map is an isometry if and only if it preserves the norm.
(Note: Do you really want to use this lemma?  Try using the bundled structure `linear_isometry`
instead.) -/
lemma isometry_iff_norm (f : E →SL[σ₁₂] F) : isometry f ↔ ∀x, ∥f x∥ = ∥x∥ :=
f.to_linear_map.to_add_monoid_hom.isometry_iff_norm

variables [ring_hom_isometric σ₁₂] (f : E →SL[σ₁₂] F)

/-- A continuous linear map is automatically uniformly continuous. -/
protected theorem uniform_continuous : uniform_continuous f :=
f.lipschitz.uniform_continuous

@[simp, nontriviality] lemma op_norm_subsingleton [subsingleton E] : ∥f∥ = 0 :=
begin
  refine le_antisymm _ (norm_nonneg _),
  apply op_norm_le_bound _ rfl.ge,
  intros x,
  simp [subsingleton.elim x 0]
end

end op_norm

section is_O

variables [ring_hom_isometric σ₁₂]
  (c : 𝕜) (f g : E →SL[σ₁₂] F) (h : F →SL[σ₂₃] G) (x y z : E)

open asymptotics

theorem is_O_with_id (l : filter E) : is_O_with ∥f∥ f (λ x, x) l :=
is_O_with_of_le' _ f.le_op_norm

theorem is_O_id (l : filter E) : is_O f (λ x, x) l :=
(f.is_O_with_id l).is_O

theorem is_O_with_comp [ring_hom_isometric σ₂₃] {α : Type*} (g : F →SL[σ₂₃] G) (f : α → F)
  (l : filter α) :
  is_O_with ∥g∥ (λ x', g (f x')) f l :=
(g.is_O_with_id ⊤).comp_tendsto le_top

theorem is_O_comp [ring_hom_isometric σ₂₃] {α : Type*} (g : F →SL[σ₂₃] G) (f : α → F)
  (l : filter α) :
  is_O (λ x', g (f x')) f l :=
(g.is_O_with_comp f l).is_O

theorem is_O_with_sub (f : E →SL[σ₁₂] F) (l : filter E) (x : E) :
  is_O_with ∥f∥ (λ x', f (x' - x)) (λ x', x' - x) l :=
f.is_O_with_comp _ l

theorem is_O_sub (f : E →SL[σ₁₂] F) (l : filter E) (x : E) :
  is_O (λ x', f (x' - x)) (λ x', x' - x) l :=
f.is_O_comp _ l

end is_O

end continuous_linear_map

namespace linear_isometry

lemma norm_to_continuous_linear_map_le (f : E →ₛₗᵢ[σ₁₂] F) :
  ∥f.to_continuous_linear_map∥ ≤ 1 :=
f.to_continuous_linear_map.op_norm_le_bound zero_le_one $ λ x, by simp

end linear_isometry

namespace linear_map

/-- If a continuous linear map is constructed from a linear map via the constructor `mk_continuous`,
then its norm is bounded by the bound given to the constructor if it is nonnegative. -/
lemma mk_continuous_norm_le (f : E →ₛₗ[σ₁₂] F) {C : ℝ} (hC : 0 ≤ C) (h : ∀x, ∥f x∥ ≤ C * ∥x∥) :
  ∥f.mk_continuous C h∥ ≤ C :=
continuous_linear_map.op_norm_le_bound _ hC h

/-- If a continuous linear map is constructed from a linear map via the constructor `mk_continuous`,
then its norm is bounded by the bound or zero if bound is negative. -/
lemma mk_continuous_norm_le' (f : E →ₛₗ[σ₁₂] F) {C : ℝ} (h : ∀x, ∥f x∥ ≤ C * ∥x∥) :
  ∥f.mk_continuous C h∥ ≤ max C 0 :=
continuous_linear_map.op_norm_le_bound _ (le_max_right _ _) $ λ x, (h x).trans $
  mul_le_mul_of_nonneg_right (le_max_left _ _) (norm_nonneg x)

variables [ring_hom_isometric σ₂₃]

/-- Create a bilinear map (represented as a map `E →L[𝕜] F →L[𝕜] G`) from the corresponding linear
map and a bound on the norm of the image. The linear map can be constructed using
`linear_map.mk₂`. -/
def mk_continuous₂ (f : E →ₛₗ[σ₁₃] F →ₛₗ[σ₂₃] G) (C : ℝ)
  (hC : ∀ x y, ∥f x y∥ ≤ C * ∥x∥ * ∥y∥) :
  E →SL[σ₁₃] F →SL[σ₂₃] G :=
linear_map.mk_continuous
  { to_fun := λ x, (f x).mk_continuous (C * ∥x∥) (hC x),
    map_add' := λ x y, by { ext z, simp },
    map_smul' := λ c x, by { ext z, simp } }
  (max C 0) $ λ x, (mk_continuous_norm_le' _ _).trans_eq $
    by rw [max_mul_of_nonneg _ _ (norm_nonneg x), zero_mul]

@[simp] lemma mk_continuous₂_apply (f : E →ₛₗ[σ₁₃] F →ₛₗ[σ₂₃] G) {C : ℝ}
  (hC : ∀ x y, ∥f x y∥ ≤ C * ∥x∥ * ∥y∥) (x : E) (y : F) :
  f.mk_continuous₂ C hC x y = f x y :=
rfl

lemma mk_continuous₂_norm_le' (f : E →ₛₗ[σ₁₃] F →ₛₗ[σ₂₃] G) {C : ℝ}
  (hC : ∀ x y, ∥f x y∥ ≤ C * ∥x∥ * ∥y∥) :
  ∥f.mk_continuous₂ C hC∥ ≤ max C 0 :=
mk_continuous_norm_le _ (le_max_iff.2 $ or.inr le_rfl) _

lemma mk_continuous₂_norm_le (f : E →ₛₗ[σ₁₃] F →ₛₗ[σ₂₃] G) {C : ℝ} (h0 : 0 ≤ C)
  (hC : ∀ x y, ∥f x y∥ ≤ C * ∥x∥ * ∥y∥) :
  ∥f.mk_continuous₂ C hC∥ ≤ C :=
(f.mk_continuous₂_norm_le' hC).trans_eq $ max_eq_left h0

end linear_map

namespace continuous_linear_map

variables [ring_hom_isometric σ₂₃] [ring_hom_isometric σ₁₃]

/-- Flip the order of arguments of a continuous bilinear map.
For a version bundled as `linear_isometry_equiv`, see
`continuous_linear_map.flipL`. -/
def flip (f : E →SL[σ₁₃] F →SL[σ₂₃] G) : F →SL[σ₂₃] E →SL[σ₁₃] G :=
linear_map.mk_continuous₂
  (linear_map.mk₂'ₛₗ σ₂₃ σ₁₃ (λ y x, f x y)
    (λ x y z, (f z).map_add x y)
    (λ c y x, (f x).map_smulₛₗ c y)
    (λ z x y, by rw [f.map_add, add_apply])
    (λ c y x, by rw [map_smulₛₗ, smul_apply]))
  ∥f∥
  (λ y x, (f.le_op_norm₂ x y).trans_eq $ by rw mul_right_comm)

private lemma le_norm_flip (f : E →SL[σ₁₃] F →SL[σ₂₃] G) : ∥f∥ ≤ ∥flip f∥ :=
f.op_norm_le_bound₂ (norm_nonneg _) $ λ x y,
  by { rw mul_right_comm, exact (flip f).le_op_norm₂ y x }

@[simp] lemma flip_apply (f : E →SL[σ₁₃] F →SL[σ₂₃] G) (x : E) (y : F) : f.flip y x = f x y := rfl

@[simp] lemma flip_flip (f : E →SL[σ₁₃] F →SL[σ₂₃] G) :
  f.flip.flip = f :=
by { ext, refl }

@[simp] lemma op_norm_flip (f : E →SL[σ₁₃] F →SL[σ₂₃] G) :
  ∥f.flip∥ = ∥f∥ :=
le_antisymm (by simpa only [flip_flip] using le_norm_flip f.flip) (le_norm_flip f)

@[simp] lemma flip_add (f g : E →SL[σ₁₃] F →SL[σ₂₃] G) :
  (f + g).flip = f.flip + g.flip :=
rfl

@[simp] lemma flip_smul (c : 𝕜₃) (f : E →SL[σ₁₃] F →SL[σ₂₃] G) :
  (c • f).flip = c • f.flip :=
rfl

variables (E F G σ₁₃ σ₂₃)

/-- Flip the order of arguments of a continuous bilinear map.
This is a version bundled as a `linear_isometry_equiv`.
For an unbundled version see `continuous_linear_map.flip`. -/
def flipₗᵢ' : (E →SL[σ₁₃] F →SL[σ₂₃] G) ≃ₗᵢ[𝕜₃] (F →SL[σ₂₃] E →SL[σ₁₃] G) :=
{ to_fun := flip,
  inv_fun := flip,
  map_add' := flip_add,
  map_smul' := flip_smul,
  left_inv := flip_flip,
  right_inv := flip_flip,
  norm_map' := op_norm_flip }

variables {E F G σ₁₃ σ₂₃}

@[simp] lemma flipₗᵢ'_symm : (flipₗᵢ' E F G σ₂₃ σ₁₃).symm = flipₗᵢ' F E G σ₁₃ σ₂₃ := rfl

@[simp] lemma coe_flipₗᵢ' : ⇑(flipₗᵢ' E F G σ₂₃ σ₁₃) = flip := rfl

variables (𝕜 E Fₗ Gₗ)

/-- Flip the order of arguments of a continuous bilinear map.
This is a version bundled as a `linear_isometry_equiv`.
For an unbundled version see `continuous_linear_map.flip`. -/
def flipₗᵢ : (E →L[𝕜] Fₗ →L[𝕜] Gₗ) ≃ₗᵢ[𝕜] (Fₗ →L[𝕜] E →L[𝕜] Gₗ) :=
{ to_fun := flip,
  inv_fun := flip,
  map_add' := flip_add,
  map_smul' := flip_smul,
  left_inv := flip_flip,
  right_inv := flip_flip,
  norm_map' := op_norm_flip }

variables {𝕜 E Fₗ Gₗ}

@[simp] lemma flipₗᵢ_symm : (flipₗᵢ 𝕜 E Fₗ Gₗ).symm = flipₗᵢ 𝕜 Fₗ E Gₗ := rfl

@[simp] lemma coe_flipₗᵢ : ⇑(flipₗᵢ 𝕜 E Fₗ Gₗ) = flip := rfl

variables (F σ₁₂) [ring_hom_isometric σ₁₂]

/-- The continuous semilinear map obtained by applying a continuous semilinear map at a given
vector.

This is the continuous version of `linear_map.applyₗ`. -/
def apply' : E →SL[σ₁₂] (E →SL[σ₁₂] F) →L[𝕜₂] F := flip (id 𝕜₂ (E →SL[σ₁₂] F))

variables {F σ₁₂}

@[simp] lemma apply_apply' (v : E) (f : E →SL[σ₁₂] F) : apply' F σ₁₂ v f = f v := rfl

variables (𝕜 Fₗ)

/-- The continuous semilinear map obtained by applying a continuous semilinear map at a given
vector.

This is the continuous version of `linear_map.applyₗ`. -/
def apply : E →L[𝕜] (E →L[𝕜] Fₗ) →L[𝕜] Fₗ := flip (id 𝕜 (E →L[𝕜] Fₗ))

variables {𝕜 Fₗ}

@[simp] lemma apply_apply (v : E) (f : E →L[𝕜] Fₗ) : apply 𝕜 Fₗ v f = f v := rfl

variables (σ₁₂ σ₂₃ E F G)

/-- Composition of continuous semilinear maps as a continuous semibilinear map. -/
def compSL : (F →SL[σ₂₃] G) →L[𝕜₃] (E →SL[σ₁₂] F) →SL[σ₂₃] (E →SL[σ₁₃] G) :=
linear_map.mk_continuous₂
  (linear_map.mk₂'ₛₗ (ring_hom.id 𝕜₃) σ₂₃ comp add_comp smul_comp comp_add
    (λ c f g, by { ext, simp only [map_smulₛₗ, coe_smul', coe_comp',
                                   function.comp_app, pi.smul_apply] }))
  1 $ λ f g, by simpa only [one_mul] using op_norm_comp_le f g

variables {𝕜 E F G}

include σ₁₃

@[simp] lemma compSL_apply (f : F →SL[σ₂₃] G) (g : E →SL[σ₁₂] F) :
  compSL E F G σ₁₂ σ₂₃ f g = f.comp g := rfl

omit σ₁₃
variables (𝕜 E Fₗ Gₗ)

/-- Composition of continuous linear maps as a continuous bilinear map. -/
def compL : (Fₗ →L[𝕜] Gₗ) →L[𝕜] (E →L[𝕜] Fₗ) →L[𝕜] (E →L[𝕜] Gₗ) :=
  compSL E Fₗ Gₗ (ring_hom.id 𝕜) (ring_hom.id 𝕜)

@[simp] lemma compL_apply (f : Fₗ →L[𝕜] Gₗ) (g : E →L[𝕜] Fₗ) : compL 𝕜 E Fₗ Gₗ f g = f.comp g := rfl

universes u₁ u₂ u₃ u₄
variables (M₁ : Type u₁) [normed_group M₁] [normed_space 𝕜 M₁]
          (M₂ : Type u₂) [normed_group M₂] [normed_space 𝕜 M₂]
          (M₃ : Type u₃) [normed_group M₃] [normed_space 𝕜 M₃]
          (M₄ : Type u₄) [normed_group M₄] [normed_space 𝕜 M₄]

/-- `continuous_linear_map.prod_map` as a continuous linear map. -/
def prod_mapL : ((M₁ →L[𝕜] M₂) × (M₃ →L[𝕜] M₄)) →L[𝕜] ((M₁ × M₃) →L[𝕜] (M₂ × M₄)) :=
continuous_linear_map.copy
(have Φ₁ : (M₁ →L[𝕜] M₂) →L[𝕜] (M₁ →L[𝕜] M₂ × M₄), from
  continuous_linear_map.compL 𝕜 M₁ M₂ (M₂ × M₄) (continuous_linear_map.inl 𝕜 M₂ M₄),
have Φ₂ : (M₃ →L[𝕜] M₄) →L[𝕜] (M₃ →L[𝕜] M₂ × M₄), from
  continuous_linear_map.compL 𝕜 M₃ M₄ (M₂ × M₄) (continuous_linear_map.inr 𝕜 M₂ M₄),
have Φ₁' : _, from (continuous_linear_map.compL 𝕜 (M₁ × M₃) M₁ (M₂ × M₄)).flip
  (continuous_linear_map.fst 𝕜 M₁ M₃),
have Φ₂' : _ , from (continuous_linear_map.compL 𝕜 (M₁ × M₃) M₃ (M₂ × M₄)).flip
  (continuous_linear_map.snd 𝕜 M₁ M₃),
have Ψ₁ : ((M₁ →L[𝕜] M₂) × (M₃ →L[𝕜] M₄)) →L[𝕜] (M₁ →L[𝕜] M₂), from
  continuous_linear_map.fst 𝕜 (M₁ →L[𝕜] M₂) (M₃ →L[𝕜] M₄),
have Ψ₂ : ((M₁ →L[𝕜] M₂) × (M₃ →L[𝕜] M₄)) →L[𝕜] (M₃ →L[𝕜] M₄), from
    continuous_linear_map.snd 𝕜 (M₁ →L[𝕜] M₂) (M₃ →L[𝕜] M₄),
Φ₁' ∘L Φ₁ ∘L Ψ₁ + Φ₂' ∘L Φ₂ ∘L Ψ₂)
(λ p : (M₁ →L[𝕜] M₂) × (M₃ →L[𝕜] M₄), p.1.prod_map p.2)
(begin
  apply funext,
  rintros ⟨φ, ψ⟩,
  apply continuous_linear_map.ext (λ x, _),
  simp only [add_apply, coe_comp', coe_fst', function.comp_app,
             compL_apply, flip_apply, coe_snd', inl_apply, inr_apply, prod.mk_add_mk, add_zero,
             zero_add, coe_prod_map', prod_map, prod.mk.inj_iff, eq_self_iff_true, and_self],
  refl
end)

variables {M₁ M₂ M₃ M₄}

@[simp] lemma prod_mapL_apply (p : (M₁ →L[𝕜] M₂) × (M₃ →L[𝕜] M₄)) :
  continuous_linear_map.prod_mapL 𝕜 M₁ M₂ M₃ M₄ p = p.1.prod_map p.2 :=
rfl

variables {X : Type*} [topological_space X]

lemma _root_.continuous.prod_mapL {f : X → M₁ →L[𝕜] M₂} {g : X → M₃ →L[𝕜] M₄}
  (hf : continuous f) (hg : continuous g) : continuous (λ x, (f x).prod_map (g x)) :=
(prod_mapL 𝕜 M₁ M₂ M₃ M₄).continuous.comp (hf.prod_mk hg)

lemma _root_.continuous.prod_map_equivL {f : X → M₁ ≃L[𝕜] M₂} {g : X → M₃ ≃L[𝕜] M₄}
  (hf : continuous (λ x, (f x : M₁ →L[𝕜] M₂))) (hg : continuous (λ x, (g x : M₃ →L[𝕜] M₄))) :
  continuous (λ x, ((f x).prod (g x) : M₁ × M₃ →L[𝕜] M₂ × M₄)) :=
(prod_mapL 𝕜 M₁ M₂ M₃ M₄).continuous.comp (hf.prod_mk hg)

lemma _root_.continuous_on.prod_mapL {f : X → M₁ →L[𝕜] M₂} {g : X → M₃ →L[𝕜] M₄} {s : set X}
  (hf : continuous_on f s) (hg : continuous_on g s) :
  continuous_on (λ x, (f x).prod_map (g x)) s :=
((prod_mapL 𝕜 M₁ M₂ M₃ M₄).continuous.comp_continuous_on (hf.prod hg) : _)

lemma _root_.continuous_on.prod_map_equivL {f : X → M₁ ≃L[𝕜] M₂} {g : X → M₃ ≃L[𝕜] M₄} {s : set X}
  (hf : continuous_on (λ x, (f x : M₁ →L[𝕜] M₂)) s)
  (hg : continuous_on (λ x, (g x : M₃ →L[𝕜] M₄)) s) :
  continuous_on (λ x, ((f x).prod (g x) : M₁ × M₃ →L[𝕜] M₂ × M₄)) s :=
(prod_mapL 𝕜 M₁ M₂ M₃ M₄).continuous.comp_continuous_on (hf.prod hg)

variables {𝕜 E Fₗ Gₗ}

section multiplication_linear
variables (𝕜) (𝕜' : Type*) [normed_ring 𝕜'] [normed_algebra 𝕜 𝕜']

/-- Left multiplication in a normed algebra as a linear isometry to the space of
continuous linear maps. -/
def lmulₗᵢ : 𝕜' →ₗᵢ[𝕜] 𝕜' →L[𝕜] 𝕜' :=
{ to_linear_map := (algebra.lmul 𝕜 𝕜').to_linear_map.mk_continuous₂ 1 $
    λ x y, by simpa using norm_mul_le x y,
  norm_map' := λ x, le_antisymm
    (op_norm_le_bound _ (norm_nonneg x) (norm_mul_le x))
    (by { convert ratio_le_op_norm _ (1 : 𝕜'), simp [normed_algebra.norm_one 𝕜 𝕜'],
          apply_instance }) }

/-- Left multiplication in a normed algebra as a continuous bilinear map. -/
def lmul : 𝕜' →L[𝕜] 𝕜' →L[𝕜] 𝕜' :=
(lmulₗᵢ 𝕜 𝕜').to_continuous_linear_map

@[simp] lemma lmul_apply (x y : 𝕜') : lmul 𝕜 𝕜' x y = x * y := rfl

@[simp] lemma coe_lmulₗᵢ : ⇑(lmulₗᵢ 𝕜 𝕜') = lmul 𝕜 𝕜' := rfl

@[simp] lemma op_norm_lmul_apply (x : 𝕜') : ∥lmul 𝕜 𝕜' x∥ = ∥x∥ :=
(lmulₗᵢ 𝕜 𝕜').norm_map x

/-- Right-multiplication in a normed algebra, considered as a continuous linear map. -/
def lmul_right : 𝕜' →L[𝕜] 𝕜' →L[𝕜] 𝕜' := (lmul 𝕜 𝕜').flip

@[simp] lemma lmul_right_apply (x y : 𝕜') : lmul_right 𝕜 𝕜' x y = y * x := rfl

@[simp] lemma op_norm_lmul_right_apply (x : 𝕜') : ∥lmul_right 𝕜 𝕜' x∥ = ∥x∥ :=
le_antisymm
  (op_norm_le_bound _ (norm_nonneg x) (λ y, (norm_mul_le y x).trans_eq (mul_comm _ _)))
  (by { convert ratio_le_op_norm _ (1 : 𝕜'), simp [normed_algebra.norm_one 𝕜 𝕜'],
        apply_instance })

/-- Right-multiplication in a normed algebra, considered as a linear isometry to the space of
continuous linear maps. -/
def lmul_rightₗᵢ : 𝕜' →ₗᵢ[𝕜] 𝕜' →L[𝕜] 𝕜' :=
{ to_linear_map := lmul_right 𝕜 𝕜',
  norm_map' := op_norm_lmul_right_apply 𝕜 𝕜' }

@[simp] lemma coe_lmul_rightₗᵢ : ⇑(lmul_rightₗᵢ 𝕜 𝕜') = lmul_right 𝕜 𝕜' := rfl

/-- Simultaneous left- and right-multiplication in a normed algebra, considered as a continuous
trilinear map. -/
def lmul_left_right : 𝕜' →L[𝕜] 𝕜' →L[𝕜] 𝕜' →L[𝕜] 𝕜' :=
((compL 𝕜 𝕜' 𝕜' 𝕜').comp (lmul_right 𝕜 𝕜')).flip.comp (lmul 𝕜 𝕜')

@[simp] lemma lmul_left_right_apply (x y z : 𝕜') :
  lmul_left_right 𝕜 𝕜' x y z = x * z * y := rfl

lemma op_norm_lmul_left_right_apply_apply_le (x y : 𝕜') :
  ∥lmul_left_right 𝕜 𝕜' x y∥ ≤ ∥x∥ * ∥y∥ :=
(op_norm_comp_le _ _).trans_eq $ by simp [mul_comm]

lemma op_norm_lmul_left_right_apply_le (x : 𝕜') :
  ∥lmul_left_right 𝕜 𝕜' x∥ ≤ ∥x∥ :=
op_norm_le_bound _ (norm_nonneg x) (op_norm_lmul_left_right_apply_apply_le 𝕜 𝕜' x)

lemma op_norm_lmul_left_right_le :
  ∥lmul_left_right 𝕜 𝕜'∥ ≤ 1 :=
op_norm_le_bound _ zero_le_one (λ x, (one_mul ∥x∥).symm ▸ op_norm_lmul_left_right_apply_le 𝕜 𝕜' x)

end multiplication_linear

section smul_linear

variables (𝕜) (𝕜' : Type*) [normed_field 𝕜'] [normed_algebra 𝕜 𝕜']
  [normed_space 𝕜' E] [is_scalar_tower 𝕜 𝕜' E]

/-- Scalar multiplication as a continuous bilinear map. -/
def lsmul : 𝕜' →L[𝕜] E →L[𝕜] E :=
((algebra.lsmul 𝕜 E).to_linear_map : 𝕜' →ₗ[𝕜] E →ₗ[𝕜] E).mk_continuous₂ 1 $
  λ c x, by simpa only [one_mul] using (norm_smul c x).le

@[simp] lemma lsmul_apply (c : 𝕜') (x : E) : lsmul 𝕜 𝕜' c x = c • x := rfl

variables {𝕜'}

lemma norm_to_span_singleton (x : E) : ∥to_span_singleton 𝕜 x∥ = ∥x∥ :=
begin
  refine op_norm_eq_of_bounds (norm_nonneg _) (λ x, _) (λ N hN_nonneg h, _),
  { rw [to_span_singleton_apply, norm_smul, mul_comm], },
  { specialize h 1,
    rw [to_span_singleton_apply, norm_smul, mul_comm] at h,
    exact (mul_le_mul_right (by simp)).mp h, },
end

end smul_linear

section restrict_scalars

variables {𝕜' : Type*} [nondiscrete_normed_field 𝕜'] [normed_algebra 𝕜' 𝕜]
variables [normed_space 𝕜' E] [is_scalar_tower 𝕜' 𝕜 E]
variables [normed_space 𝕜' Fₗ] [is_scalar_tower 𝕜' 𝕜 Fₗ]

@[simp] lemma norm_restrict_scalars (f : E →L[𝕜] Fₗ) : ∥f.restrict_scalars 𝕜'∥ = ∥f∥ :=
le_antisymm (op_norm_le_bound _ (norm_nonneg _) $ λ x, f.le_op_norm x)
  (op_norm_le_bound _ (norm_nonneg _) $ λ x, f.le_op_norm x)

variables (𝕜 E Fₗ 𝕜') (𝕜'' : Type*) [ring 𝕜''] [module 𝕜'' Fₗ]
  [has_continuous_const_smul 𝕜'' Fₗ] [smul_comm_class 𝕜 𝕜'' Fₗ] [smul_comm_class 𝕜' 𝕜'' Fₗ]

/-- `continuous_linear_map.restrict_scalars` as a `linear_isometry`. -/
def restrict_scalars_isometry : (E →L[𝕜] Fₗ) →ₗᵢ[𝕜''] (E →L[𝕜'] Fₗ) :=
⟨restrict_scalarsₗ 𝕜 E Fₗ 𝕜' 𝕜'', norm_restrict_scalars⟩

variables {𝕜 E Fₗ 𝕜' 𝕜''}

@[simp] lemma coe_restrict_scalars_isometry :
  ⇑(restrict_scalars_isometry 𝕜 E Fₗ 𝕜' 𝕜'') = restrict_scalars 𝕜' :=
rfl

@[simp] lemma restrict_scalars_isometry_to_linear_map :
  (restrict_scalars_isometry 𝕜 E Fₗ 𝕜' 𝕜'').to_linear_map = restrict_scalarsₗ 𝕜 E Fₗ 𝕜' 𝕜'' :=
rfl

variables (𝕜 E Fₗ 𝕜' 𝕜'')

/-- `continuous_linear_map.restrict_scalars` as a `continuous_linear_map`. -/
def restrict_scalarsL : (E →L[𝕜] Fₗ) →L[𝕜''] (E →L[𝕜'] Fₗ) :=
(restrict_scalars_isometry 𝕜 E Fₗ 𝕜' 𝕜'').to_continuous_linear_map

variables {𝕜 E Fₗ 𝕜' 𝕜''}

@[simp] lemma coe_restrict_scalarsL :
  (restrict_scalarsL 𝕜 E Fₗ 𝕜' 𝕜'' : (E →L[𝕜] Fₗ) →ₗ[𝕜''] (E →L[𝕜'] Fₗ)) =
    restrict_scalarsₗ 𝕜 E Fₗ 𝕜' 𝕜'' :=
rfl

@[simp] lemma coe_restrict_scalarsL' :
  ⇑(restrict_scalarsL 𝕜 E Fₗ 𝕜' 𝕜'') = restrict_scalars 𝕜' :=
rfl

end restrict_scalars

end continuous_linear_map

namespace submodule

lemma norm_subtypeL_le (K : submodule 𝕜 E) : ∥K.subtypeL∥ ≤ 1 :=
K.subtypeₗᵢ.norm_to_continuous_linear_map_le

end submodule

section has_sum

-- Results in this section hold for continuous additive monoid homomorphisms or equivalences but we
-- don't have bundled continuous additive homomorphisms.

variables {ι R R₂ M M₂ : Type*} [semiring R] [semiring R₂] [add_comm_monoid M] [module R M]
  [add_comm_monoid M₂] [module R₂ M₂] [topological_space M] [topological_space M₂]
  {σ : R →+* R₂} {σ' : R₂ →+* R} [ring_hom_inv_pair σ σ'] [ring_hom_inv_pair σ' σ]

/-- Applying a continuous linear map commutes with taking an (infinite) sum. -/
protected lemma continuous_linear_map.has_sum {f : ι → M} (φ : M →SL[σ] M₂) {x : M}
  (hf : has_sum f x) :
  has_sum (λ (b:ι), φ (f b)) (φ x) :=
by simpa only using hf.map φ.to_linear_map.to_add_monoid_hom φ.continuous

alias continuous_linear_map.has_sum ← has_sum.mapL

protected lemma continuous_linear_map.summable {f : ι → M} (φ : M →SL[σ] M₂) (hf : summable f) :
  summable (λ b:ι, φ (f b)) :=
(hf.has_sum.mapL φ).summable

alias continuous_linear_map.summable ← summable.mapL

protected lemma continuous_linear_map.map_tsum [t2_space M₂] {f : ι → M}
  (φ : M →SL[σ] M₂) (hf : summable f) : φ (∑' z, f z) = ∑' z, φ (f z) :=
(hf.has_sum.mapL φ).tsum_eq.symm

include σ'
/-- Applying a continuous linear map commutes with taking an (infinite) sum. -/
protected lemma continuous_linear_equiv.has_sum {f : ι → M} (e : M ≃SL[σ] M₂) {y : M₂} :
  has_sum (λ (b:ι), e (f b)) y ↔ has_sum f (e.symm y) :=
⟨λ h, by simpa only [e.symm.coe_coe, e.symm_apply_apply] using h.mapL (e.symm : M₂ →SL[σ'] M),
  λ h, by simpa only [e.coe_coe, e.apply_symm_apply] using (e : M →SL[σ] M₂).has_sum h⟩


protected lemma continuous_linear_equiv.summable {f : ι → M} (e : M ≃SL[σ] M₂) :
  summable (λ b:ι, e (f b)) ↔ summable f :=
⟨λ hf, (e.has_sum.1 hf.has_sum).summable, (e : M →SL[σ] M₂).summable⟩


lemma continuous_linear_equiv.tsum_eq_iff [t2_space M] [t2_space M₂] {f : ι → M}
  (e : M ≃SL[σ] M₂) {y : M₂} : ∑' z, e (f z) = y ↔ ∑' z, f z = e.symm y :=
begin
  by_cases hf : summable f,
  { exact ⟨λ h, (e.has_sum.mp ((e.summable.mpr hf).has_sum_iff.mpr h)).tsum_eq,
      λ h, (e.has_sum.mpr (hf.has_sum_iff.mpr h)).tsum_eq⟩ },
  { have hf' : ¬summable (λ z, e (f z)) := λ h, hf (e.summable.mp h),
    rw [tsum_eq_zero_of_not_summable hf, tsum_eq_zero_of_not_summable hf'],
    exact ⟨by { rintro rfl, simp }, λ H, by simpa using (congr_arg (λ z, e z) H)⟩ }
end

protected lemma continuous_linear_equiv.map_tsum [t2_space M] [t2_space M₂] {f : ι → M}
  (e : M ≃SL[σ] M₂) : e (∑' z, f z) = ∑' z, e (f z) :=
by { refine symm (e.tsum_eq_iff.mpr _), rw e.symm_apply_apply _ }

end has_sum

namespace continuous_linear_equiv

section

variables {σ₂₁ : 𝕜₂ →+* 𝕜} [ring_hom_inv_pair σ₁₂ σ₂₁] [ring_hom_inv_pair σ₂₁ σ₁₂]
  [ring_hom_isometric σ₁₂]
variables (e : E ≃SL[σ₁₂] F)

include σ₂₁
protected lemma lipschitz : lipschitz_with (∥(e : E →SL[σ₁₂] F)∥₊) e :=
(e : E →SL[σ₁₂] F).lipschitz

theorem is_O_comp {α : Type*} (f : α → E) (l : filter α) :
  asymptotics.is_O (λ x', e (f x')) f l :=
(e : E →SL[σ₁₂] F).is_O_comp f l

theorem is_O_sub (l : filter E) (x : E) :
  asymptotics.is_O (λ x', e (x' - x)) (λ x', x' - x) l :=
(e : E →SL[σ₁₂] F).is_O_sub l x

end

variables {σ₂₁ : 𝕜₂ →+* 𝕜} [ring_hom_inv_pair σ₁₂ σ₂₁] [ring_hom_inv_pair σ₂₁ σ₁₂]

include σ₂₁
lemma homothety_inverse (a : ℝ) (ha : 0 < a) (f : E ≃ₛₗ[σ₁₂] F) :
  (∀ (x : E), ∥f x∥ = a * ∥x∥) → (∀ (y : F), ∥f.symm y∥ = a⁻¹ * ∥y∥) :=
begin
  intros hf y,
  calc ∥(f.symm) y∥ = a⁻¹ * (a * ∥ (f.symm) y∥) : _
  ... =  a⁻¹ * ∥f ((f.symm) y)∥ : by rw hf
  ... = a⁻¹ * ∥y∥ : by simp,
  rw [← mul_assoc, inv_mul_cancel (ne_of_lt ha).symm, one_mul],
end

/-- A linear equivalence which is a homothety is a continuous linear equivalence. -/
def of_homothety (f : E ≃ₛₗ[σ₁₂] F) (a : ℝ) (ha : 0 < a) (hf : ∀x, ∥f x∥ = a * ∥x∥) :
  E ≃SL[σ₁₂] F :=
{ to_linear_equiv := f,
  continuous_to_fun := f.to_linear_map.continuous_of_bound a (λ x, le_of_eq (hf x)),
  continuous_inv_fun := f.symm.to_linear_map.continuous_of_bound a⁻¹
    (λ x, le_of_eq (homothety_inverse a ha f hf x)) }

variables [ring_hom_isometric σ₂₁] (e : E ≃SL[σ₁₂] F)

theorem is_O_comp_rev {α : Type*} (f : α → E) (l : filter α) :
  asymptotics.is_O f (λ x', e (f x')) l :=
(e.symm.is_O_comp _ l).congr_left $ λ _, e.symm_apply_apply _

theorem is_O_sub_rev (l : filter E) (x : E) :
  asymptotics.is_O (λ x', x' - x) (λ x', e (x' - x)) l :=
e.is_O_comp_rev _ _

omit σ₂₁

variable (𝕜)

lemma to_span_nonzero_singleton_homothety (x : E) (h : x ≠ 0) (c : 𝕜) :
  ∥linear_equiv.to_span_nonzero_singleton 𝕜 E x h c∥ = ∥x∥ * ∥c∥ :=
continuous_linear_map.to_span_singleton_homothety _ _ _

end continuous_linear_equiv

variables {σ₂₁ : 𝕜₂ →+* 𝕜} [ring_hom_inv_pair σ₁₂ σ₂₁] [ring_hom_inv_pair σ₂₁ σ₁₂]
include σ₂₁

/-- Construct a continuous linear equivalence from a linear equivalence together with
bounds in both directions. -/
def linear_equiv.to_continuous_linear_equiv_of_bounds (e : E ≃ₛₗ[σ₁₂] F) (C_to C_inv : ℝ)
  (h_to : ∀ x, ∥e x∥ ≤ C_to * ∥x∥) (h_inv : ∀ x : F, ∥e.symm x∥ ≤ C_inv * ∥x∥) : E ≃SL[σ₁₂] F :=
{ to_linear_equiv := e,
  continuous_to_fun := e.to_linear_map.continuous_of_bound C_to h_to,
  continuous_inv_fun := e.symm.to_linear_map.continuous_of_bound C_inv h_inv }

omit σ₂₁

namespace continuous_linear_map
variables {E' F' : Type*} [semi_normed_group E'] [semi_normed_group F']

variables {𝕜₁' : Type*} {𝕜₂' : Type*} [nondiscrete_normed_field 𝕜₁'] [nondiscrete_normed_field 𝕜₂']
  [normed_space 𝕜₁' E'] [normed_space 𝕜₂' F']
  {σ₁' : 𝕜₁' →+* 𝕜} {σ₁₃' : 𝕜₁' →+* 𝕜₃} {σ₂' : 𝕜₂' →+* 𝕜₂} {σ₂₃' : 𝕜₂' →+* 𝕜₃}
  [ring_hom_comp_triple σ₁' σ₁₃ σ₁₃'] [ring_hom_comp_triple σ₂' σ₂₃ σ₂₃']
  [ring_hom_isometric σ₂₃] [ring_hom_isometric σ₁₃'] [ring_hom_isometric σ₂₃']

/--
Compose a bilinear map `E →SL[σ₁₃] F →SL[σ₂₃] G` with two linear maps
`E' →SL[σ₁'] E` and `F' →SL[σ₂'] F`.  -/
def bilinear_comp (f : E →SL[σ₁₃] F →SL[σ₂₃] G) (gE : E' →SL[σ₁'] E) (gF : F' →SL[σ₂'] F) :
  E' →SL[σ₁₃'] F' →SL[σ₂₃'] G :=
((f.comp gE).flip.comp gF).flip

include σ₁₃' σ₂₃'
@[simp] lemma bilinear_comp_apply (f : E →SL[σ₁₃] F →SL[σ₂₃] G) (gE : E' →SL[σ₁'] E)
  (gF : F' →SL[σ₂'] F) (x : E') (y : F') : f.bilinear_comp gE gF x y = f (gE x) (gF y) :=
rfl

omit σ₁₃' σ₂₃'

variables [ring_hom_isometric σ₁₃] [ring_hom_isometric σ₁'] [ring_hom_isometric σ₂']

/-- Derivative of a continuous bilinear map `f : E →L[𝕜] F →L[𝕜] G` interpreted as a map `E × F → G`
at point `p : E × F` evaluated at `q : E × F`, as a continuous bilinear map. -/
def deriv₂ (f : E →L[𝕜] Fₗ →L[𝕜] Gₗ) : (E × Fₗ) →L[𝕜] (E × Fₗ) →L[𝕜] Gₗ :=
f.bilinear_comp (fst _ _ _) (snd _ _ _) + f.flip.bilinear_comp (snd _ _ _) (fst _ _ _)

@[simp] lemma coe_deriv₂ (f : E →L[𝕜] Fₗ →L[𝕜] Gₗ) (p : E × Fₗ) :
  ⇑(f.deriv₂ p) = λ q : E × Fₗ, f p.1 q.2 + f q.1 p.2 := rfl

lemma map_add₂ (f : E →L[𝕜] Fₗ →L[𝕜] Gₗ) (x x' : E) (y y' : Fₗ) :
  f (x + x') (y + y') = f x y + f.deriv₂ (x, y) (x', y') + f x' y' :=
by simp only [map_add, add_apply, coe_deriv₂, add_assoc]

end continuous_linear_map

end semi_normed

section normed

variables [normed_group E] [normed_group F] [normed_group G] [normed_group Fₗ]

open metric continuous_linear_map

section normed_field

variables [normed_field 𝕜] [normed_space 𝕜 E] [normed_space 𝕜 F] (f : E →ₗ[𝕜] F)

lemma linear_map.continuous_iff_is_closed_ker {f : E →ₗ[𝕜] 𝕜} :
  continuous f ↔ is_closed (f.ker : set E) :=
begin
  -- the continuity of f obviously implies that its kernel is closed
  refine ⟨λh, (t1_space.t1 (0 : 𝕜)).preimage h, λh, _⟩,
  -- for the other direction, we assume that the kernel is closed
  by_cases hf : ∀x, x ∈ f.ker,
  { -- if `f = 0`, its continuity is obvious
    have : (f : E → 𝕜) = (λx, 0), by { ext x, simpa using hf x },
    rw this,
    exact continuous_const },
  { /- if `f` is not zero, we use an element `x₀ ∉ ker f` such that `∥x₀∥ ≤ 2 ∥x₀ - y∥` for all
    `y ∈ ker f`, given by Riesz's lemma, and prove that `2 ∥f x₀∥ / ∥x₀∥` gives a bound on the
    operator norm of `f`. For this, start from an arbitrary `x` and note that
    `y = x₀ - (f x₀ / f x) x` belongs to the kernel of `f`. Applying the above inequality to `x₀`
    and `y` readily gives the conclusion. -/
    push_neg at hf,
    let r : ℝ := (2 : ℝ)⁻¹,
    have : 0 ≤ r, by norm_num [r],
    have : r < 1, by norm_num [r],
    obtain ⟨x₀, x₀ker, h₀⟩ : ∃ (x₀ : E), x₀ ∉ f.ker ∧ ∀ y ∈ linear_map.ker f,
      r * ∥x₀∥ ≤ ∥x₀ - y∥, from riesz_lemma h hf this,
    have : x₀ ≠ 0,
    { assume h,
      have : x₀ ∈ f.ker, by { rw h, exact (linear_map.ker f).zero_mem },
      exact x₀ker this },
    have rx₀_ne_zero : r * ∥x₀∥ ≠ 0, by { simp [norm_eq_zero, this], },
    have : ∀x, ∥f x∥ ≤ (((r * ∥x₀∥)⁻¹) * ∥f x₀∥) * ∥x∥,
    { assume x,
      by_cases hx : f x = 0,
      { rw [hx, norm_zero],
        apply_rules [mul_nonneg, norm_nonneg, inv_nonneg.2] },
      { let y := x₀ - (f x₀ * (f x)⁻¹ ) • x,
        have fy_zero : f y = 0, by calc
          f y = f x₀ - (f x₀ * (f x)⁻¹ ) * f x : by simp [y]
          ... = 0 :
            by { rw [mul_assoc, inv_mul_cancel hx, mul_one, sub_eq_zero_of_eq], refl },
        have A : r * ∥x₀∥ ≤ ∥f x₀∥ * ∥f x∥⁻¹ * ∥x∥, from calc
          r * ∥x₀∥ ≤ ∥x₀ - y∥ : h₀ _ (linear_map.mem_ker.2 fy_zero)
          ... = ∥(f x₀ * (f x)⁻¹ ) • x∥ : by { dsimp [y], congr, abel }
          ... = ∥f x₀∥ * ∥f x∥⁻¹ * ∥x∥ :
            by rw [norm_smul, norm_mul, norm_inv],
        calc
          ∥f x∥ = (r * ∥x₀∥)⁻¹ * (r * ∥x₀∥) * ∥f x∥ : by rwa [inv_mul_cancel, one_mul]
          ... ≤ (r * ∥x₀∥)⁻¹ * (∥f x₀∥ * ∥f x∥⁻¹ * ∥x∥) * ∥f x∥ : begin
            apply mul_le_mul_of_nonneg_right (mul_le_mul_of_nonneg_left A _) (norm_nonneg _),
            exact inv_nonneg.2 (mul_nonneg (by norm_num) (norm_nonneg _))
          end
          ... = (∥f x∥ ⁻¹ * ∥f x∥) * (((r * ∥x₀∥)⁻¹) * ∥f x₀∥) * ∥x∥ : by ring
          ... = (((r * ∥x₀∥)⁻¹) * ∥f x₀∥) * ∥x∥ :
            by { rw [inv_mul_cancel, one_mul], simp [norm_eq_zero, hx] } } },
    exact linear_map.continuous_of_bound f _ this }
end

end normed_field

section
variables [nondiscrete_normed_field 𝕜] [nondiscrete_normed_field 𝕜₂] [nondiscrete_normed_field 𝕜₃]
  [normed_space 𝕜 E] [normed_space 𝕜₂ F] [normed_space 𝕜₃ G] [normed_space 𝕜 Fₗ] (c : 𝕜)
  {σ₁₂ : 𝕜 →+* 𝕜₂} {σ₂₃ : 𝕜₂ →+* 𝕜₃}
  [ring_hom_isometric σ₁₂] (f g : E →SL[σ₁₂] F) (x y z : E)

lemma linear_map.bound_of_shell (f : E →ₛₗ[σ₁₂] F) {ε C : ℝ} (ε_pos : 0 < ε) {c : 𝕜}
  (hc : 1 < ∥c∥) (hf : ∀ x, ε / ∥c∥ ≤ ∥x∥ → ∥x∥ < ε → ∥f x∥ ≤ C * ∥x∥) (x : E) :
  ∥f x∥ ≤ C * ∥x∥ :=
begin
  by_cases hx : x = 0, { simp [hx] },
  exact linear_map.bound_of_shell_semi_normed f ε_pos hc hf (ne_of_lt (norm_pos_iff.2 hx)).symm
end

/--
`linear_map.bound_of_ball_bound'` is a version of this lemma over a field satisfying `is_R_or_C`
that produces a concrete bound.
-/
lemma linear_map.bound_of_ball_bound {r : ℝ} (r_pos : 0 < r) (c : ℝ) (f : E →ₗ[𝕜] Fₗ)
  (h : ∀ z ∈ metric.ball (0 : E) r, ∥f z∥ ≤ c) :
  ∃ C, ∀ (z : E), ∥f z∥ ≤ C * ∥z∥ :=
begin
  cases @nondiscrete_normed_field.non_trivial 𝕜 _ with k hk,
  use c * (∥k∥ / r),
  intro z,
  refine linear_map.bound_of_shell _ r_pos hk (λ x hko hxo, _) _,
  calc ∥f x∥ ≤ c : h _ (mem_ball_zero_iff.mpr hxo)
         ... ≤ c * ((∥x∥ * ∥k∥) / r) : le_mul_of_one_le_right _ _
         ... = _ : by ring,
  { exact le_trans (norm_nonneg _) (h 0 (by simp [r_pos])) },
  { rw [div_le_iff (zero_lt_one.trans hk)] at hko,
    exact (one_le_div r_pos).mpr hko }
end

namespace continuous_linear_map

section op_norm
open set real

/-- An operator is zero iff its norm vanishes. -/
theorem op_norm_zero_iff : ∥f∥ = 0 ↔ f = 0 :=
iff.intro
  (λ hn, continuous_linear_map.ext (λ x, norm_le_zero_iff.1
    (calc _ ≤ ∥f∥ * ∥x∥ : le_op_norm _ _
     ...     = _ : by rw [hn, zero_mul])))
  (λ hf, le_antisymm (cInf_le bounds_bdd_below
    ⟨le_rfl, λ _, le_of_eq (by { rw [zero_mul, hf], exact norm_zero })⟩)
    (op_norm_nonneg _))

/-- If a normed space is non-trivial, then the norm of the identity equals `1`. -/
@[simp] lemma norm_id [nontrivial E] : ∥id 𝕜 E∥ = 1 :=
begin
  refine norm_id_of_nontrivial_seminorm _,
  obtain ⟨x, hx⟩ := exists_ne (0 : E),
  exact ⟨x, ne_of_gt (norm_pos_iff.2 hx)⟩,
end

instance norm_one_class [nontrivial E] : norm_one_class (E →L[𝕜] E) := ⟨norm_id⟩

/-- Continuous linear maps themselves form a normed space with respect to
    the operator norm. -/
instance to_normed_group : normed_group (E →SL[σ₁₂] F) :=
normed_group.of_core _ ⟨op_norm_zero_iff, op_norm_add_le, op_norm_neg⟩

/-- Continuous linear maps form a normed ring with respect to the operator norm. -/
instance to_normed_ring : normed_ring (E →L[𝕜] E) :=
{ norm_mul := op_norm_comp_le,
  .. continuous_linear_map.to_normed_group }

/-- For a nonzero normed space `E`, continuous linear endomorphisms form a normed algebra with
respect to the operator norm. -/
instance to_normed_algebra [nontrivial E] : normed_algebra 𝕜 (E →L[𝕜] E) :=
{ norm_algebra_map_eq := λ c, show ∥c • id 𝕜 E∥ = ∥c∥,
    by {rw [norm_smul, norm_id], simp},
  .. continuous_linear_map.algebra }

variable {f}

lemma homothety_norm [nontrivial E] (f : E →SL[σ₁₂] F) {a : ℝ} (hf : ∀x, ∥f x∥ = a * ∥x∥) :
  ∥f∥ = a :=
begin
  obtain ⟨x, hx⟩ : ∃ (x : E), x ≠ 0 := exists_ne 0,
  rw ← norm_pos_iff at hx,
  have ha : 0 ≤ a, by simpa only [hf, hx, zero_le_mul_right] using norm_nonneg (f x),
  apply le_antisymm (f.op_norm_le_bound ha (λ y, le_of_eq (hf y))),
  simpa only [hf, hx, mul_le_mul_right] using f.le_op_norm x,
end

lemma to_span_singleton_norm (x : E) : ∥to_span_singleton 𝕜 x∥ = ∥x∥ :=
homothety_norm _ (to_span_singleton_homothety 𝕜 x)

variable (f)

theorem uniform_embedding_of_bound {K : ℝ≥0} (hf : ∀ x, ∥x∥ ≤ K * ∥f x∥) :
  uniform_embedding f :=
(f.to_linear_map.antilipschitz_of_bound hf).uniform_embedding f.uniform_continuous

/-- If a continuous linear map is a uniform embedding, then it is expands the distances
by a positive factor.-/
theorem antilipschitz_of_uniform_embedding (f : E →L[𝕜] Fₗ) (hf : uniform_embedding f) :
  ∃ K, antilipschitz_with K f :=
begin
  obtain ⟨ε, εpos, hε⟩ : ∃ (ε : ℝ) (H : ε > 0), ∀ {x y : E}, dist (f x) (f y) < ε → dist x y < 1,
    from (uniform_embedding_iff.1 hf).2.2 1 zero_lt_one,
  let δ := ε/2,
  have δ_pos : δ > 0 := half_pos εpos,
  have H : ∀{x}, ∥f x∥ ≤ δ → ∥x∥ ≤ 1,
  { assume x hx,
    have : dist x 0 ≤ 1,
    { refine (hε _).le,
      rw [f.map_zero, dist_zero_right],
      exact hx.trans_lt (half_lt_self εpos) },
    simpa using this },
  rcases normed_field.exists_one_lt_norm 𝕜 with ⟨c, hc⟩,
  refine ⟨⟨δ⁻¹, _⟩ * nnnorm c, f.to_linear_map.antilipschitz_of_bound $ λx, _⟩,
  exact inv_nonneg.2 (le_of_lt δ_pos),
  by_cases hx : f x = 0,
  { have : f x = f 0, by { simp [hx] },
    have : x = 0 := (uniform_embedding_iff.1 hf).1 this,
    simp [this] },
  { rcases rescale_to_shell hc δ_pos hx with ⟨d, hd, dxlt, ledx, dinv⟩,
    rw [← f.map_smul d] at dxlt,
    have : ∥d • x∥ ≤ 1 := H dxlt.le,
    calc ∥x∥ = ∥d∥⁻¹ * ∥d • x∥ :
      by rwa [← norm_inv, ← norm_smul, ← mul_smul, inv_mul_cancel, one_smul]
    ... ≤ ∥d∥⁻¹ * 1 :
      mul_le_mul_of_nonneg_left this (inv_nonneg.2 (norm_nonneg _))
    ... ≤ δ⁻¹ * ∥c∥ * ∥f x∥ :
      by rwa [mul_one] }
end

section completeness

open_locale topological_space
open filter

variables {E' : Type*} [semi_normed_group E'] [normed_space 𝕜 E']

/-- Construct a bundled continuous (semi)linear map from a map `f : E → F` and a proof of the fact
that it belongs to the closure of the image of a bounded set `s : set (E →SL[σ₁₂] F)` under coercion
to function. Coercion to function of the result is definitionally equal to `f`. -/
@[simps apply { fully_applied := ff }]
def of_mem_closure_image_coe_bounded (f : E' → F) {s : set (E' →SL[σ₁₂] F)} (hs : bounded s)
  (hf : f ∈ closure ((λ g x, g x : (E' →SL[σ₁₂] F) → E' → F) '' s)) :
  E' →SL[σ₁₂] F :=
begin
  -- `f` is a linear map due to `linear_map_of_mem_closure_range_coe`
  refine (linear_map_of_mem_closure_range_coe f _).mk_continuous_of_exists_bound _,
  { refine closure_mono (image_subset_iff.2 $ λ g hg, _) hf, exact ⟨g, rfl⟩ },
  { -- We need to show that `f` has bounded norm. Choose `C` such that `∥g∥ ≤ C` for all `g ∈ s`.
    rcases bounded_iff_forall_norm_le.1 hs with ⟨C, hC⟩,
    -- Then `∥g x∥ ≤ C * ∥x∥` for all `g ∈ s`, `x : E`, hence `∥f x∥ ≤ C * ∥x∥` for all `x`.
    have : ∀ x, is_closed {g : E' → F | ∥g x∥ ≤ C * ∥x∥},
      from λ x, is_closed_Iic.preimage (@continuous_apply E' (λ _, F) _ x).norm,
    refine ⟨C, λ x, (this x).closure_subset_iff.2 (image_subset_iff.2 $ λ g hg, _) hf⟩,
    exact g.le_of_op_norm_le (hC _ hg) _ }
end

/-- Let `f : E → F` be a map, let `g : α → E →SL[σ₁₂] F` be a family of continuous (semi)linear maps
that takes values in a bounded set and converges to `f` pointwise along a nontrivial filter. Then
`f` is a continuous (semi)linear map. -/
@[simps apply { fully_applied := ff }]
def of_tendsto_of_bounded_range {α : Type*} {l : filter α} [l.ne_bot] (f : E' → F)
  (g : α → E' →SL[σ₁₂] F) (hf : tendsto (λ a x, g a x) l (𝓝 f)) (hg : bounded (set.range g)) :
  E' →SL[σ₁₂] F :=
of_mem_closure_image_coe_bounded f hg $ mem_closure_of_tendsto hf $
  eventually_of_forall $ λ a, mem_image_of_mem _ $ set.mem_range_self _

/-- If a Cauchy sequence of continuous linear map converges to a continuous linear map pointwise,
then it converges to the same map in norm. This lemma is used to prove that the space of continuous
linear maps is complete provided that the codomain is a complete space. -/
lemma tendsto_of_tendsto_pointwise_of_cauchy_seq {f : ℕ → E' →SL[σ₁₂] F} {g : E' →SL[σ₁₂] F}
  (hg : tendsto (λ n x, f n x) at_top (𝓝 g)) (hf : cauchy_seq f) :
  tendsto f at_top (𝓝 g) :=
begin
  /- Since `f` is a Cauchy sequence, there exists `b → 0` such that `∥f n - f m∥ ≤ b N` for any
  `m, n ≥ N`. -/
  rcases cauchy_seq_iff_le_tendsto_0.1 hf with ⟨b, hb₀, hfb, hb_lim⟩,
  -- Since `b → 0`, it suffices to show that `∥f n x - g x∥ ≤ b n * ∥x∥` for all `n` and `x`.
  suffices : ∀ n x, ∥f n x - g x∥ ≤ b n * ∥x∥,
    from tendsto_iff_norm_tendsto_zero.2 (squeeze_zero (λ n, norm_nonneg _)
      (λ n, op_norm_le_bound _ (hb₀ n) (this n)) hb_lim),
  intros n x,
  -- Note that `f m x → g x`, hence `∥f n x - f m x∥ → ∥f n x - g x∥` as `m → ∞`
  have : tendsto (λ m, ∥f n x - f m x∥) at_top (𝓝 (∥f n x - g x∥)),
    from (tendsto_const_nhds.sub $ tendsto_pi_nhds.1 hg _).norm,
  -- Thus it suffices to verify `∥f n x - f m x∥ ≤ b n * ∥x∥` for `m ≥ n`.
  refine le_of_tendsto this (eventually_at_top.2 ⟨n, λ m hm, _⟩),
  -- This inequality follows from `∥f n - f m∥ ≤ b n`.
  exact (f n - f m).le_of_op_norm_le (hfb _ _ _ le_rfl hm) _
end

/-- If the target space is complete, the space of continuous linear maps with its norm is also
complete. This works also if the source space is seminormed. -/
instance [complete_space F] : complete_space (E' →SL[σ₁₂] F) :=
begin
  -- We show that every Cauchy sequence converges.
  refine metric.complete_of_cauchy_seq_tendsto (λ f hf, _),
  -- The evaluation at any point `v : E` is Cauchy.
  have cau : ∀ v, cauchy_seq (λ n, f n v),
    from λ v, hf.map (lipschitz_apply v).uniform_continuous,
  -- We assemble the limits points of those Cauchy sequences
  -- (which exist as `F` is complete)
  -- into a function which we call `G`.
  choose G hG using λv, cauchy_seq_tendsto_of_complete (cau v),
  -- Next, we show that this `G` is a continuous linear map.
  -- This is done in `continuous_linear_map.of_tendsto_of_bounded_range`.
  set Glin : E' →SL[σ₁₂] F :=
    of_tendsto_of_bounded_range _ _ (tendsto_pi_nhds.mpr hG) hf.bounded_range,
  -- Finally, `f n` converges to `Glin` in norm because of
  -- `continuous_linear_map.tendsto_of_tendsto_pointwise_of_cauchy_seq`
  exact ⟨Glin, tendsto_of_tendsto_pointwise_of_cauchy_seq (tendsto_pi_nhds.2 hG) hf⟩
end

end completeness

section uniformly_extend

variables [complete_space F] (e : E →L[𝕜] Fₗ) (h_dense : dense_range e)

section
variables (h_e : uniform_inducing e)

/-- Extension of a continuous linear map `f : E →SL[σ₁₂] F`, with `E` a normed space and `F` a
complete normed space, along a uniform and dense embedding `e : E →L[𝕜] Fₗ`.  -/
def extend : Fₗ →SL[σ₁₂] F :=
/- extension of `f` is continuous -/
have cont : _ := (uniform_continuous_uniformly_extend h_e h_dense f.uniform_continuous).continuous,
/- extension of `f` agrees with `f` on the domain of the embedding `e` -/
have eq : _ := uniformly_extend_of_ind h_e h_dense f.uniform_continuous,
{ to_fun := (h_e.dense_inducing h_dense).extend f,
  map_add' :=
  begin
    refine h_dense.induction_on₂ _ _,
    { exact is_closed_eq (cont.comp continuous_add)
        ((cont.comp continuous_fst).add (cont.comp continuous_snd)) },
    { assume x y, simp only [eq, ← e.map_add], exact f.map_add _ _ },
  end,
  map_smul' := λk,
  begin
    refine (λ b, h_dense.induction_on b _ _),
    { exact is_closed_eq (cont.comp (continuous_const_smul _))
        ((continuous_const_smul _).comp cont) },
    { assume x, rw ← map_smul, simp only [eq], exact map_smulₛₗ _ _ _ },
  end,
  cont := cont }

lemma extend_unique (g : Fₗ →SL[σ₁₂] F) (H : g.comp e = f) : extend f e h_dense h_e = g :=
continuous_linear_map.coe_fn_injective $
  uniformly_extend_unique h_e h_dense (continuous_linear_map.ext_iff.1 H) g.continuous

@[simp] lemma extend_zero : extend (0 : E →SL[σ₁₂] F) e h_dense h_e = 0 :=
extend_unique _ _ _ _ _ (zero_comp _)

end

section
variables {N : ℝ≥0} (h_e : ∀x, ∥x∥ ≤ N * ∥e x∥)

local notation `ψ` := f.extend e h_dense (uniform_embedding_of_bound _ h_e).to_uniform_inducing

/-- If a dense embedding `e : E →L[𝕜] G` expands the norm by a constant factor `N⁻¹`, then the
norm of the extension of `f` along `e` is bounded by `N * ∥f∥`. -/
lemma op_norm_extend_le : ∥ψ∥ ≤ N * ∥f∥ :=
begin
  have uni : uniform_inducing e := (uniform_embedding_of_bound _ h_e).to_uniform_inducing,
  have eq : ∀x, ψ (e x) = f x := uniformly_extend_of_ind uni h_dense f.uniform_continuous,
  by_cases N0 : 0 ≤ N,
  { refine op_norm_le_bound ψ _ (is_closed_property h_dense (is_closed_le _ _) _),
    { exact mul_nonneg N0 (norm_nonneg _) },
    { exact continuous_norm.comp (cont ψ) },
    { exact continuous_const.mul continuous_norm },
    { assume x,
      rw eq,
      calc ∥f x∥ ≤ ∥f∥ * ∥x∥ : le_op_norm _ _
        ... ≤ ∥f∥ * (N * ∥e x∥) : mul_le_mul_of_nonneg_left (h_e x) (norm_nonneg _)
        ... ≤ N * ∥f∥ * ∥e x∥ : by rw [mul_comm ↑N ∥f∥, mul_assoc] } },
  { have he : ∀ x : E, x = 0,
    { assume x,
      have N0 : N ≤ 0 := le_of_lt (lt_of_not_ge N0),
      rw ← norm_le_zero_iff,
      exact le_trans (h_e x) (mul_nonpos_of_nonpos_of_nonneg N0 (norm_nonneg _)) },
    have hf : f = 0, { ext, simp only [he x, zero_apply, map_zero] },
    have hψ : ψ = 0, { rw hf, apply extend_zero },
    rw [hψ, hf, norm_zero, norm_zero, mul_zero] }
end

end

end uniformly_extend

end op_norm

end continuous_linear_map

namespace linear_isometry

@[simp] lemma norm_to_continuous_linear_map [nontrivial E] (f : E →ₛₗᵢ[σ₁₂] F) :
  ∥f.to_continuous_linear_map∥ = 1 :=
f.to_continuous_linear_map.homothety_norm $ by simp

variables {σ₁₃ : 𝕜 →+* 𝕜₃} [ring_hom_comp_triple σ₁₂ σ₂₃ σ₁₃]

include σ₁₃
/-- Postcomposition of a continuous linear map with a linear isometry preserves
the operator norm. -/
lemma norm_to_continuous_linear_map_comp (f : F →ₛₗᵢ[σ₂₃] G) {g : E →SL[σ₁₂] F} :
  ∥f.to_continuous_linear_map.comp g∥ = ∥g∥ :=
op_norm_ext (f.to_continuous_linear_map.comp g) g
  (λ x, by simp only [norm_map, coe_to_continuous_linear_map, coe_comp'])
omit σ₁₃

end linear_isometry

end

namespace continuous_linear_map

variables [nondiscrete_normed_field 𝕜] [nondiscrete_normed_field 𝕜₂] [nondiscrete_normed_field 𝕜₃]
  [normed_space 𝕜 E] [normed_space 𝕜₂ F] [normed_space 𝕜₃ G] [normed_space 𝕜 Fₗ] (c : 𝕜)
  {σ₁₂ : 𝕜 →+* 𝕜₂} {σ₂₃ : 𝕜₂ →+* 𝕜₃}

variables {𝕜₂' : Type*} [nondiscrete_normed_field 𝕜₂'] {F' : Type*} [normed_group F']
  [normed_space 𝕜₂' F'] {σ₂' : 𝕜₂' →+* 𝕜₂} {σ₂'' : 𝕜₂ →+* 𝕜₂'}
  {σ₂₃' : 𝕜₂' →+* 𝕜₃}
  [ring_hom_inv_pair σ₂' σ₂''] [ring_hom_inv_pair σ₂'' σ₂']
  [ring_hom_comp_triple σ₂' σ₂₃ σ₂₃'] [ring_hom_comp_triple σ₂'' σ₂₃' σ₂₃]
  [ring_hom_isometric σ₂₃]
  [ring_hom_isometric σ₂'] [ring_hom_isometric σ₂''] [ring_hom_isometric σ₂₃']

include σ₂'' σ₂₃'
/-- Precomposition with a linear isometry preserves the operator norm. -/
lemma op_norm_comp_linear_isometry_equiv (f : F →SL[σ₂₃] G) (g : F' ≃ₛₗᵢ[σ₂'] F) :
  ∥f.comp g.to_linear_isometry.to_continuous_linear_map∥ = ∥f∥ :=
begin
  casesI subsingleton_or_nontrivial F',
  { haveI := g.symm.to_linear_equiv.to_equiv.subsingleton,
    simp },
  refine le_antisymm _ _,
  { convert f.op_norm_comp_le g.to_linear_isometry.to_continuous_linear_map,
    simp [g.to_linear_isometry.norm_to_continuous_linear_map] },
  { convert (f.comp g.to_linear_isometry.to_continuous_linear_map).op_norm_comp_le
      g.symm.to_linear_isometry.to_continuous_linear_map,
    { ext,
      simp },
    haveI := g.symm.surjective.nontrivial,
    simp [g.symm.to_linear_isometry.norm_to_continuous_linear_map] },
end
omit σ₂'' σ₂₃'

/-- The norm of the tensor product of a scalar linear map and of an element of a normed space
is the product of the norms. -/
@[simp] lemma norm_smul_right_apply (c : E →L[𝕜] 𝕜) (f : Fₗ) :
  ∥smul_right c f∥ = ∥c∥ * ∥f∥ :=
begin
  refine le_antisymm _ _,
  { apply op_norm_le_bound _ (mul_nonneg (norm_nonneg _) (norm_nonneg _)) (λx, _),
    calc
     ∥(c x) • f∥ = ∥c x∥ * ∥f∥ : norm_smul _ _
     ... ≤ (∥c∥ * ∥x∥) * ∥f∥ :
       mul_le_mul_of_nonneg_right (le_op_norm _ _) (norm_nonneg _)
     ... = ∥c∥ * ∥f∥ * ∥x∥ : by ring },
  { by_cases h : f = 0,
    { simp [h] },
    { have : 0 < ∥f∥ := norm_pos_iff.2 h,
      rw ← le_div_iff this,
      apply op_norm_le_bound _ (div_nonneg (norm_nonneg _) (norm_nonneg f)) (λx, _),
      rw [div_mul_eq_mul_div, le_div_iff this],
      calc ∥c x∥ * ∥f∥ = ∥c x • f∥ : (norm_smul _ _).symm
      ... = ∥smul_right c f x∥ : rfl
      ... ≤ ∥smul_right c f∥ * ∥x∥ : le_op_norm _ _ } },
end

/-- The non-negative norm of the tensor product of a scalar linear map and of an element of a normed
space is the product of the non-negative norms. -/
@[simp] lemma nnnorm_smul_right_apply (c : E →L[𝕜] 𝕜) (f : Fₗ) :
  ∥smul_right c f∥₊ = ∥c∥₊ * ∥f∥₊ :=
nnreal.eq $ c.norm_smul_right_apply f

variables (𝕜 E Fₗ)

/-- `continuous_linear_map.smul_right` as a continuous trilinear map:
`smul_rightL (c : E →L[𝕜] 𝕜) (f : F) (x : E) = c x • f`. -/
def smul_rightL : (E →L[𝕜] 𝕜) →L[𝕜] Fₗ →L[𝕜] E →L[𝕜] Fₗ :=
linear_map.mk_continuous₂
  { to_fun := smul_rightₗ,
    map_add' := λ c₁ c₂, by { ext x, simp only [add_smul, coe_smul_rightₗ, add_apply,
                                               smul_right_apply, linear_map.add_apply] },
    map_smul' := λ m c, by { ext x, simp only [smul_smul, coe_smul_rightₗ, algebra.id.smul_eq_mul,
                                               coe_smul', smul_right_apply, linear_map.smul_apply,
                                               ring_hom.id_apply, pi.smul_apply] } }
  1 $ λ c x, by simp only [coe_smul_rightₗ, one_mul, norm_smul_right_apply, linear_map.coe_mk]

variables {𝕜 E Fₗ}

@[simp] lemma norm_smul_rightL_apply (c : E →L[𝕜] 𝕜) (f : Fₗ) :
  ∥smul_rightL 𝕜 E Fₗ c f∥ = ∥c∥ * ∥f∥ :=
norm_smul_right_apply c f

@[simp] lemma norm_smul_rightL (c : E →L[𝕜] 𝕜) [nontrivial Fₗ] :
  ∥smul_rightL 𝕜 E Fₗ c∥ = ∥c∥ :=
continuous_linear_map.homothety_norm _ c.norm_smul_right_apply

variables (𝕜) (𝕜' : Type*) [normed_ring 𝕜'] [normed_algebra 𝕜 𝕜']

@[simp] lemma op_norm_lmul : ∥lmul 𝕜 𝕜'∥ = 1 :=
by haveI := normed_algebra.nontrivial 𝕜 𝕜'; exact (lmulₗᵢ 𝕜 𝕜').norm_to_continuous_linear_map

@[simp] lemma op_norm_lmul_right : ∥lmul_right 𝕜 𝕜'∥ = 1 :=
(op_norm_flip (@lmul 𝕜 _ 𝕜' _ _)).trans (op_norm_lmul _ _)

end continuous_linear_map

namespace submodule
variables [nondiscrete_normed_field 𝕜] [nondiscrete_normed_field 𝕜₂] [nondiscrete_normed_field 𝕜₃]
  [normed_space 𝕜 E] [normed_space 𝕜₂ F] {σ₁₂ : 𝕜 →+* 𝕜₂}

lemma norm_subtypeL (K : submodule 𝕜 E) [nontrivial K] : ∥K.subtypeL∥ = 1 :=
K.subtypeₗᵢ.norm_to_continuous_linear_map

end submodule

namespace continuous_linear_equiv
variables [nondiscrete_normed_field 𝕜] [nondiscrete_normed_field 𝕜₂] [nondiscrete_normed_field 𝕜₃]
  [normed_space 𝕜 E] [normed_space 𝕜₂ F] {σ₁₂ : 𝕜 →+* 𝕜₂} {σ₂₁ : 𝕜₂ →+* 𝕜}
  [ring_hom_inv_pair σ₁₂ σ₂₁] [ring_hom_inv_pair σ₂₁ σ₁₂]

section
variables [ring_hom_isometric σ₂₁]

protected lemma antilipschitz (e : E ≃SL[σ₁₂] F) :
  antilipschitz_with (nnnorm (e.symm : F →SL[σ₂₁] E)) e :=
e.symm.lipschitz.to_right_inverse e.left_inv

include σ₂₁
/-- A continuous linear equiv is a uniform embedding. -/
lemma uniform_embedding [ring_hom_isometric σ₁₂] (e : E ≃SL[σ₁₂] F) : uniform_embedding e :=
e.antilipschitz.uniform_embedding e.lipschitz.uniform_continuous
omit σ₂₁

lemma one_le_norm_mul_norm_symm [ring_hom_isometric σ₁₂] [nontrivial E] (e : E ≃SL[σ₁₂] F) :
  1 ≤ ∥(e : E →SL[σ₁₂] F)∥ * ∥(e.symm : F →SL[σ₂₁] E)∥ :=
begin
  rw [mul_comm],
  convert (e.symm : F →SL[σ₂₁] E).op_norm_comp_le (e : E →SL[σ₁₂] F),
  rw [e.coe_symm_comp_coe, continuous_linear_map.norm_id]
end

include σ₂₁
lemma norm_pos [ring_hom_isometric σ₁₂] [nontrivial E] (e : E ≃SL[σ₁₂] F) :
  0 < ∥(e : E →SL[σ₁₂] F)∥ :=
pos_of_mul_pos_right (lt_of_lt_of_le zero_lt_one e.one_le_norm_mul_norm_symm) (norm_nonneg _)
omit σ₂₁

lemma norm_symm_pos [ring_hom_isometric σ₁₂] [nontrivial E] (e : E ≃SL[σ₁₂] F) :
  0 < ∥(e.symm : F →SL[σ₂₁] E)∥ :=
pos_of_mul_pos_left (lt_of_lt_of_le zero_lt_one e.one_le_norm_mul_norm_symm) (norm_nonneg _)

lemma nnnorm_symm_pos [ring_hom_isometric σ₁₂] [nontrivial E] (e : E ≃SL[σ₁₂] F) :
  0 < nnnorm (e.symm : F →SL[σ₂₁] E) :=
e.norm_symm_pos

lemma subsingleton_or_norm_symm_pos [ring_hom_isometric σ₁₂] (e : E ≃SL[σ₁₂] F) :
  subsingleton E ∨ 0 < ∥(e.symm : F →SL[σ₂₁] E)∥ :=
begin
  rcases subsingleton_or_nontrivial E with _i|_i; resetI,
  { left, apply_instance },
  { right, exact e.norm_symm_pos }
end

lemma subsingleton_or_nnnorm_symm_pos [ring_hom_isometric σ₁₂] (e : E ≃SL[σ₁₂] F) :
  subsingleton E ∨ 0 < (nnnorm $ (e.symm : F →SL[σ₂₁] E)) :=
subsingleton_or_norm_symm_pos e

variable (𝕜)

/-- Given a nonzero element `x` of a normed space `E₁` over a field `𝕜`, the natural
    continuous linear equivalence from `E₁` to the span of `x`.-/
def to_span_nonzero_singleton (x : E) (h : x ≠ 0) : 𝕜 ≃L[𝕜] (𝕜 ∙ x) :=
of_homothety
  (linear_equiv.to_span_nonzero_singleton 𝕜 E x h)
  ∥x∥
  (norm_pos_iff.mpr h)
  (to_span_nonzero_singleton_homothety 𝕜 x h)

/-- Given a nonzero element `x` of a normed space `E₁` over a field `𝕜`, the natural continuous
    linear map from the span of `x` to `𝕜`.-/
def coord (x : E) (h : x ≠ 0) : (𝕜 ∙ x) →L[𝕜] 𝕜 := (to_span_nonzero_singleton 𝕜 x h).symm

@[simp] lemma coe_to_span_nonzero_singleton_symm {x : E} (h : x ≠ 0) :
  ⇑(to_span_nonzero_singleton 𝕜 x h).symm = coord 𝕜 x h := rfl

@[simp] lemma coord_to_span_nonzero_singleton {x : E} (h : x ≠ 0) (c : 𝕜) :
  coord 𝕜 x h (to_span_nonzero_singleton 𝕜 x h c) = c :=
(to_span_nonzero_singleton 𝕜 x h).symm_apply_apply c

@[simp] lemma to_span_nonzero_singleton_coord {x : E} (h : x ≠ 0) (y : 𝕜 ∙ x) :
  to_span_nonzero_singleton 𝕜 x h (coord 𝕜 x h y) = y :=
(to_span_nonzero_singleton 𝕜 x h).apply_symm_apply y

@[simp] lemma coord_norm (x : E) (h : x ≠ 0) : ∥coord 𝕜 x h∥ = ∥x∥⁻¹ :=
begin
  have hx : 0 < ∥x∥ := (norm_pos_iff.mpr h),
  haveI : nontrivial (𝕜 ∙ x) := submodule.nontrivial_span_singleton h,
  exact continuous_linear_map.homothety_norm _
        (λ y, homothety_inverse _ hx _ (to_span_nonzero_singleton_homothety 𝕜 x h) _)
end

@[simp] lemma coord_self (x : E) (h : x ≠ 0) :
  (coord 𝕜 x h) (⟨x, submodule.mem_span_singleton_self x⟩ : 𝕜 ∙ x) = 1 :=
linear_equiv.coord_self 𝕜 E x h

end

end continuous_linear_equiv

variables [nondiscrete_normed_field 𝕜] [nondiscrete_normed_field 𝕜₂]
  [normed_space 𝕜 E] [normed_space 𝕜₂ F] {σ₁₂ : 𝕜 →+* 𝕜₂} {σ₂₁ : 𝕜₂ →+* 𝕜}
  [ring_hom_inv_pair σ₁₂ σ₂₁] [ring_hom_inv_pair σ₂₁ σ₁₂]
  [ring_hom_isometric σ₁₂] [ring_hom_isometric σ₂₁]

include σ₂₁
lemma linear_equiv.uniform_embedding (e : E ≃ₛₗ[σ₁₂] F) (h₁ : continuous e)
  (h₂ : continuous e.symm) : uniform_embedding e :=
continuous_linear_equiv.uniform_embedding
({ continuous_to_fun := h₁,
  continuous_inv_fun := h₂,
  .. e } : E ≃SL[σ₁₂] F)

omit σ₂₁

end normed

/--
A bounded bilinear form `B` in a real normed space is *coercive*
if there is some positive constant C such that `C * ∥u∥ * ∥u∥ ≤ B u u`.
-/
def is_coercive
  [normed_group E] [normed_space ℝ E]
  (B : E →L[ℝ] E →L[ℝ] ℝ) : Prop :=
∃ C, (0 < C) ∧ ∀ u, C * ∥u∥ * ∥u∥ ≤ B u u<|MERGE_RESOLUTION|>--- conflicted
+++ resolved
@@ -397,17 +397,9 @@
 lemma nnnorm_def (f : E →SL[σ₁₂] F) : ∥f∥₊ = Inf {c | ∀ x, ∥f x∥₊ ≤ c * ∥x∥₊} :=
 begin
   ext,
-<<<<<<< HEAD
-  rw [nnreal.coe_Inf, coe_nnnorm, norm_def, subtype.coe_image],
-  simp_rw [← nnreal.coe_le_coe, nnreal.coe_mul, coe_nnnorm],
-  -- `mem_set_of_eq` doesn't work here.
-  dunfold set.has_mem has_mem.mem set.mem set_of,
-  simp_rw [subtype.coe_mk, exists_prop],
-=======
   rw [nnreal.coe_Inf, coe_nnnorm, norm_def, nnreal.coe_image],
   simp_rw [← nnreal.coe_le_coe, nnreal.coe_mul, coe_nnnorm, mem_set_of_eq, subtype.coe_mk,
     exists_prop],
->>>>>>> 70759ef9
 end
 
 instance to_normed_space {𝕜' : Type*} [normed_field 𝕜'] [normed_space 𝕜' F]
