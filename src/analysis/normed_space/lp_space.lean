/-
Copyright (c) 2021 Heather Macbeth. All rights reserved.
Released under Apache 2.0 license as described in the file LICENSE.
Authors: Heather Macbeth
-/
<<<<<<< HEAD
import algebra.direct_sum.basic
=======
>>>>>>> e0ee828c
import analysis.normed.group.pointwise
import analysis.mean_inequalities
import analysis.mean_inequalities_pow
import topology.algebra.ordered.liminf_limsup

/-!
# ℓp space

This file describes properties of elements `f` of a pi-type `Π i, E i` with finite "norm",
defined for `p:ℝ≥0∞` as the size of the support of `f` if `p=0`, `(∑' a, ∥f a∥^p) ^ (1/p)` for
`0 < p < ∞` and `⨆ a, ∥f a∥` for `p=∞`.

The Prop-valued `mem_ℓp f p` states that a function `f : Π i, E i` has finite norm according
to the above definition; that is, `f` has finite support if `p = 0`, `summable (λ a, ∥f a∥^p)` if
`0 < p < ∞`, and `bdd_above (norm '' (set.range f))` if `p = ∞`.

The space `lp E p` is the subtype of elements of `Π i : α, E i` which satisfy `mem_ℓp f p`. For
`1 ≤ p`, the "norm" is genuinely a norm and `lp` is a complete metric space.

## Main definitions

* `mem_ℓp f p` : property that the function `f` satisfies, as appropriate, `f` finitely supported
  if `p = 0`, `summable (λ a, ∥f a∥^p)` if `0 < p < ∞`, and `bdd_above (norm '' (set.range f))` if
  `p = ∞`
* `lp E p` : elements of `Π i : α, E i` such that `mem_ℓp f p`. Defined as an `add_subgroup` of
  a type synonym `pre_lp` for `Π i : α, E i`, and equipped with a `normed_group` structure; also
  equipped with `normed_space 𝕜` and `complete_space` instances under appropriate conditions

## Main results

* `mem_ℓp.of_exponent_ge`: For `q ≤ p`, a function which is `mem_ℓp` for `q` is also `mem_ℓp` for
  `p`
* `lp.mem_ℓp_of_tendsto`, `lp.norm_le_of_tendsto`: A pointwise limit of functions in `lp`, all with
  `lp` norm `≤ C`, is itself in `lp` and has `lp` norm `≤ C`.

## Implementation

Since `lp` is defined as an `add_subgroup`, dot notation does not work. Use `lp.norm_neg f` to
say that `∥-f∥ = ∥f∥`, instead of the non-working `f.norm_neg`.

## TODO

* Hölder's inequality
* Equivalence with `pi_Lp`, for `α` finite
* Equivalence with `measure_theory.Lp`, for `f : α → E` (i.e., functions rather than pi-types) and
  the counting measure on `α`
* Equivalence with `bounded_continuous_function`, for `f : α → E` (i.e., functions rather than
  pi-types) and `p = ∞`, and the discrete topology on `α`

-/

noncomputable theory
open_locale nnreal ennreal big_operators direct_sum

variables {α : Type*} {E : α → Type*} {p q : ℝ≥0∞} [Π i, normed_group (E i)]
variables {F : Type*} [normed_group F]

/-!
### `mem_ℓp` predicate

-/

/-- The property that `f : Π i : α, E i`
* is finitely supported, if `p = 0`, or
* admits an upper bound for `set.range (λ i, ∥f i∥)`, if `p = ∞`, or
* has the series `∑' i, ∥f i∥ ^ p` be summable, if `0 < p < ∞`. -/
def mem_ℓp (f : Π i, E i) (p : ℝ≥0∞) : Prop :=
if p = 0 then (set.finite {i | f i ≠ 0}) else
  (if p = ∞ then bdd_above (set.range (λ i, ∥f i∥)) else summable (λ i, ∥f i∥ ^ p.to_real))

lemma mem_ℓp_zero_iff {f : Π i, E i} : mem_ℓp f 0 ↔ set.finite {i | f i ≠ 0} :=
by dsimp [mem_ℓp]; rw [if_pos rfl]

lemma mem_ℓp_zero {f : Π i, E i} (hf : set.finite {i | f i ≠ 0}) : mem_ℓp f 0 :=
mem_ℓp_zero_iff.2 hf

lemma mem_ℓp_infty_iff {f : Π i, E i} : mem_ℓp f ∞ ↔ bdd_above (set.range (λ i, ∥f i∥)) :=
by dsimp [mem_ℓp]; rw [if_neg ennreal.top_ne_zero, if_pos rfl]

lemma mem_ℓp_infty {f : Π i, E i} (hf : bdd_above (set.range (λ i, ∥f i∥))) : mem_ℓp f ∞ :=
mem_ℓp_infty_iff.2 hf

lemma mem_ℓp_gen_iff (hp : 0 < p.to_real) {f : Π i, E i} :
  mem_ℓp f p ↔ summable (λ i, ∥f i∥ ^ p.to_real) :=
begin
  rw ennreal.to_real_pos_iff at hp,
  dsimp [mem_ℓp],
  rw [if_neg hp.1.ne', if_neg hp.2.ne],
end

lemma mem_ℓp_gen {f : Π i, E i} (hf : summable (λ i, ∥f i∥ ^ p.to_real)) :
  mem_ℓp f p :=
begin
  rcases p.trichotomy with rfl | rfl | hp,
  { apply mem_ℓp_zero,
    have H : summable (λ i : α, (1:ℝ)) := by simpa using hf,
    exact (finite_of_summable_const (by norm_num) H).subset (set.subset_univ _) },
  { apply mem_ℓp_infty,
    have H : summable (λ i : α, (1:ℝ)) := by simpa using hf,
    simpa using ((finite_of_summable_const (by norm_num) H).image (λ i, ∥f i∥)).bdd_above },
  exact (mem_ℓp_gen_iff hp).2 hf
end

lemma mem_ℓp_gen' {C : ℝ} {f : Π i, E i} (hf : ∀ s : finset α, ∑ i in s, ∥f i∥ ^ p.to_real ≤ C) :
  mem_ℓp f p :=
begin
  apply mem_ℓp_gen,
  use ⨆ s : finset α, ∑ i in s, ∥f i∥ ^ p.to_real,
  apply has_sum_of_is_lub_of_nonneg,
  { intros b,
    exact real.rpow_nonneg_of_nonneg (norm_nonneg _) _ },
  apply is_lub_csupr,
  use C,
  rintros - ⟨s, rfl⟩,
  exact hf s
end

lemma mem_ℓp_gen' (hp : 0 < p.to_real) {C : ℝ} {f : Π i, E i}
  (hf : ∀ s : finset α, ∑ i in s, ∥f i∥ ^ p.to_real ≤ C) :
  mem_ℓp f p :=
begin
  apply mem_ℓp_gen hp,
  use ⨆ s : finset α, ∑ i in s, ∥f i∥ ^ p.to_real,
  apply has_sum_of_is_lub_of_nonneg,
  { intros b,
    exact real.rpow_nonneg_of_nonneg (norm_nonneg _) _ },
  apply is_lub_csupr,
  use C,
  rintros - ⟨s, rfl⟩,
  exact hf s
end

lemma zero_mem_ℓp : mem_ℓp (0 : Π i, E i) p :=
begin
  rcases p.trichotomy with rfl | rfl | hp,
  { apply mem_ℓp_zero,
    simp },
  { apply mem_ℓp_infty,
    simp only [norm_zero, pi.zero_apply],
    exact bdd_above_singleton.mono set.range_const_subset, },
  { apply mem_ℓp_gen,
    simp [real.zero_rpow hp.ne', summable_zero], }
end

lemma zero_mem_ℓp' : mem_ℓp (λ i : α, (0 : E i)) p := zero_mem_ℓp

namespace mem_ℓp

lemma finite_dsupport {f : Π i, E i} (hf : mem_ℓp f 0) : set.finite {i | f i ≠ 0} :=
mem_ℓp_zero_iff.1 hf

lemma bdd_above {f : Π i, E i} (hf : mem_ℓp f ∞) : bdd_above (set.range (λ i, ∥f i∥)) :=
mem_ℓp_infty_iff.1 hf

lemma summable (hp : 0 < p.to_real) {f : Π i, E i} (hf : mem_ℓp f p) :
  summable (λ i, ∥f i∥ ^ p.to_real) :=
(mem_ℓp_gen_iff hp).1 hf

lemma neg {f : Π i, E i} (hf : mem_ℓp f p) : mem_ℓp (-f) p :=
begin
  rcases p.trichotomy with rfl | rfl | hp,
  { apply mem_ℓp_zero,
    simp [hf.finite_dsupport] },
  { apply mem_ℓp_infty,
    simpa using hf.bdd_above },
  { apply mem_ℓp_gen,
    simpa using hf.summable hp },
end

@[simp] lemma neg_iff {f : Π i, E i} : mem_ℓp (-f) p ↔ mem_ℓp f p :=
⟨λ h, neg_neg f ▸ h.neg, mem_ℓp.neg⟩

lemma of_exponent_ge {p q : ℝ≥0∞} {f : Π i, E i}
  (hfq : mem_ℓp f q) (hpq : q ≤ p) :
  mem_ℓp f p :=
begin
  rcases ennreal.trichotomy₂ hpq with ⟨rfl, rfl⟩ | ⟨rfl, rfl⟩ | ⟨rfl, hp⟩ | ⟨rfl, rfl⟩ | ⟨hq, rfl⟩
    | ⟨hq, hp, hpq'⟩,
  { exact hfq },
  { apply mem_ℓp_infty,
    obtain ⟨C, hC⟩ := (hfq.finite_dsupport.image (λ i, ∥f i∥)).bdd_above,
    use max 0 C,
    rintros x ⟨i, rfl⟩,
    by_cases hi : f i = 0,
    { simp [hi] },
    { exact (hC ⟨i, hi, rfl⟩).trans (le_max_right _ _) } },
  { apply mem_ℓp_gen,
    have : ∀ i ∉ hfq.finite_dsupport.to_finset, ∥f i∥ ^ p.to_real = 0,
    { intros i hi,
      have : f i = 0 := by simpa using hi,
      simp [this, real.zero_rpow hp.ne'] },
    exact summable_of_ne_finset_zero this },
  { exact hfq },
  { apply mem_ℓp_infty,
    obtain ⟨A, hA⟩ := (hfq.summable hq).tendsto_cofinite_zero.bdd_above_range_of_cofinite,
    use A ^ (q.to_real⁻¹),
    rintros x ⟨i, rfl⟩,
    have : 0 ≤ ∥f i∥ ^ q.to_real := real.rpow_nonneg_of_nonneg (norm_nonneg _) _,
    simpa [← real.rpow_mul, mul_inv_cancel hq.ne'] using
      real.rpow_le_rpow this (hA ⟨i, rfl⟩) (inv_nonneg.mpr hq.le) },
  { apply mem_ℓp_gen,
    have hf' := hfq.summable hq,
    refine summable_of_norm_bounded_eventually _ hf' (@set.finite.subset _ {i | 1 ≤ ∥f i∥} _ _ _),
    { have H : {x : α | 1 ≤ ∥f x∥ ^ q.to_real}.finite,
      { simpa using eventually_lt_of_tendsto_lt (by norm_num : (0:ℝ) < 1)
          hf'.tendsto_cofinite_zero },
      exact H.subset (λ i hi, real.one_le_rpow hi hq.le) },
    { show ∀ i, ¬ (|∥f i∥ ^ p.to_real| ≤ ∥f i∥ ^ q.to_real) → 1 ≤ ∥f i∥,
      intros i hi,
      have : 0 ≤ ∥f i∥ ^ p.to_real := real.rpow_nonneg_of_nonneg (norm_nonneg _) p.to_real,
      simp only [abs_of_nonneg, this] at hi,
      contrapose! hi,
      exact real.rpow_le_rpow_of_exponent_ge' (norm_nonneg _) hi.le hq.le hpq' } }
end

/-- A finitely-supported element of `Π i, E i` is `mem_ℓp` for every `p`. -/
lemma _root_.direct_sum.mem_ℓp (f : ⨁ i, E i) : mem_ℓp f p :=
(mem_ℓp_zero f.finite_support).of_exponent_ge (zero_le p)

/-- A finitely-supported element of `α → F` is `mem_ℓp` for every `p`. -/
lemma _root_.finsupp.mem_ℓp (f : α →₀ F) : mem_ℓp f p :=
(mem_ℓp_zero f.finite_support).of_exponent_ge (zero_le p)

lemma add {f g : Π i, E i} (hf : mem_ℓp f p) (hg : mem_ℓp g p) : mem_ℓp (f + g) p :=
begin
  rcases p.trichotomy with rfl | rfl | hp,
  { apply mem_ℓp_zero,
    refine (hf.finite_dsupport.union hg.finite_dsupport).subset (λ i, _),
    simp only [pi.add_apply, ne.def, set.mem_union_eq, set.mem_set_of_eq],
    contrapose!,
    rintros ⟨hf', hg'⟩,
    simp [hf', hg'] },
  { apply mem_ℓp_infty,
    obtain ⟨A, hA⟩ := hf.bdd_above,
    obtain ⟨B, hB⟩ := hg.bdd_above,
    refine ⟨A + B, _⟩,
    rintros a ⟨i, rfl⟩,
    exact le_trans (norm_add_le _ _) (add_le_add (hA ⟨i, rfl⟩) (hB ⟨i, rfl⟩)) },
  apply mem_ℓp_gen,
  let C : ℝ := if p.to_real < 1 then 1 else 2 ^ (p.to_real - 1),
  refine summable_of_nonneg_of_le _ (λ i, _) (((hf.summable hp).add (hg.summable hp)).mul_left C),
  { exact λ b, real.rpow_nonneg_of_nonneg (norm_nonneg (f b + g b)) p.to_real },
  { refine (real.rpow_le_rpow (norm_nonneg _) (norm_add_le _ _) hp.le).trans _,
    dsimp [C],
    split_ifs with h h,
    { simpa using nnreal.coe_le_coe.2 (nnreal.rpow_add_le_add_rpow (∥f i∥₊) (∥g i∥₊) hp h.le) },
    { let F : fin 2 → ℝ≥0 := ![∥f i∥₊, ∥g i∥₊],
      have : ∀ i, (0:ℝ) ≤ F i := λ i, (F i).coe_nonneg,
      simp only [not_lt] at h,
      simpa [F, fin.sum_univ_succ] using
        real.rpow_sum_le_const_mul_sum_rpow_of_nonneg (finset.univ : finset (fin 2)) h
        (λ i _, (F i).coe_nonneg) } }
end

lemma sub {f g : Π i, E i} (hf : mem_ℓp f p) (hg : mem_ℓp g p) : mem_ℓp (f - g) p :=
by { rw sub_eq_add_neg, exact hf.add hg.neg }

lemma finset_sum {ι} (s : finset ι) {f : ι → Π i, E i} (hf : ∀ i ∈ s, mem_ℓp (f i) p) :
  mem_ℓp (λ a, ∑ i in s, f i a) p :=
begin
  haveI : decidable_eq ι := classical.dec_eq _,
  revert hf,
  refine finset.induction_on s _ _,
  { simp only [zero_mem_ℓp', finset.sum_empty, implies_true_iff], },
  { intros i s his ih hf,
    simp only [his, finset.sum_insert, not_false_iff],
    exact (hf i (s.mem_insert_self i)).add (ih (λ j hj, hf j (finset.mem_insert_of_mem hj))), },
end

section normed_space

variables {𝕜 : Type*} [normed_field 𝕜] [Π i, normed_space 𝕜 (E i)]

lemma const_smul {f : Π i, E i} (hf : mem_ℓp f p) (c : 𝕜) : mem_ℓp (c • f) p :=
begin
  rcases p.trichotomy with rfl | rfl | hp,
  { apply mem_ℓp_zero,
    refine hf.finite_dsupport.subset (λ i, (_ : ¬c • f i = 0 → ¬f i = 0)),
    exact not_imp_not.mpr (λ hf', hf'.symm ▸ (smul_zero c)) },
  { obtain ⟨A, hA⟩ := hf.bdd_above,
    refine mem_ℓp_infty ⟨∥c∥ * A, _⟩,
    rintros a ⟨i, rfl⟩,
    simpa [norm_smul] using mul_le_mul_of_nonneg_left (hA ⟨i, rfl⟩) (norm_nonneg c) },
  { apply mem_ℓp_gen,
    convert (hf.summable hp).mul_left (∥c∥ ^ p.to_real),
    ext i,
    simp [norm_smul, real.mul_rpow (norm_nonneg c) (norm_nonneg (f i))] },
end

lemma const_mul {f : α → 𝕜} (hf : mem_ℓp f p) (c : 𝕜) : mem_ℓp (λ x, c * f x) p :=
@mem_ℓp.const_smul α (λ i, 𝕜) _ _ 𝕜 _ _ _ hf c

end normed_space

end mem_ℓp

/-!
### lp space

The space of elements of `Π i, E i` satisfying the predicate `mem_ℓp`.
-/

/-- We define `pre_lp E` to be a type synonym for `Π i, E i` which, importantly, does not inherit
the `pi` topology on `Π i, E i` (otherwise this topology would descend to `lp E p` and conflict
with the normed group topology we will later equip it with.)

We choose to deal with this issue by making a type synonym for `Π i, E i` rather than for the `lp`
subgroup itself, because this allows all the spaces `lp E p` (for varying `p`) to be subgroups of
the same ambient group, which permits lemma statements like `lp.monotone` (below). -/
@[derive add_comm_group, nolint unused_arguments]
def pre_lp (E : α → Type*) [Π i, normed_group (E i)] : Type* := Π i, E i

instance pre_lp.unique [is_empty α] : unique (pre_lp E) := pi.unique_of_is_empty E

/-- lp space -/
def lp (E : α → Type*) [Π i, normed_group (E i)]
  (p : ℝ≥0∞) : add_subgroup (pre_lp E) :=
{ carrier := {f | mem_ℓp f p},
  zero_mem' := zero_mem_ℓp,
  add_mem' := λ f g, mem_ℓp.add,
  neg_mem' := λ f, mem_ℓp.neg }

namespace lp

instance : has_coe (lp E p) (Π i, E i) := coe_subtype
instance : has_coe_to_fun (lp E p) (λ _, Π i, E i) := ⟨λ f, ((f : Π i, E i) : Π i, E i)⟩

@[ext] lemma ext {f g : lp E p} (h : (f : Π i, E i) = g) : f = g :=
subtype.ext h

protected lemma ext_iff {f g : lp E p} : f = g ↔ (f : Π i, E i) = g :=
subtype.ext_iff

lemma eq_zero' [is_empty α] (f : lp E p) : f = 0 := subsingleton.elim f 0

protected lemma monotone {p q : ℝ≥0∞} (hpq : q ≤ p) : lp E q ≤ lp E p :=
λ f hf, mem_ℓp.of_exponent_ge hf hpq

protected lemma mem_ℓp (f : lp E p) : mem_ℓp f p := f.prop

variables (E p)
@[simp] lemma coe_fn_zero : ⇑(0 : lp E p) = 0 := rfl
variables {E p}

@[simp] lemma coe_fn_neg (f : lp E p) : ⇑(-f) = -f := rfl

@[simp] lemma coe_fn_add (f g : lp E p) : ⇑(f + g) = f + g := rfl

@[simp] lemma coe_fn_sub (f g : lp E p) : ⇑(f - g) = f - g := rfl

def _root_.direct_sum.mk_lp (f : ⨁ i, E i) (p) : lp E p :=
⟨f, f.mem_ℓp⟩

@[simp] lemma _root_.direct_sum.coe_mk_lp (f : ⨁ i, E i) : (f.mk_lp p : Π i, E i) = f := rfl

@[simp] lemma _root_.direct_sum.coe_fn_mk_lp (f : ⨁ i, E i) : ⇑(f.mk_lp p) = f := rfl

def _root_.finsupp.mk_lp (f : α →₀ F) (p) : lp (λ i, F) p :=
⟨f, f.mem_ℓp⟩

@[simp] lemma _root_.finsupp.coe_mk_lp (f : α →₀ F) : (f.mk_lp p : Π i, F) = f := rfl

@[simp] lemma _root_.finsupp.coe_fn_mk_lp (f : α →₀ F) : ⇑(f.mk_lp p) = f := rfl

lemma _root_.direct_sum.to_finsupp_mk_lp [decidable_eq α] [Π a : F, decidable (a ≠ 0)]
  (f : ⨁ i : α, F) :
  f.mk_lp p = (dfinsupp.to_finsupp f : α →₀ F).mk_lp p :=
by ext; simp

instance : has_norm (lp E p) :=
{ norm := λ f, if hp : p = 0 then by subst hp; exact (lp.mem_ℓp f).finite_dsupport.to_finset.card
   else (if p = ∞ then ⨆ i, ∥f i∥ else (∑' i, ∥f i∥ ^ p.to_real) ^ (1/p.to_real)) }

lemma norm_eq_card_dsupport (f : lp E 0) : ∥f∥ = (lp.mem_ℓp f).finite_dsupport.to_finset.card :=
dif_pos rfl

lemma norm_eq_csupr (f : lp E ∞) : ∥f∥ = ⨆ i, ∥f i∥ :=
begin
  dsimp [norm],
  rw [dif_neg ennreal.top_ne_zero, if_pos rfl]
end

lemma is_lub_norm [nonempty α] (f : lp E ∞) : is_lub (set.range (λ i, ∥f i∥)) ∥f∥ :=
begin
  rw lp.norm_eq_csupr,
  exact is_lub_csupr (lp.mem_ℓp f)
end

lemma norm_eq_tsum_rpow (hp : 0 < p.to_real) (f : lp E p) :
  ∥f∥ = (∑' i, ∥f i∥ ^ p.to_real) ^ (1/p.to_real) :=
begin
  dsimp [norm],
  rw ennreal.to_real_pos_iff at hp,
  rw [dif_neg hp.1.ne', if_neg hp.2.ne],
end

lemma norm_rpow_eq_tsum (hp : 0 < p.to_real) (f : lp E p) :
  ∥f∥ ^ p.to_real = ∑' i, ∥f i∥ ^ p.to_real :=
begin
  rw [norm_eq_tsum_rpow hp, ← real.rpow_mul],
  { field_simp [hp.ne'] },
  apply tsum_nonneg,
  intros i,
  calc (0:ℝ) = 0 ^ p.to_real : by rw real.zero_rpow hp.ne'
  ... ≤ _ : real.rpow_le_rpow rfl.le (norm_nonneg (f i)) hp.le
end

lemma has_sum_norm (hp : 0 < p.to_real) (f : lp E p) :
  has_sum (λ i, ∥f i∥ ^ p.to_real) (∥f∥ ^ p.to_real) :=
begin
  rw norm_rpow_eq_tsum hp,
  exact ((lp.mem_ℓp f).summable hp).has_sum
end

lemma norm_nonneg' (f : lp E p) : 0 ≤ ∥f∥ :=
begin
  rcases p.trichotomy with rfl | rfl | hp,
  { simp [lp.norm_eq_card_dsupport f] },
  { cases is_empty_or_nonempty α with _i _i; resetI,
    { rw lp.norm_eq_csupr,
      simp [real.csupr_empty] },
    inhabit α,
    exact (norm_nonneg (f (default α))).trans ((lp.is_lub_norm f).1 ⟨default α, rfl⟩) },
  { rw lp.norm_eq_tsum_rpow hp f,
    refine real.rpow_nonneg_of_nonneg (tsum_nonneg _) _,
    exact λ i, real.rpow_nonneg_of_nonneg (norm_nonneg _) _ },
end

@[simp] lemma norm_zero : ∥(0 : lp E p)∥ = 0 :=
begin
  rcases p.trichotomy with rfl | rfl | hp,
  { simp [lp.norm_eq_card_dsupport] },
  { simp [lp.norm_eq_csupr] },
  { rw lp.norm_eq_tsum_rpow hp,
    have hp' : 1 / p.to_real ≠ 0 := one_div_ne_zero hp.ne',
    simpa [real.zero_rpow hp.ne'] using real.zero_rpow hp' }
end

lemma norm_eq_zero_iff ⦃f : lp E p⦄ : ∥f∥ = 0 ↔ f = 0 :=
begin
  classical,
  refine ⟨λ h, _, by { rintros rfl, exact norm_zero }⟩,
  rcases p.trichotomy with rfl | rfl | hp,
  { ext i,
    have : {i : α | ¬f i = 0} = ∅ := by simpa [lp.norm_eq_card_dsupport f] using h,
    have : (¬ (f i = 0)) = false := congr_fun this i,
    tauto },
  { cases is_empty_or_nonempty α with _i _i; resetI,
    { simp },
    have H : is_lub (set.range (λ i, ∥f i∥)) 0,
    { simpa [h] using lp.is_lub_norm f },
    ext i,
    have : ∥f i∥ = 0 := le_antisymm (H.1 ⟨i, rfl⟩) (norm_nonneg _),
    simpa using this },
  { have hf : has_sum (λ (i : α), ∥f i∥ ^ p.to_real) 0,
    { have := lp.has_sum_norm hp f,
      rwa [h, real.zero_rpow hp.ne'] at this },
    have : ∀ i, 0 ≤ ∥f i∥ ^ p.to_real := λ i, real.rpow_nonneg_of_nonneg (norm_nonneg _) _,
    rw has_sum_zero_iff_of_nonneg this at hf,
    ext i,
    have : f i = 0 ∧ p.to_real ≠ 0,
    { simpa [real.rpow_eq_zero_iff_of_nonneg (norm_nonneg (f i))] using congr_fun hf i },
    exact this.1 },
end

lemma eq_zero_iff_coe_fn_eq_zero {f : lp E p} : f = 0 ↔ ⇑f = 0 :=
by rw [lp.ext_iff, coe_fn_zero]

@[simp] lemma norm_neg ⦃f : lp E p⦄ : ∥-f∥ = ∥f∥ :=
begin
  rcases p.trichotomy with rfl | rfl | hp,
  { simp [lp.norm_eq_card_dsupport] },
  { cases is_empty_or_nonempty α; resetI,
    { simp [lp.eq_zero' f], },
    apply (lp.is_lub_norm (-f)).unique,
    simpa using lp.is_lub_norm f },
  { suffices : ∥-f∥ ^ p.to_real = ∥f∥ ^ p.to_real,
    { exact real.rpow_left_inj_on hp.ne' (norm_nonneg' _) (norm_nonneg' _) this },
    apply (lp.has_sum_norm hp (-f)).unique,
    simpa using lp.has_sum_norm hp f }
end

instance [hp : fact (1 ≤ p)] : normed_group (lp E p) :=
normed_group.of_core _
{ norm_eq_zero_iff := norm_eq_zero_iff,
  triangle := λ f g, begin
    tactic.unfreeze_local_instances,
    rcases p.dichotomy with rfl | hp',
    { cases is_empty_or_nonempty α; resetI,
      { simp [lp.eq_zero' f] },
      refine (lp.is_lub_norm (f + g)).2 _,
      rintros x ⟨i, rfl⟩,
      refine le_trans _ (add_mem_upper_bounds_add (lp.is_lub_norm f).1 (lp.is_lub_norm g).1
        ⟨_, _, ⟨i, rfl⟩, ⟨i, rfl⟩, rfl⟩),
      exact norm_add_le (f i) (g i) },
    { have hp'' : 0 < p.to_real := zero_lt_one.trans_le hp',
      have hf₁ : ∀ i, 0 ≤ ∥f i∥ := λ i, norm_nonneg _,
      have hg₁ : ∀ i, 0 ≤ ∥g i∥ := λ i, norm_nonneg _,
      have hf₂ := lp.has_sum_norm hp'' f,
      have hg₂ := lp.has_sum_norm hp'' g,
      -- apply Minkowski's inequality
      obtain ⟨C, hC₁, hC₂, hCfg⟩ :=
        real.Lp_add_le_has_sum_of_nonneg hp' hf₁ hg₁ (norm_nonneg' _) (norm_nonneg' _) hf₂ hg₂,
      refine le_trans _ hC₂,
      rw ← real.rpow_le_rpow_iff (norm_nonneg' (f + g)) hC₁ hp'',
      refine has_sum_le _ (lp.has_sum_norm hp'' (f + g)) hCfg,
      intros i,
      exact real.rpow_le_rpow (norm_nonneg _) (norm_add_le _ _) hp''.le },
  end,
  norm_neg := norm_neg }

section compare_pointwise

lemma norm_apply_le_norm (hp : p ≠ 0) (f : lp E p) (i : α) : ∥f i∥ ≤ ∥f∥ :=
begin
  rcases eq_or_ne p ∞ with rfl | hp',
  { haveI : nonempty α := ⟨i⟩,
    exact (is_lub_norm f).1 ⟨i, rfl⟩ },
  have hp'' : 0 < p.to_real := ennreal.to_real_pos hp hp',
  have : ∀ i, 0 ≤ ∥f i∥ ^ p.to_real,
  { exact λ i, real.rpow_nonneg_of_nonneg (norm_nonneg _) _ },
  rw ← real.rpow_le_rpow_iff (norm_nonneg _) (norm_nonneg' _) hp'',
  convert le_has_sum (has_sum_norm hp'' f) i (λ i hi, this i),
end

lemma sum_rpow_le_norm_rpow (hp : 0 < p.to_real) (f : lp E p) (s : finset α) :
  ∑ i in s, ∥f i∥ ^ p.to_real ≤ ∥f∥ ^ p.to_real :=
begin
  rw lp.norm_rpow_eq_tsum hp f,
  have : ∀ i, 0 ≤ ∥f i∥ ^ p.to_real,
  { exact λ i, real.rpow_nonneg_of_nonneg (norm_nonneg _) _ },
  refine sum_le_tsum _ (λ i hi, this i) _,
  exact (lp.mem_ℓp f).summable hp
end

lemma norm_le_of_forall_le' [nonempty α] {f : lp E ∞} (C : ℝ) (hCf : ∀ i, ∥f i∥ ≤ C) : ∥f∥ ≤ C :=
begin
  refine (is_lub_norm f).2 _,
  rintros - ⟨i, rfl⟩,
  exact hCf i,
end

lemma norm_le_of_forall_le {f : lp E ∞} {C : ℝ} (hC : 0 ≤ C) (hCf : ∀ i, ∥f i∥ ≤ C) : ∥f∥ ≤ C :=
begin
  casesI is_empty_or_nonempty α,
  { simpa [eq_zero' f] using hC, },
  { exact norm_le_of_forall_le' C hCf },
end

lemma norm_le_of_tsum_le (hp : 0 < p.to_real) {C : ℝ} (hC : 0 ≤ C) {f : lp E p}
  (hf : ∑' i, ∥f i∥ ^ p.to_real ≤ C ^ p.to_real) :
  ∥f∥ ≤ C :=
begin
<<<<<<< HEAD
  rw ← real.rpow_le_rpow_iff (norm_nonneg' _) hC hp,
  rw norm_rpow_eq_tsum hp,
=======
  rw [← real.rpow_le_rpow_iff (norm_nonneg' _) hC hp, norm_rpow_eq_tsum hp],
>>>>>>> e0ee828c
  exact hf,
end

lemma norm_le_of_forall_sum_le (hp : 0 < p.to_real) {C : ℝ} (hC : 0 ≤ C) {f : lp E p}
  (hf : ∀ s : finset α, ∑ i in s, ∥f i∥ ^ p.to_real ≤ C ^ p.to_real) :
  ∥f∥ ≤ C :=
norm_le_of_tsum_le hp hC (tsum_le_of_sum_le ((lp.mem_ℓp f).summable hp) hf)

end compare_pointwise

section normed_space

variables {𝕜 : Type*} [normed_field 𝕜] [Π i, normed_space 𝕜 (E i)]

instance : module 𝕜 (pre_lp E) := pi.module α E 𝕜

lemma mem_lp_const_smul (c : 𝕜) (f : lp E p) : c • (f : pre_lp E) ∈ lp E p :=
(lp.mem_ℓp f).const_smul c

variables (E p 𝕜)

/-- The `𝕜`-submodule of elements of `Π i : α, E i` whose `lp` norm is finite.  This is `lp E p`,
with extra structure. -/
def lp_submodule : submodule 𝕜 (pre_lp E) :=
{ smul_mem' := λ c f hf, by simpa using mem_lp_const_smul c ⟨f, hf⟩,
  .. lp E p }

variables {E p 𝕜}

lemma coe_lp_submodule : (lp_submodule E p 𝕜).to_add_subgroup = lp E p := rfl

instance : module 𝕜 (lp E p) :=
{ .. (lp_submodule E p 𝕜).module }

@[simp] lemma coe_fn_smul (c : 𝕜) (f : lp E p) : ⇑(c • f) = c • f := rfl

lemma norm_const_smul (hp : p ≠ 0) {c : 𝕜} (f : lp E p) : ∥c • f∥ = ∥c∥ * ∥f∥ :=
begin
  rcases p.trichotomy with rfl | rfl | hp,
  { exact absurd rfl hp },
  { cases is_empty_or_nonempty α; resetI,
    { simp [lp.eq_zero' f], },
    apply (lp.is_lub_norm (c • f)).unique,
    convert (lp.is_lub_norm f).mul_left (norm_nonneg c),
    ext a,
    simp [coe_fn_smul, norm_smul] },
  { suffices : ∥c • f∥ ^ p.to_real = (∥c∥ * ∥f∥) ^ p.to_real,
    { refine real.rpow_left_inj_on hp.ne' _ _ this,
      { exact norm_nonneg' _ },
      { exact mul_nonneg (norm_nonneg _) (norm_nonneg' _) } },
    apply (lp.has_sum_norm hp (c • f)).unique,
    convert (lp.has_sum_norm hp f).mul_left (∥c∥ ^ p.to_real),
    { simp [coe_fn_smul, norm_smul, real.mul_rpow (norm_nonneg c) (norm_nonneg _)] },
    have hf : 0 ≤ ∥f∥ := lp.norm_nonneg' f,
    simp [coe_fn_smul, norm_smul, real.mul_rpow (norm_nonneg c) hf] }
end

instance [fact (1 ≤ p)] : normed_space 𝕜 (lp E p) :=
{ norm_smul_le := λ c f, begin
    have hp : 0 < p := ennreal.zero_lt_one.trans_le (fact.out _),
    simp [norm_const_smul hp.ne']
  end }

variables {𝕜' : Type*} [normed_field 𝕜']

instance [Π i, normed_space 𝕜' (E i)] [has_scalar 𝕜' 𝕜] [Π i, is_scalar_tower 𝕜' 𝕜 (E i)] :
  is_scalar_tower 𝕜' 𝕜 (lp E p) :=
begin
  refine ⟨λ r c f, _⟩,
  ext1,
  exact (lp.coe_fn_smul _ _).trans (smul_assoc _ _ _)
end

end normed_space

section topology

open filter
open_locale topological_space uniformity

/-- The coercion from `lp E p` to `Π i, E i` is uniformly continuous. -/
lemma uniform_continuous_coe [_i : fact (1 ≤ p)] : uniform_continuous (coe : lp E p → Π i, E i) :=
begin
  have hp : p ≠ 0 := (ennreal.zero_lt_one.trans_le _i.elim).ne',
  rw uniform_continuous_pi,
  intros i,
  rw normed_group.uniformity_basis_dist.uniform_continuous_iff normed_group.uniformity_basis_dist,
  intros ε hε,
  refine ⟨ε, hε, _⟩,
  rintros f g (hfg : ∥f - g∥ < ε),
  have : ∥f i - g i∥ ≤ ∥f - g∥ := norm_apply_le_norm hp (f - g) i,
  exact this.trans_lt hfg,
end

<<<<<<< HEAD
lemma norm_apply_le_of_tendsto {C : ℝ} {F : ℕ → lp E ∞} (hCF : ∀ᶠ k in at_top, ∥F k∥ ≤ C)
  {f : Π a, E a} (hf : tendsto (id (λ i, F i) : ℕ → Π a, E a) at_top (𝓝 f)) (a : α) :
  ∥f a∥ ≤ C :=
begin
  have : tendsto (λ k, ∥F k a∥) at_top (𝓝 ∥f a∥) :=
=======
variables {ι : Type*} {l : filter ι} [filter.ne_bot l]

lemma norm_apply_le_of_tendsto {C : ℝ} {F : ι → lp E ∞} (hCF : ∀ᶠ k in l, ∥F k∥ ≤ C)
  {f : Π a, E a} (hf : tendsto (id (λ i, F i) : ι → Π a, E a) l (𝓝 f)) (a : α) :
  ∥f a∥ ≤ C :=
begin
  have : tendsto (λ k, ∥F k a∥) l (𝓝 ∥f a∥) :=
>>>>>>> e0ee828c
    (tendsto.comp (continuous_apply a).continuous_at hf).norm,
  refine le_of_tendsto this (hCF.mono _),
  intros k hCFk,
  exact (norm_apply_le_norm ennreal.top_ne_zero (F k) a).trans hCFk,
end

variables [_i : fact (1 ≤ p)]

include _i

<<<<<<< HEAD
lemma sum_rpow_le_of_tendsto (hp : p ≠ ⊤) {C : ℝ} {F : ℕ → lp E p} (hCF : ∀ᶠ k in at_top, ∥F k∥ ≤ C)
  {f : Π a, E a} (hf : tendsto (id (λ i, F i) : ℕ → Π a, E a) at_top (𝓝 f)) (s : finset α) :
=======
lemma sum_rpow_le_of_tendsto (hp : p ≠ ∞) {C : ℝ} {F : ι → lp E p} (hCF : ∀ᶠ k in l, ∥F k∥ ≤ C)
  {f : Π a, E a} (hf : tendsto (id (λ i, F i) : ι → Π a, E a) l (𝓝 f)) (s : finset α) :
>>>>>>> e0ee828c
  ∑ (i : α) in s, ∥f i∥ ^ p.to_real ≤ C ^ p.to_real :=
begin
  have hp' : p ≠ 0 := (ennreal.zero_lt_one.trans_le _i.elim).ne',
  have hp'' : 0 < p.to_real := ennreal.to_real_pos hp' hp,
  let G : (Π a, E a) → ℝ := λ f, ∑ a in s, ∥f a∥ ^ p.to_real,
  have hG : continuous G,
  { refine continuous_finset_sum s _,
    intros a ha,
    have : continuous (λ f : Π a, E a, f a):= continuous_apply a,
    exact this.norm.rpow_const (λ _, or.inr hp''.le) },
  refine le_of_tendsto (hG.continuous_at.tendsto.comp hf) _,
  refine hCF.mono _,
  intros k hCFk,
  refine (lp.sum_rpow_le_norm_rpow hp'' (F k) s).trans _,
  exact real.rpow_le_rpow (norm_nonneg _) hCFk hp''.le,
end

/-- "Semicontinuity of the `lp` norm": If all sufficiently large elements of a sequence in `lp E p`
 have `lp` norm `≤ C`, then the pointwise limit, if it exists, also has `lp` norm `≤ C`. -/
<<<<<<< HEAD
lemma norm_le_of_tendsto {C : ℝ} (hC : 0 ≤ C) {F : ℕ → lp E p}
  (hCF : ∀ᶠ k in at_top, ∥F k∥ ≤ C) {f : lp E p}
  (hf : tendsto (id (λ i, F i) : ℕ → Π a, E a) at_top (𝓝 f)) :
  ∥f∥ ≤ C :=
begin
=======
lemma norm_le_of_tendsto {C : ℝ} {F : ι → lp E p} (hCF : ∀ᶠ k in l, ∥F k∥ ≤ C) {f : lp E p}
  (hf : tendsto (id (λ i, F i) : ι → Π a, E a) l (𝓝 f)) :
  ∥f∥ ≤ C :=
begin
  obtain ⟨i, hi⟩ := hCF.exists,
  have hC : 0 ≤ C := (norm_nonneg _).trans hi,
>>>>>>> e0ee828c
  tactic.unfreeze_local_instances,
  rcases eq_top_or_lt_top p with rfl | hp,
  { apply norm_le_of_forall_le hC,
    exact norm_apply_le_of_tendsto hCF hf, },
  { have : 0 < p := ennreal.zero_lt_one.trans_le _i.elim,
    have hp' : 0 < p.to_real := ennreal.to_real_pos this.ne' hp.ne,
    apply norm_le_of_forall_sum_le hp' hC,
    exact sum_rpow_le_of_tendsto hp.ne hCF hf, }
end

/-- If `f` is the pointwise limit of a bounded sequence in `lp E p`, then `f` is in `lp E p`. -/
<<<<<<< HEAD
lemma mem_ℓp_of_tendsto {F : ℕ → lp E p} (hF : metric.bounded (set.range F)) {f : Π a, E a}
  (hf : tendsto (id (λ i, F i) : ℕ → Π a, E a) at_top (𝓝 f)) :
  mem_ℓp f p :=
begin
  obtain ⟨C, hC, hCF'⟩ := hF.exists_norm_le',
=======
lemma mem_ℓp_of_tendsto {F : ι → lp E p} (hF : metric.bounded (set.range F)) {f : Π a, E a}
  (hf : tendsto (id (λ i, F i) : ι → Π a, E a) l (𝓝 f)) :
  mem_ℓp f p :=
begin
  obtain ⟨C, hC, hCF'⟩ := hF.exists_pos_norm_le,
>>>>>>> e0ee828c
  have hCF : ∀ k, ∥F k∥ ≤ C := λ k, hCF' _ ⟨k, rfl⟩,
  tactic.unfreeze_local_instances,
  rcases eq_top_or_lt_top p with rfl | hp,
  { apply mem_ℓp_infty,
    use C,
    rintros _ ⟨a, rfl⟩,
    refine norm_apply_le_of_tendsto (eventually_of_forall hCF) hf a, },
<<<<<<< HEAD
  { have : 0 < p := ennreal.zero_lt_one.trans_le _i.elim,
    have hp' : 0 < p.to_real := ennreal.to_real_pos this.ne' hp.ne,
    apply mem_ℓp_gen' hp',
=======
  { apply mem_ℓp_gen',
>>>>>>> e0ee828c
    exact sum_rpow_le_of_tendsto hp.ne (eventually_of_forall hCF) hf },
end

/-- If a sequence is Cauchy in the `lp E p` topology and pointwise convergent to a element `f` of
`lp E p`, then it converges to `f` in the `lp E p` topology. -/
lemma tendsto_lp_of_tendsto_pi {F : ℕ → lp E p} (hF : cauchy_seq F) {f : lp E p}
  (hf : tendsto (id (λ i, F i) : ℕ → Π a, E a) at_top (𝓝 f)) :
  tendsto F at_top (𝓝 f) :=
begin
  rw metric.nhds_basis_closed_ball.tendsto_right_iff,
  intros ε hε,
  have hε' : {p : (lp E p) × (lp E p) | ∥p.1 - p.2∥ < ε} ∈ 𝓤 (lp E p),
  { exact normed_group.uniformity_basis_dist.mem_of_mem hε },
  refine (hF.eventually_eventually hε').mono _,
  rintros n (hn : ∀ᶠ l in at_top, ∥(λ f, F n - f) (F l)∥ < ε),
<<<<<<< HEAD
  refine norm_le_of_tendsto hε.le (hn.mono (λ k hk, hk.le)) _,
=======
  refine norm_le_of_tendsto (hn.mono (λ k hk, hk.le)) _,
>>>>>>> e0ee828c
  rw tendsto_pi_nhds,
  intros a,
  exact (hf.apply a).const_sub (F n a),
end

variables [Π a, complete_space (E a)]

instance : complete_space (lp E p) :=
metric.complete_of_cauchy_seq_tendsto
begin
  intros F hF,
  -- A Cauchy sequence in `lp E p` is pointwise convergent; let `f` be the pointwise limit.
  obtain ⟨f, hf⟩ := cauchy_seq_tendsto_of_complete (uniform_continuous_coe.comp_cauchy_seq hF),
  -- Since the Cauchy sequence is bounded, its pointwise limit `f` is in `lp E p`.
  have hf' : mem_ℓp f p := mem_ℓp_of_tendsto hF.bounded_range hf,
  -- And therefore `f` is its limit in the `lp E p` topology as well as pointwise.
  exact ⟨⟨f, hf'⟩, tendsto_lp_of_tendsto_pi hF hf⟩
end

end topology

end lp<|MERGE_RESOLUTION|>--- conflicted
+++ resolved
@@ -3,10 +3,6 @@
 Released under Apache 2.0 license as described in the file LICENSE.
 Authors: Heather Macbeth
 -/
-<<<<<<< HEAD
-import algebra.direct_sum.basic
-=======
->>>>>>> e0ee828c
 import analysis.normed.group.pointwise
 import analysis.mean_inequalities
 import analysis.mean_inequalities_pow
@@ -560,12 +556,7 @@
   (hf : ∑' i, ∥f i∥ ^ p.to_real ≤ C ^ p.to_real) :
   ∥f∥ ≤ C :=
 begin
-<<<<<<< HEAD
-  rw ← real.rpow_le_rpow_iff (norm_nonneg' _) hC hp,
-  rw norm_rpow_eq_tsum hp,
-=======
   rw [← real.rpow_le_rpow_iff (norm_nonneg' _) hC hp, norm_rpow_eq_tsum hp],
->>>>>>> e0ee828c
   exact hf,
 end
 
@@ -660,13 +651,6 @@
   exact this.trans_lt hfg,
 end
 
-<<<<<<< HEAD
-lemma norm_apply_le_of_tendsto {C : ℝ} {F : ℕ → lp E ∞} (hCF : ∀ᶠ k in at_top, ∥F k∥ ≤ C)
-  {f : Π a, E a} (hf : tendsto (id (λ i, F i) : ℕ → Π a, E a) at_top (𝓝 f)) (a : α) :
-  ∥f a∥ ≤ C :=
-begin
-  have : tendsto (λ k, ∥F k a∥) at_top (𝓝 ∥f a∥) :=
-=======
 variables {ι : Type*} {l : filter ι} [filter.ne_bot l]
 
 lemma norm_apply_le_of_tendsto {C : ℝ} {F : ι → lp E ∞} (hCF : ∀ᶠ k in l, ∥F k∥ ≤ C)
@@ -674,7 +658,6 @@
   ∥f a∥ ≤ C :=
 begin
   have : tendsto (λ k, ∥F k a∥) l (𝓝 ∥f a∥) :=
->>>>>>> e0ee828c
     (tendsto.comp (continuous_apply a).continuous_at hf).norm,
   refine le_of_tendsto this (hCF.mono _),
   intros k hCFk,
@@ -685,13 +668,8 @@
 
 include _i
 
-<<<<<<< HEAD
-lemma sum_rpow_le_of_tendsto (hp : p ≠ ⊤) {C : ℝ} {F : ℕ → lp E p} (hCF : ∀ᶠ k in at_top, ∥F k∥ ≤ C)
-  {f : Π a, E a} (hf : tendsto (id (λ i, F i) : ℕ → Π a, E a) at_top (𝓝 f)) (s : finset α) :
-=======
 lemma sum_rpow_le_of_tendsto (hp : p ≠ ∞) {C : ℝ} {F : ι → lp E p} (hCF : ∀ᶠ k in l, ∥F k∥ ≤ C)
   {f : Π a, E a} (hf : tendsto (id (λ i, F i) : ι → Π a, E a) l (𝓝 f)) (s : finset α) :
->>>>>>> e0ee828c
   ∑ (i : α) in s, ∥f i∥ ^ p.to_real ≤ C ^ p.to_real :=
 begin
   have hp' : p ≠ 0 := (ennreal.zero_lt_one.trans_le _i.elim).ne',
@@ -711,20 +689,12 @@
 
 /-- "Semicontinuity of the `lp` norm": If all sufficiently large elements of a sequence in `lp E p`
  have `lp` norm `≤ C`, then the pointwise limit, if it exists, also has `lp` norm `≤ C`. -/
-<<<<<<< HEAD
-lemma norm_le_of_tendsto {C : ℝ} (hC : 0 ≤ C) {F : ℕ → lp E p}
-  (hCF : ∀ᶠ k in at_top, ∥F k∥ ≤ C) {f : lp E p}
-  (hf : tendsto (id (λ i, F i) : ℕ → Π a, E a) at_top (𝓝 f)) :
-  ∥f∥ ≤ C :=
-begin
-=======
 lemma norm_le_of_tendsto {C : ℝ} {F : ι → lp E p} (hCF : ∀ᶠ k in l, ∥F k∥ ≤ C) {f : lp E p}
   (hf : tendsto (id (λ i, F i) : ι → Π a, E a) l (𝓝 f)) :
   ∥f∥ ≤ C :=
 begin
   obtain ⟨i, hi⟩ := hCF.exists,
   have hC : 0 ≤ C := (norm_nonneg _).trans hi,
->>>>>>> e0ee828c
   tactic.unfreeze_local_instances,
   rcases eq_top_or_lt_top p with rfl | hp,
   { apply norm_le_of_forall_le hC,
@@ -736,19 +706,11 @@
 end
 
 /-- If `f` is the pointwise limit of a bounded sequence in `lp E p`, then `f` is in `lp E p`. -/
-<<<<<<< HEAD
-lemma mem_ℓp_of_tendsto {F : ℕ → lp E p} (hF : metric.bounded (set.range F)) {f : Π a, E a}
-  (hf : tendsto (id (λ i, F i) : ℕ → Π a, E a) at_top (𝓝 f)) :
-  mem_ℓp f p :=
-begin
-  obtain ⟨C, hC, hCF'⟩ := hF.exists_norm_le',
-=======
 lemma mem_ℓp_of_tendsto {F : ι → lp E p} (hF : metric.bounded (set.range F)) {f : Π a, E a}
   (hf : tendsto (id (λ i, F i) : ι → Π a, E a) l (𝓝 f)) :
   mem_ℓp f p :=
 begin
   obtain ⟨C, hC, hCF'⟩ := hF.exists_pos_norm_le,
->>>>>>> e0ee828c
   have hCF : ∀ k, ∥F k∥ ≤ C := λ k, hCF' _ ⟨k, rfl⟩,
   tactic.unfreeze_local_instances,
   rcases eq_top_or_lt_top p with rfl | hp,
@@ -756,13 +718,7 @@
     use C,
     rintros _ ⟨a, rfl⟩,
     refine norm_apply_le_of_tendsto (eventually_of_forall hCF) hf a, },
-<<<<<<< HEAD
-  { have : 0 < p := ennreal.zero_lt_one.trans_le _i.elim,
-    have hp' : 0 < p.to_real := ennreal.to_real_pos this.ne' hp.ne,
-    apply mem_ℓp_gen' hp',
-=======
   { apply mem_ℓp_gen',
->>>>>>> e0ee828c
     exact sum_rpow_le_of_tendsto hp.ne (eventually_of_forall hCF) hf },
 end
 
@@ -778,11 +734,7 @@
   { exact normed_group.uniformity_basis_dist.mem_of_mem hε },
   refine (hF.eventually_eventually hε').mono _,
   rintros n (hn : ∀ᶠ l in at_top, ∥(λ f, F n - f) (F l)∥ < ε),
-<<<<<<< HEAD
-  refine norm_le_of_tendsto hε.le (hn.mono (λ k hk, hk.le)) _,
-=======
   refine norm_le_of_tendsto (hn.mono (λ k hk, hk.le)) _,
->>>>>>> e0ee828c
   rw tendsto_pi_nhds,
   intros a,
   exact (hf.apply a).const_sub (F n a),
