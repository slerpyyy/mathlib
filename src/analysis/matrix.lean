/-
Copyright (c) 2021 Heather Macbeth. All rights reserved.
Released under Apache 2.0 license as described in the file LICENSE.
Authors: Heather Macbeth
-/
import analysis.normed_space.basic
import analysis.normed_space.pi_Lp
import analysis.inner_product_space.pi_L2

/-!
# Matrices as a normed space

In this file we provide the following non-instances on matrices, using the elementwise norm:

* `matrix.semi_normed_group`
* `matrix.normed_group`
* `matrix.normed_space`

These are not declared as instances because there are several natural choices for defining the norm
of a matrix.
-/

noncomputable theory

open_locale nnreal

namespace matrix

<<<<<<< HEAD
variables {R l m n α : Type*} [fintype l] [fintype m] [fintype n]
=======
variables {R m n α : Type*} [fintype m] [fintype n]
>>>>>>> 5038a4a9

section semi_normed_group
variables [semi_normed_group α]

/-- Seminormed group instance (using sup norm of sup norm) for matrices over a seminormed ring. Not
declared as an instance because there are several natural choices for defining the norm of a
matrix. -/
protected def semi_normed_group : semi_normed_group (matrix m n α) :=
pi.semi_normed_group

local attribute [instance] matrix.semi_normed_group

lemma norm_le_iff {r : ℝ} (hr : 0 ≤ r) {A : matrix m n α} :
  ∥A∥ ≤ r ↔ ∀ i j, ∥A i j∥ ≤ r :=
by simp [pi_norm_le_iff hr]

<<<<<<< HEAD
=======
lemma nnnorm_le_iff {r : ℝ≥0} {A : matrix m n α} :
  ∥A∥₊ ≤ r ↔ ∀ i j, ∥A i j∥₊ ≤ r :=
by simp [pi_nnnorm_le_iff]

>>>>>>> 5038a4a9
lemma norm_lt_iff {r : ℝ} (hr : 0 < r) {A : matrix m n α} :
  ∥A∥ < r ↔ ∀ i j, ∥A i j∥ < r :=
by simp [pi_norm_lt_iff hr]

<<<<<<< HEAD
=======
lemma nnnorm_lt_iff {r : ℝ≥0} (hr : 0 < r) {A : matrix m n α} :
  ∥A∥₊ < r ↔ ∀ i j, ∥A i j∥₊ < r :=
by simp [pi_nnnorm_lt_iff hr]

>>>>>>> 5038a4a9
lemma norm_entry_le_entrywise_sup_norm (A : matrix m n α) {i : m} {j : n} :
  ∥A i j∥ ≤ ∥A∥ :=
(norm_le_pi_norm (A i) j).trans (norm_le_pi_norm A i)

lemma nnnorm_entry_le_entrywise_sup_nnorm (A : matrix m n α) {i : m} {j : n} :
  ∥A i j∥₊ ≤ ∥A∥₊ :=
(nnnorm_le_pi_nnnorm (A i) j).trans (nnnorm_le_pi_nnnorm A i)

end semi_normed_group

/-- Normed group instance (using sup norm of sup norm) for matrices over a normed ring.  Not
declared as an instance because there are several natural choices for defining the norm of a
matrix. -/
protected def normed_group [normed_group α] : normed_group (matrix m n α) :=
pi.normed_group

section normed_space
local attribute [instance] matrix.semi_normed_group

variables [normed_field R] [semi_normed_group α] [normed_space R α]

/-- Normed space instance (using sup norm of sup norm) for matrices over a normed field.  Not
declared as an instance because there are several natural choices for defining the norm of a
matrix. -/
protected def normed_space : normed_space R (matrix m n α) :=
pi.normed_space

end normed_space


section frobenius

open_locale matrix big_operators

instance frobenius_semi_normed_group [semi_normed_group α] :
  semi_normed_group (matrix m n α) :=
(by apply_instance : semi_normed_group (pi_Lp 2 (λ i : m, pi_Lp 2 (λ j : n, α))))

instance frobenius_normed_group [normed_group α] :
  normed_group (matrix m n α) :=
(by apply_instance : normed_group (pi_Lp 2 (λ i : m, pi_Lp 2 (λ j : n, α))))

instance frobenius_normed_space [normed_field R] [semi_normed_group α] [normed_space R α] :
  normed_space R (matrix m n α) :=
(by apply_instance : normed_space R (pi_Lp 2 (λ i : m, pi_Lp 2 (λ j : n, α))))

lemma frobenius_nnorm_def [semi_normed_group α] (A : matrix m n α) :
  ∥A∥₊ = (∑ i j, ∥A i j∥₊^ (2 : ℝ)) ^ (1/2 : ℝ) :=
by simp_rw [pi_Lp.nnorm_eq, ←nnreal.rpow_mul, div_mul_cancel (1 : ℝ) two_ne_zero, nnreal.rpow_one]

lemma frobenius_norm_def [semi_normed_group α] (A : matrix m n α) :
  ∥A∥ = (∑ i j, ∥A i j∥ ^ (2 : ℝ)) ^ (1/2 : ℝ) :=
(congr_arg coe (frobenius_nnorm_def A)).trans $ by simp [nnreal.coe_sum]

lemma frobenius_nnorm_mul [is_R_or_C α] (A : matrix l m α) (B : matrix m n α) :
  ∥A ⬝ B∥₊ ≤ ∥A∥₊ * ∥B∥₊ :=
begin
  simp_rw [frobenius_nnorm_def],
  rw [←nnreal.mul_rpow],
  simp_rw [matrix.mul_apply],
  rw @finset.sum_comm _ n m,
  rw [finset.sum_mul_sum, finset.sum_product],
  refine nnreal.rpow_le_rpow _ one_half_pos.le,
  refine finset.sum_le_sum (λ i hi, finset.sum_le_sum $ λ j hj, _),
  rw [← nnreal.rpow_le_rpow_iff one_half_pos, ← nnreal.rpow_mul,
    mul_div_cancel' (1 : ℝ) two_ne_zero, nnreal.rpow_one, nnreal.mul_rpow,
      ←pi_Lp.nnorm_eq, ←pi_Lp.nnorm_eq],
  dsimp,
  let a : pi_Lp 2 _ := A i,
  let a' : pi_Lp 2 _ := λ j, star (a j),
  let b : pi_Lp 2 _ := λ k, B k j,
  letI : inner_product_space α (pi_Lp 2 (λ i : m, α)) := pi_Lp.inner_product_space _,
  change ∥∑ k, a k * b k∥₊ ≤ ∥a∥₊ * ∥b∥₊,
  convert nnorm_inner_le_nnorm a' b using 2,
  { simp,
    simp_rw [star_ring_end_apply, star_star], },
  simp [pi_Lp.nnorm_eq, a'],
  simp_rw [star_ring_end_apply, nnorm_star],
end


lemma frobenius_norm_mul [is_R_or_C α] (A : matrix l m α) (B : matrix m n α) :
  ∥A ⬝ B∥ ≤ ∥A∥ * ∥B∥ :=
frobenius_nnorm_mul A B

instance frobenius_normed_ring [is_R_or_C α] [decidable_eq m] : normed_ring (matrix m m α) :=
{ norm := has_norm.norm,
  norm_mul := frobenius_norm_mul,
  ..matrix.frobenius_semi_normed_group }

end frobenius
end matrix<|MERGE_RESOLUTION|>--- conflicted
+++ resolved
@@ -26,11 +26,7 @@
 
 namespace matrix
 
-<<<<<<< HEAD
 variables {R l m n α : Type*} [fintype l] [fintype m] [fintype n]
-=======
-variables {R m n α : Type*} [fintype m] [fintype n]
->>>>>>> 5038a4a9
 
 section semi_normed_group
 variables [semi_normed_group α]
@@ -47,24 +43,18 @@
   ∥A∥ ≤ r ↔ ∀ i j, ∥A i j∥ ≤ r :=
 by simp [pi_norm_le_iff hr]
 
-<<<<<<< HEAD
-=======
 lemma nnnorm_le_iff {r : ℝ≥0} {A : matrix m n α} :
   ∥A∥₊ ≤ r ↔ ∀ i j, ∥A i j∥₊ ≤ r :=
 by simp [pi_nnnorm_le_iff]
 
->>>>>>> 5038a4a9
 lemma norm_lt_iff {r : ℝ} (hr : 0 < r) {A : matrix m n α} :
   ∥A∥ < r ↔ ∀ i j, ∥A i j∥ < r :=
 by simp [pi_norm_lt_iff hr]
 
-<<<<<<< HEAD
-=======
 lemma nnnorm_lt_iff {r : ℝ≥0} (hr : 0 < r) {A : matrix m n α} :
   ∥A∥₊ < r ↔ ∀ i j, ∥A i j∥₊ < r :=
 by simp [pi_nnnorm_lt_iff hr]
 
->>>>>>> 5038a4a9
 lemma norm_entry_le_entrywise_sup_norm (A : matrix m n α) {i : m} {j : n} :
   ∥A i j∥ ≤ ∥A∥ :=
 (norm_le_pi_norm (A i) j).trans (norm_le_pi_norm A i)
