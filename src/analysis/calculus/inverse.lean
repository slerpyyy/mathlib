--- conflicted
+++ resolved
@@ -386,25 +386,6 @@
   cases hc with hE hc,
   { haveI : subsingleton F := (equiv.subsingleton_congr f'.to_linear_equiv.to_equiv).1 hE,
     exact surjective_to_subsingleton _ },
-<<<<<<< HEAD
-  { suffices H : ∀ (R : ℝ), 0 ≤ R → closed_ball (f 0) R ⊆ range f,
-    { have : (⋃ (n : ℕ), closed_ball (f 0) n) ⊆ range f :=
-        Union_subset (λ n, H n (nat.cast_nonneg _)),
-      rw Union_closed_ball_nat at this,
-      exact range_iff_surjective.1 (subset.antisymm (subset_univ _) this) },
-    assume R hR,
-    have hc' : (0 : ℝ) < N⁻¹ - c, by { rw sub_pos, exact hc },
-    set r := (N⁻¹ - c : ℝ) ⁻¹ * R with rdef,
-    have hr : 0 ≤ r := mul_nonneg (inv_nonneg.2 hc'.le) hR,
-    have rR : (N⁻¹ - c : ℝ) * r = R, by rw [rdef, ← mul_assoc, mul_inv_cancel hc'.ne', one_mul],
-    calc closed_ball (f 0) R ⊆ f '' (closed_ball 0 r) :
-      begin
-        rw ← rR,
-        exact hf.surj_on_closed_ball_of_nonlinear_right_inverse f'.to_nonlinear_right_inverse hr
-          (subset_univ (closed_ball (0 : E) r))
-      end
-    ... ⊆ range f : image_subset_range _ _ }
-=======
   { apply forall_of_forall_mem_closed_ball (λ (y : F), ∃ a, f a = y) (f 0) _,
     have hc' : (0 : ℝ) < N⁻¹ - c, by { rw sub_pos, exact hc },
     let p : ℝ → Prop := λ R, closed_ball (f 0) R ⊆ set.range f,
@@ -415,7 +396,6 @@
       exact subset_univ _ },
     refine ((tendsto_id.const_mul_at_top hc').frequently hp.frequently).mono _,
     exact λ R h y hy, h hy },
->>>>>>> 59ef8ce5
 end
 
 /-- A map approximating a linear equivalence on a set defines a local equivalence on this set.
