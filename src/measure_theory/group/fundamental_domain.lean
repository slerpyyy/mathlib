--- conflicted
+++ resolved
@@ -260,7 +260,6 @@
     rwa [hs.integrable_on_iff ht hf] at hfs }
 end
 
-<<<<<<< HEAD
 ------------------ADDING STUFF HERE -------------------
 
 theorem _root_.measure_theory.integral_sum_measure {α : Type*} {m : measurable_space α} {ι : Type*}
@@ -303,7 +302,6 @@
 
 
 
-=======
 /-- If `f` is invariant under the action of a countable group `G`, and `μ` is a `G`-invariant
   measure with a fundamental domain `s`, then the `ess_sup` of `f` restricted to `s` is the same as
   that of `f` on all of its domain. -/
@@ -329,7 +327,6 @@
   exact hs.measurable_set,
 end
 
->>>>>>> 6c0491bf
 end is_fundamental_domain
 
 end measure_theory