--- conflicted
+++ resolved
@@ -724,21 +724,12 @@
 
 /-- `chain R s` means that `R` holds between adjacent elements of `s`.
 
-<<<<<<< HEAD
-     chain R [a, b, c] ↔ R a b ∧ R b c ∧ R c a -/
-def chain (r : α → α → Prop) : cycle α → Prop :=
-@quotient.lift _ _ (is_rotated.setoid α) (λ l, match l with
-  | [] := (tt : Prop)
-  | (a :: m) := chain r a (m ++ [a]) end) $
-λ a b hab, begin
-=======
 `chain R ([a, b, c] : cycle α) ↔ R a b ∧ R b c ∧ R c a` -/
 def chain (r : α → α → Prop) (c : cycle α) : Prop :=
 quotient.lift_on' c (λ l, match l with
   | [] := true
   | (a :: m) := chain r a (m ++ [a]) end) $
 λ a b hab, propext $ begin
->>>>>>> 19cfdaca
   cases a with a l;
   cases b with b m,
   { refl },
@@ -746,11 +737,7 @@
     contradiction },
   { have := is_rotated_nil_iff.1 hab,
     contradiction },
-<<<<<<< HEAD
-  { change chain _ _ _ = chain _ _ _,
-=======
   { unfold chain._match_1,
->>>>>>> 19cfdaca
     cases hab with n hn,
     induction n with d hd generalizing a b l m,
     { simp only [rotate_zero] at hn,
@@ -760,16 +747,6 @@
         rw [hn.1, hn.2] },
       { rw [nat.succ_eq_one_add, ←rotate_rotate, rotate_cons_succ, rotate_zero, cons_append] at hn,
         rw [←hd c _ _ _ hn],
-<<<<<<< HEAD
-        simp,
-        exact and.comm } } }
-end
-
-@[simp] lemma chain.nil (r : α → α → Prop) : cycle.chain r (@nil α) :=
-by exact rfl
-
-@[simp] lemma chain_cons (r : α → α → Prop) (a : α) (l : list α) :
-=======
         simp [and.comm] } } }
 end
 
@@ -777,19 +754,10 @@
 by trivial
 
 @[simp] lemma chain_coe_cons (r : α → α → Prop) (a : α) (l : list α) :
->>>>>>> 19cfdaca
   chain r (a :: l) ↔ list.chain r a (l ++ [a]) :=
 iff.rfl
 
 @[simp] lemma chain_singleton (r : α → α → Prop) (a : α) : chain r [a] ↔ r a a :=
-<<<<<<< HEAD
-by rw [chain_cons, nil_append, chain_singleton]
-
-lemma chain_ne_nil (r : α → α → Prop) {l : list α} (hl : l ≠ []) :
-  chain r l ↔ list.chain r (last l hl) l :=
-@list.reverse_rec_on α (λ m, ∀ hm : m ≠ [], (chain r ↑m ↔ list.chain r (last m hm) m)) l
-  (λ hm, hm.irrefl.elim) (λ m a H _, by rw [←coe_cons_eq_coe_append, chain_cons, last_append]) hl
-=======
 by rw [chain_coe_cons, nil_append, chain_singleton]
 
 lemma chain_ne_nil (r : α → α → Prop) {l : list α} :
@@ -800,18 +768,12 @@
   intros m a H _,
   rw [←coe_cons_eq_coe_append, chain_coe_cons, last_append]
 end
->>>>>>> 19cfdaca
 
 lemma chain_map {β : Type*} {r : α → α → Prop} (f : β → α) {s : cycle β} :
   chain r (s.map f) ↔ chain (λ a b, r (f a) (f b)) s :=
 quotient.induction_on' s $ λ l, begin
-<<<<<<< HEAD
-  cases l with a l;
-  simp,
-=======
   cases l with a l,
   refl,
->>>>>>> 19cfdaca
   convert list.chain_map f,
   rw map_append f l [a],
   refl
@@ -821,21 +783,12 @@
 
 theorem chain_of_pairwise : (∀ (a ∈ s) (b ∈ s), r a b) → chain r s :=
 begin
-<<<<<<< HEAD
-  apply s.rec_on,
-  exact λ _, cycle.chain.nil r,
-  intros a l _ hs,
-  have Ha : a ∈ ((a :: l) : cycle α) := by simp,
-  have Hl : ∀ {b} (hb : b ∈ l), b ∈ ((a :: l) : cycle α) := λ b hb, by simp [hb],
-  rw cycle.chain_cons,
-=======
   induction s using cycle.induction_on with a l _,
   exact λ _, cycle.chain.nil r,
   intro hs,
   have Ha : a ∈ ((a :: l) : cycle α) := by simp,
   have Hl : ∀ {b} (hb : b ∈ l), b ∈ ((a :: l) : cycle α) := λ b hb, by simp [hb],
   rw cycle.chain_coe_cons,
->>>>>>> 19cfdaca
   apply chain_of_pairwise,
   rw pairwise_cons,
   refine ⟨λ b hb, _, pairwise_append.2 ⟨pairwise_of_forall_mem_list
@@ -853,20 +806,12 @@
 
 theorem chain_iff_pairwise (hr : transitive r) : chain r s ↔ ∀ (a ∈ s) (b ∈ s), r a b :=
 ⟨begin
-<<<<<<< HEAD
-  apply s.rec_on,
-  exact λ _ b hb, hb.elim,
-  intros a l _ hs b hb c hc,
-  rw [cycle.chain_cons, chain_iff_pairwise hr] at hs,
-  simp [pairwise_append] at hs,
-=======
   induction s using cycle.induction_on with a l _,
   exact λ _ b hb, hb.elim,
   intros hs b hb c hc,
   rw [cycle.chain_coe_cons, chain_iff_pairwise hr] at hs,
   simp only [pairwise_append, pairwise_cons, mem_append, mem_singleton, list.not_mem_nil,
     forall_false_left, implies_true_iff, pairwise.nil, forall_eq, true_and] at hs,
->>>>>>> 19cfdaca
   simp only [mem_coe_iff, mem_cons_iff] at hb hc,
   rcases hb with rfl | hb;
   rcases hc with rfl | hc,
@@ -880,11 +825,8 @@
   (hs : chain r s) {a b : α} (ha : a ∈ s) (hb : b ∈ s) : a = b :=
 by { rw chain_iff_pairwise hr at hs, exact hr' (hs a ha b hb) (hs b hb a ha) }
 
-<<<<<<< HEAD
 theorem chain_range_succ (r : ℕ → ℕ → Prop) (n : ℕ) :
   chain r (list.range n.succ) ↔ r n 0 ∧ ∀ m < n, r m m.succ :=
 by rw [range_succ, ←coe_cons_eq_coe_append, chain_cons, ←range_succ, chain_range_succ]
 
-=======
->>>>>>> 19cfdaca
 end cycle