/-
Copyright (c) 2021 Yakov Pechersky. All rights reserved.
Released under Apache 2.0 license as described in the file LICENSE.
Authors: Yakov Pechersky
-/
import data.multiset.sort
import data.fintype.list
import data.list.rotate

/-!
# Cycles of a list

Lists have an equivalence relation of whether they are rotational permutations of one another.
This relation is defined as `is_rotated`.

Based on this, we define the quotient of lists by the rotation relation, called `cycle`.

We also define a representation of concrete cycles, available when viewing them in a goal state or
via `#eval`, when over representatble types. For example, the cycle `(2 1 4 3)` will be shown
as `c[1, 4, 3, 2]`. The representation of the cycle sorts the elements by the string value of the
underlying element. This representation also supports cycles that can contain duplicates.

-/

namespace list

variables {α : Type*} [decidable_eq α]

/-- Return the `z` such that `x :: z :: _` appears in `xs`, or `default` if there is no such `z`. -/
def next_or : Π (xs : list α) (x default : α), α
| [] x default := default
| [y] x default := default -- Handles the not-found and the wraparound case
| (y :: z :: xs) x default := if x = y then z else next_or (z :: xs) x default

@[simp] lemma next_or_nil (x d : α) : next_or [] x d = d := rfl

@[simp] lemma next_or_singleton (x y d : α) : next_or [y] x d = d := rfl

@[simp] lemma next_or_self_cons_cons (xs : list α) (x y d : α) :
  next_or (x :: y :: xs) x d = y :=
if_pos rfl

lemma next_or_cons_of_ne (xs : list α) (y x d : α) (h : x ≠ y) :
  next_or (y :: xs) x d = next_or xs x d :=
begin
  cases xs with z zs,
  { refl },
  { exact if_neg h }
end

/-- `next_or` does not depend on the default value, if the next value appears. -/
lemma next_or_eq_next_or_of_mem_of_ne (xs : list α) (x d d' : α)
  (x_mem : x ∈ xs) (x_ne : x ≠ xs.last (ne_nil_of_mem x_mem)) :
  next_or xs x d = next_or xs x d' :=
begin
  induction xs with y ys IH,
  { cases x_mem },
  cases ys with z zs,
  { simp at x_mem x_ne, contradiction },
  by_cases h : x = y,
  { rw [h, next_or_self_cons_cons, next_or_self_cons_cons] },
  { rw [next_or, next_or, IH];
      simpa [h] using x_mem }
end

lemma mem_of_next_or_ne {xs : list α} {x d : α} (h : next_or xs x d ≠ d) :
  x ∈ xs :=
begin
  induction xs with y ys IH,
  { simpa using h },
  cases ys with z zs,
  { simpa using h },
  { by_cases hx : x = y,
    { simp [hx] },
    { rw [next_or_cons_of_ne _ _ _ _ hx] at h,
      simpa [hx] using IH h } }
end

lemma next_or_concat {xs : list α} {x : α} (d : α) (h : x ∉ xs) :
  next_or (xs ++ [x]) x d = d :=
begin
  induction xs with z zs IH,
  { simp },
  { obtain ⟨hz, hzs⟩ := not_or_distrib.mp (mt (mem_cons_iff _ _ _).mp h),
    rw [cons_append, next_or_cons_of_ne _ _ _ _ hz, IH hzs] }
end

lemma next_or_mem {xs : list α} {x d : α} (hd : d ∈ xs) :
  next_or xs x d ∈ xs :=
begin
  revert hd,
  suffices : ∀ (xs' : list α) (h : ∀ x ∈ xs, x ∈ xs') (hd : d ∈ xs'), next_or xs x d ∈ xs',
  { exact this xs (λ _, id) },
  intros xs' hxs' hd,
  induction xs with y ys ih,
  { exact hd },
  cases ys with z zs,
  { exact hd },
  rw next_or,
  split_ifs with h,
  { exact hxs' _ (mem_cons_of_mem _ (mem_cons_self _ _)) },
  { exact ih (λ _ h, hxs' _ (mem_cons_of_mem _ h)) },
end

/--
Given an element `x : α` of `l : list α` such that `x ∈ l`, get the next
element of `l`. This works from head to tail, (including a check for last element)
so it will match on first hit, ignoring later duplicates.

For example:
 * `next [1, 2, 3] 2 _ = 3`
 * `next [1, 2, 3] 3 _ = 1`
 * `next [1, 2, 3, 2, 4] 2 _ = 3`
 * `next [1, 2, 3, 2] 2 _ = 3`
 * `next [1, 1, 2, 3, 2] 1 _ = 1`
-/
def next (l : list α) (x : α) (h : x ∈ l) : α :=
next_or l x (l.nth_le 0 (length_pos_of_mem h))

/--
Given an element `x : α` of `l : list α` such that `x ∈ l`, get the previous
element of `l`. This works from head to tail, (including a check for last element)
so it will match on first hit, ignoring later duplicates.

 * `prev [1, 2, 3] 2 _ = 1`
 * `prev [1, 2, 3] 1 _ = 3`
 * `prev [1, 2, 3, 2, 4] 2 _ = 1`
 * `prev [1, 2, 3, 4, 2] 2 _ = 1`
 * `prev [1, 1, 2] 1 _ = 2`
-/
def prev : Π (l : list α) (x : α) (h : x ∈ l), α
| []             _ h := by simpa using h
| [y]            _ _ := y
| (y :: z :: xs) x h := if hx : x = y then (last (z :: xs) (cons_ne_nil _ _)) else
  if x = z then y else prev (z :: xs) x (by simpa [hx] using h)

variables (l : list α) (x : α) (h : x ∈ l)

@[simp] lemma next_singleton (x y : α) (h : x ∈ [y]) :
  next [y] x h = y := rfl

@[simp] lemma prev_singleton (x y : α) (h : x ∈ [y]) :
  prev [y] x h = y := rfl

lemma next_cons_cons_eq' (y z : α) (h : x ∈ (y :: z :: l)) (hx : x = y) :
  next (y :: z :: l) x h = z :=
by rw [next, next_or, if_pos hx]

@[simp] lemma next_cons_cons_eq (z : α) (h : x ∈ (x :: z :: l)) :
  next (x :: z :: l) x h = z :=
next_cons_cons_eq' l x x z h rfl

lemma next_ne_head_ne_last (y : α) (h : x ∈ (y :: l)) (hy : x ≠ y)
  (hx : x ≠ last (y :: l) (cons_ne_nil _ _)) :
  next (y :: l) x h = next l x (by simpa [hy] using h) :=
begin
  rw [next, next, next_or_cons_of_ne _ _ _ _ hy, next_or_eq_next_or_of_mem_of_ne],
  { rwa last_cons at hx },
  { simpa [hy] using h }
end

lemma next_cons_concat (y : α) (hy : x ≠ y) (hx : x ∉ l)
  (h : x ∈ y :: l ++ [x] := mem_append_right _ (mem_singleton_self x)) :
  next (y :: l ++ [x]) x h = y :=
begin
  rw [next, next_or_concat],
  { refl },
  { simp [hy, hx] }
end

lemma next_last_cons (y : α) (h : x ∈ (y :: l)) (hy : x ≠ y)
  (hx : x = last (y :: l) (cons_ne_nil _ _)) (hl : nodup l) :
  next (y :: l) x h = y :=
begin
  rw [next, nth_le, ←init_append_last (cons_ne_nil y l), hx, next_or_concat],
  subst hx,
  intro H,
  obtain ⟨_ | k, hk, hk'⟩ := nth_le_of_mem H,
  { simpa [init_eq_take, nth_le_take', hy.symm] using hk' },
  suffices : k.succ = l.length,
  { simpa [this] using hk },
  cases l with hd tl,
  { simpa using hk },
  { rw nodup_iff_nth_le_inj at hl,
    rw [length, nat.succ_inj'],
    apply hl,
    simpa [init_eq_take, nth_le_take', last_eq_nth_le] using hk' }
end

lemma prev_last_cons' (y : α) (h : x ∈ (y :: l)) (hx : x = y) :
  prev (y :: l) x h = last (y :: l) (cons_ne_nil _ _) :=
begin
  cases l;
  simp [prev, hx]
end

@[simp] lemma prev_last_cons (h : x ∈ (x :: l)) :
  prev (x :: l) x h = last (x :: l) (cons_ne_nil _ _) :=
prev_last_cons' l x x h rfl

lemma prev_cons_cons_eq' (y z : α) (h : x ∈ (y :: z :: l)) (hx : x = y) :
  prev (y :: z :: l) x h = last (z :: l) (cons_ne_nil _ _) :=
by rw [prev, dif_pos hx]

@[simp] lemma prev_cons_cons_eq (z : α) (h : x ∈ (x :: z :: l)) :
  prev (x :: z :: l) x h = last (z :: l) (cons_ne_nil _ _) :=
prev_cons_cons_eq' l x x z h rfl

lemma prev_cons_cons_of_ne' (y z : α) (h : x ∈ (y :: z :: l)) (hy : x ≠ y) (hz : x = z) :
  prev (y :: z :: l) x h = y :=
begin
  cases l,
  { simp [prev, hy, hz] },
  { rw [prev, dif_neg hy, if_pos hz] }
end

lemma prev_cons_cons_of_ne (y : α) (h : x ∈ (y :: x :: l)) (hy : x ≠ y) :
  prev (y :: x :: l) x h = y :=
prev_cons_cons_of_ne' _ _ _ _ _ hy rfl

lemma prev_ne_cons_cons (y z : α) (h : x ∈ (y :: z :: l)) (hy : x ≠ y) (hz : x ≠ z) :
  prev (y :: z :: l) x h = prev (z :: l) x (by simpa [hy] using h) :=
begin
  cases l,
  { simpa [hy, hz] using h },
  { rw [prev, dif_neg hy, if_neg hz] }
end

include h

lemma next_mem : l.next x h ∈ l :=
next_or_mem (nth_le_mem _ _ _)

lemma prev_mem : l.prev x h ∈ l :=
begin
  cases l with hd tl,
  { simpa using h },
  induction tl with hd' tl hl generalizing hd,
  { simp },
  { by_cases hx : x = hd,
    { simp only [hx, prev_cons_cons_eq],
      exact mem_cons_of_mem _ (last_mem _) },
    { rw [prev, dif_neg hx],
      split_ifs with hm,
      { exact mem_cons_self _ _ },
      { exact mem_cons_of_mem _ (hl _ _) } } }
end

lemma next_nth_le (l : list α) (h : nodup l) (n : ℕ) (hn : n < l.length) :
  next l (l.nth_le n hn) (nth_le_mem _ _ _) = l.nth_le ((n + 1) % l.length)
    (nat.mod_lt _ (n.zero_le.trans_lt hn)) :=
begin
  cases l with x l,
  { simpa using hn },
  induction l with y l hl generalizing x n,
  { simp },
  { cases n,
    { simp },
    { have hn' : n.succ ≤ l.length.succ,
      { refine nat.succ_le_of_lt _,
        simpa [nat.succ_lt_succ_iff] using hn },
      have hx': (x :: y :: l).nth_le n.succ hn ≠ x,
      { intro H,
        suffices : n.succ = 0,
        { simpa },
        rw nodup_iff_nth_le_inj at h,
        refine h _ _ hn nat.succ_pos' _,
        simpa using H },
      rcases hn'.eq_or_lt with hn''|hn'',
      { rw [next_last_cons],
        { simp [hn''] },
        { exact hx' },
        { simp [last_eq_nth_le, hn''] },
        { exact h.of_cons } },
      { have : n < l.length := by simpa [nat.succ_lt_succ_iff] using hn'' ,
        rw [next_ne_head_ne_last _ _ _ _ hx'],
        { simp [nat.mod_eq_of_lt (nat.succ_lt_succ (nat.succ_lt_succ this)),
                hl _ _ h.of_cons, nat.mod_eq_of_lt (nat.succ_lt_succ this)] },
        { rw last_eq_nth_le,
          intro H,
          suffices : n.succ = l.length.succ,
          { exact absurd hn'' this.ge.not_lt },
          rw nodup_iff_nth_le_inj at h,
          refine h _ _ hn _ _,
          { simp },
          { simpa using H } } } } }
end

lemma prev_nth_le (l : list α) (h : nodup l) (n : ℕ) (hn : n < l.length) :
  prev l (l.nth_le n hn) (nth_le_mem _ _ _) = l.nth_le ((n + (l.length - 1)) % l.length)
    (nat.mod_lt _ (n.zero_le.trans_lt hn)) :=
begin
  cases l with x l,
  { simpa using hn },
  induction l with y l hl generalizing n x,
  { simp },
  { rcases n with _|_|n,
    { simpa [last_eq_nth_le, nat.mod_eq_of_lt (nat.succ_lt_succ l.length.lt_succ_self)] },
    { simp only [mem_cons_iff, nodup_cons] at h,
      push_neg at h,
      simp [add_comm, prev_cons_cons_of_ne, h.left.left.symm] },
    { rw [prev_ne_cons_cons],
      { convert hl _ _ h.of_cons _ using 1,
        have : ∀ k hk, (y :: l).nth_le k hk = (x :: y :: l).nth_le (k + 1) (nat.succ_lt_succ hk),
        { intros,
          simpa },
        rw [this],
        congr,
        simp only [nat.add_succ_sub_one, add_zero, length],
        simp only [length, nat.succ_lt_succ_iff] at hn,
        set k := l.length,
        rw [nat.succ_add, ←nat.add_succ, nat.add_mod_right, nat.succ_add, ←nat.add_succ _ k,
            nat.add_mod_right, nat.mod_eq_of_lt, nat.mod_eq_of_lt],
        { exact nat.lt_succ_of_lt hn },
        { exact nat.succ_lt_succ (nat.lt_succ_of_lt hn) } },
      { intro H,
        suffices : n.succ.succ = 0,
        { simpa },
        rw nodup_iff_nth_le_inj at h,
        refine h _ _ hn nat.succ_pos' _,
        simpa using H },
      { intro H,
        suffices : n.succ.succ = 1,
        { simpa },
        rw nodup_iff_nth_le_inj at h,
        refine h _ _ hn (nat.succ_lt_succ nat.succ_pos') _,
        simpa using H } } }
end

lemma pmap_next_eq_rotate_one (h : nodup l) :
  l.pmap l.next (λ _ h, h) = l.rotate 1 :=
begin
  apply list.ext_le,
  { simp },
  { intros,
    rw [nth_le_pmap, nth_le_rotate, next_nth_le _ h] }
end

lemma pmap_prev_eq_rotate_length_sub_one (h : nodup l) :
  l.pmap l.prev (λ _ h, h) = l.rotate (l.length - 1) :=
begin
  apply list.ext_le,
  { simp },
  { intros n hn hn',
    rw [nth_le_rotate, nth_le_pmap, prev_nth_le _ h] }
end

lemma prev_next (l : list α) (h : nodup l) (x : α) (hx : x ∈ l) :
  prev l (next l x hx) (next_mem _ _ _) = x :=
begin
  obtain ⟨n, hn, rfl⟩ := nth_le_of_mem hx,
  simp only [next_nth_le, prev_nth_le, h, nat.mod_add_mod],
  cases l with hd tl,
  { simp },
  { have : n < 1 + tl.length := by simpa [add_comm] using hn,
    simp [add_left_comm, add_comm, add_assoc, nat.mod_eq_of_lt this] }
end

lemma next_prev (l : list α) (h : nodup l) (x : α) (hx : x ∈ l) :
  next l (prev l x hx) (prev_mem _ _ _) = x :=
begin
  obtain ⟨n, hn, rfl⟩ := nth_le_of_mem hx,
  simp only [next_nth_le, prev_nth_le, h, nat.mod_add_mod],
  cases l with hd tl,
  { simp },
  { have : n < 1 + tl.length := by simpa [add_comm] using hn,
    simp [add_left_comm, add_comm, add_assoc, nat.mod_eq_of_lt this] }
end

lemma prev_reverse_eq_next (l : list α) (h : nodup l) (x : α) (hx : x ∈ l) :
  prev l.reverse x (mem_reverse.mpr hx) = next l x hx :=
begin
  obtain ⟨k, hk, rfl⟩ := nth_le_of_mem hx,
  have lpos : 0 < l.length := k.zero_le.trans_lt hk,
  have key : l.length - 1 - k < l.length :=
    (nat.sub_le _ _).trans_lt (tsub_lt_self lpos nat.succ_pos'),
  rw ←nth_le_pmap l.next (λ _ h, h) (by simpa using hk),
  simp_rw [←nth_le_reverse l k (key.trans_le (by simp)), pmap_next_eq_rotate_one _ h],
  rw ←nth_le_pmap l.reverse.prev (λ _ h, h),
  { simp_rw [pmap_prev_eq_rotate_length_sub_one _ (nodup_reverse.mpr h), rotate_reverse,
             length_reverse, nat.mod_eq_of_lt (tsub_lt_self lpos nat.succ_pos'),
             tsub_tsub_cancel_of_le (nat.succ_le_of_lt lpos)],
    rw ←nth_le_reverse,
    { simp [tsub_tsub_cancel_of_le (nat.le_pred_of_lt hk)] },
    { simpa using (nat.sub_le _ _).trans_lt (tsub_lt_self lpos nat.succ_pos') } },
  { simpa using (nat.sub_le _ _).trans_lt (tsub_lt_self lpos nat.succ_pos') }
end

lemma next_reverse_eq_prev (l : list α) (h : nodup l) (x : α) (hx : x ∈ l) :
  next l.reverse x (mem_reverse.mpr hx) = prev l x hx :=
begin
  convert (prev_reverse_eq_next l.reverse (nodup_reverse.mpr h) x (mem_reverse.mpr hx)).symm,
  exact (reverse_reverse l).symm
end

lemma is_rotated_next_eq {l l' : list α} (h : l ~r l') (hn : nodup l) {x : α} (hx : x ∈ l) :
  l.next x hx = l'.next x (h.mem_iff.mp hx) :=
begin
  obtain ⟨k, hk, rfl⟩ := nth_le_of_mem hx,
  obtain ⟨n, rfl⟩ := id h,
  rw [next_nth_le _ hn],
  simp_rw ←nth_le_rotate' _ n k,
  rw [next_nth_le _ (h.nodup_iff.mp hn), ←nth_le_rotate' _ n],
  simp [add_assoc]
end

lemma is_rotated_prev_eq {l l' : list α} (h : l ~r l') (hn : nodup l) {x : α} (hx : x ∈ l) :
  l.prev x hx = l'.prev x (h.mem_iff.mp hx) :=
begin
  rw [←next_reverse_eq_prev _ hn, ←next_reverse_eq_prev _ (h.nodup_iff.mp hn)],
  exact is_rotated_next_eq h.reverse (nodup_reverse.mpr hn) _
end

end list

open list

/--
`cycle α` is the quotient of `list α` by cyclic permutation.
Duplicates are allowed.
-/
def cycle (α : Type*) : Type* := quotient (is_rotated.setoid α)

namespace cycle

variables {α : Type*}

instance : has_coe (list α) (cycle α) := ⟨quot.mk _⟩

@[simp] lemma coe_eq_coe {l₁ l₂ : list α} : (l₁ : cycle α) = l₂ ↔ (l₁ ~r l₂) :=
@quotient.eq _ (is_rotated.setoid _) _ _

@[simp] lemma mk_eq_coe (l : list α) : quot.mk _ l = (l : cycle α) :=
rfl

@[simp] lemma mk'_eq_coe (l : list α) : quotient.mk' l = (l : cycle α) :=
rfl

<<<<<<< HEAD
lemma coe_cons_eq_coe_append (l : list α) (a : α) : (↑(a :: l) : cycle α) = ↑(l ++ [a]) :=
quot.sound ⟨1, by rw [rotate_cons_succ, rotate_zero]⟩

/-- The unique empty cycle. -/
def nil : cycle α := ↑([] : list α)

@[simp] lemma coe_nil : ↑([] : list α) = @nil α :=
rfl

instance : has_emptyc (cycle α) := ⟨nil⟩

instance : inhabited (cycle α) := ⟨nil⟩

@[elab_as_eliminator] lemma rec_on {C : cycle α → Prop} (s : cycle α) (H0 : C nil)
=======
/-- The unique empty cycle. -/
def nil : cycle α := ↑([] : list α)

@[simp] lemma coe_nil : ↑([] : list α) = @nil α :=
rfl

@[simp] lemma coe_eq_nil (l : list α) : (l : cycle α) = nil ↔ l = [] :=
coe_eq_coe.trans is_rotated_nil_iff

instance : has_emptyc (cycle α) := ⟨nil⟩

@[simp] lemma empty_eq : ∅ = @nil α :=
rfl

instance : inhabited (cycle α) := ⟨nil⟩

/-- An induction principle for `cycle`. Use as `induction s using cycle.induction_on`. -/
@[elab_as_eliminator] lemma induction_on {C : cycle α → Prop} (s : cycle α) (H0 : C nil)
>>>>>>> 6fe0c3b1
  (HI : ∀ a (l : list α), C ↑l → C ↑(a :: l)) : C s :=
quotient.induction_on' s $ λ l, by { apply list.rec_on l; simp, assumption' }

/-- For `x : α`, `s : cycle α`, `x ∈ s` indicates that `x` occurs at least once in `s`. -/
def mem (a : α) (s : cycle α) : Prop :=
quot.lift_on s (λ l, a ∈ l) (λ l₁ l₂ (e : l₁ ~r l₂), propext $ e.mem_iff)

instance : has_mem α (cycle α) := ⟨mem⟩

@[simp] lemma mem_coe_iff {a : α} {l : list α} : a ∈ (l : cycle α) ↔ a ∈ l :=
iff.rfl

@[simp] lemma not_mem_nil : ∀ a, a ∉ @nil α :=
not_mem_nil

instance [decidable_eq α] : decidable_eq (cycle α) :=
λ s₁ s₂, quotient.rec_on_subsingleton₂' s₁ s₂ (λ l₁ l₂, decidable_of_iff' _ quotient.eq')

instance [decidable_eq α] (x : α) (s : cycle α) : decidable (x ∈ s) :=
quotient.rec_on_subsingleton' s (λ l, list.decidable_mem x l)

/-- Reverse a `s : cycle α` by reversing the underlying `list`. -/
def reverse (s : cycle α) : cycle α :=
quot.map reverse (λ l₁ l₂ (e : l₁ ~r l₂), e.reverse) s

@[simp] lemma reverse_coe (l : list α) : (l : cycle α).reverse = l.reverse :=
rfl

@[simp] lemma mem_reverse_iff {a : α} {s : cycle α} : a ∈ s.reverse ↔ a ∈ s :=
quot.induction_on s (λ _, mem_reverse)

@[simp] lemma reverse_reverse (s : cycle α) : s.reverse.reverse = s :=
quot.induction_on s (λ _, by simp)

@[simp] lemma reverse_nil : nil.reverse = @nil α :=
rfl

/-- The length of the `s : cycle α`, which is the number of elements, counting duplicates. -/
def length (s : cycle α) : ℕ :=
quot.lift_on s length (λ l₁ l₂ (e : l₁ ~r l₂), e.perm.length_eq)

@[simp] lemma length_coe (l : list α) : length (l : cycle α) = l.length :=
rfl
<<<<<<< HEAD

@[simp] lemma length_nil : length (@nil α) = 0 :=
rfl
=======
>>>>>>> 6fe0c3b1

@[simp] lemma length_nil : length (@nil α) = 0 :=
rfl

@[simp] lemma length_reverse (s : cycle α) : s.reverse.length = s.length :=
quot.induction_on s length_reverse

/-- A `s : cycle α` that is at most one element. -/
def subsingleton (s : cycle α) : Prop :=
s.length ≤ 1

lemma subsingleton_nil : subsingleton (@nil α) :=
zero_le_one

lemma length_subsingleton_iff {s : cycle α} : subsingleton s ↔ length s ≤ 1 :=
iff.rfl

@[simp] lemma subsingleton_reverse_iff {s : cycle α} : s.reverse.subsingleton ↔ s.subsingleton :=
by simp [length_subsingleton_iff]

lemma subsingleton.congr {s : cycle α} (h : subsingleton s) :
  ∀ ⦃x⦄ (hx : x ∈ s) ⦃y⦄ (hy : y ∈ s), x = y :=
begin
  induction s using quot.induction_on with l,
  simp only [length_subsingleton_iff, length_coe, mk_eq_coe, le_iff_lt_or_eq, nat.lt_add_one_iff,
             length_eq_zero, length_eq_one, nat.not_lt_zero, false_or] at h,
  rcases h with rfl|⟨z, rfl⟩;
  simp
end

/-- A `s : cycle α` that is made up of at least two unique elements. -/
def nontrivial (s : cycle α) : Prop := ∃ (x y : α) (h : x ≠ y), x ∈ s ∧ y ∈ s

@[simp] lemma nontrivial_coe_nodup_iff {l : list α} (hl : l.nodup) :
  nontrivial (l : cycle α) ↔ 2 ≤ l.length :=
begin
  rw nontrivial,
  rcases l with (_ | ⟨hd, _ | ⟨hd', tl⟩⟩),
  { simp },
  { simp },
  { simp only [mem_cons_iff, exists_prop, mem_coe_iff, list.length, ne.def, nat.succ_le_succ_iff,
               zero_le, iff_true],
    refine ⟨hd, hd', _, by simp⟩,
    simp only [not_or_distrib, mem_cons_iff, nodup_cons] at hl,
    exact hl.left.left }
end

@[simp] lemma nontrivial_reverse_iff {s : cycle α} : s.reverse.nontrivial ↔ s.nontrivial :=
by simp [nontrivial]

lemma length_nontrivial {s : cycle α} (h : nontrivial s) : 2 ≤ length s :=
begin
  obtain ⟨x, y, hxy, hx, hy⟩ := h,
  induction s using quot.induction_on with l,
  rcases l with (_ | ⟨hd, _ | ⟨hd', tl⟩⟩),
  { simpa using hx },
  { simp only [mem_coe_iff, mk_eq_coe, mem_singleton] at hx hy,
    simpa [hx, hy] using hxy },
  { simp [bit0] }
end

/-- The `s : cycle α` contains no duplicates. -/
def nodup (s : cycle α) : Prop :=
quot.lift_on s nodup (λ l₁ l₂ (e : l₁ ~r l₂), propext $ e.nodup_iff)

@[simp] lemma nodup_nil : nodup (@nil α) :=
nodup_nil

@[simp] lemma nodup_coe_iff {l : list α} : nodup (l : cycle α) ↔ l.nodup :=
iff.rfl

@[simp] lemma nodup_reverse_iff {s : cycle α} : s.reverse.nodup ↔ s.nodup :=
quot.induction_on s (λ _, nodup_reverse)

lemma subsingleton.nodup {s : cycle α} (h : subsingleton s) : nodup s :=
begin
  induction s using quot.induction_on with l,
  cases l with hd tl,
  { simp },
  { have : tl = [] := by simpa [subsingleton, length_eq_zero] using h,
    simp [this] }
end

lemma nodup.nontrivial_iff {s : cycle α} (h : nodup s) : nontrivial s ↔ ¬ subsingleton s :=
begin
  rw length_subsingleton_iff,
  induction s using quotient.induction_on',
  simp only [mk'_eq_coe, nodup_coe_iff] at h,
  simp [h, nat.succ_le_iff]
end

/--
The `s : cycle α` as a `multiset α`.
-/
def to_multiset (s : cycle α) : multiset α :=
quotient.lift_on' s (λ l, (l : multiset α)) (λ l₁ l₂ (h : l₁ ~r l₂), multiset.coe_eq_coe.mpr h.perm)

@[simp] lemma coe_to_multiset (l : list α) : (l : cycle α).to_multiset = l :=
rfl

@[simp] lemma nil_to_multiset : nil.to_multiset = (∅ : multiset α) :=
rfl

/-- The lift of `list.map`. -/
def map {β : Type*} (f : α → β) : cycle α → cycle β :=
quotient.map' (list.map f) $ λ l₁ l₂ h, h.map _

@[simp] lemma map_nil {β : Type*} (f : α → β) : map f nil = nil :=
rfl

@[simp] lemma map_coe {β : Type*} (f : α → β) (l : list α) : map f ↑l = list.map f l :=
rfl

<<<<<<< HEAD
=======
@[simp] lemma map_eq_nil {β : Type*} (f : α → β) (s : cycle α) : map f s = nil ↔ s = nil :=
quotient.induction_on' s $ λ l, by simp

>>>>>>> 6fe0c3b1
/-- The `multiset` of lists that can make the cycle. -/
def lists (s : cycle α) : multiset (list α) :=
quotient.lift_on' s
  (λ l, (l.cyclic_permutations : multiset (list α))) $
  λ l₁ l₂ (h : l₁ ~r l₂), by simpa using h.cyclic_permutations.perm

@[simp] lemma lists_coe (l : list α) : lists (l : cycle α) = ↑l.cyclic_permutations :=
rfl

@[simp] lemma mem_lists_iff_coe_eq {s : cycle α} {l : list α} : l ∈ s.lists ↔ (l : cycle α) = s :=
quotient.induction_on' s $ λ l, by { rw [lists, quotient.lift_on'_mk'], simp }

@[simp] lemma lists_nil : lists (@nil α) = [([] : list α)] :=
by rw [nil, lists_coe, cyclic_permutations_nil]

section decidable

variable [decidable_eq α]

/--
Auxiliary decidability algorithm for lists that contain at least two unique elements.
-/
def decidable_nontrivial_coe : Π (l : list α), decidable (nontrivial (l : cycle α))
| []            := is_false (by simp [nontrivial])
| [x]           := is_false (by simp [nontrivial])
| (x :: y :: l) := if h : x = y
  then @decidable_of_iff' _ (nontrivial ((x :: l) : cycle α))
    (by simp [h, nontrivial])
    (decidable_nontrivial_coe (x :: l))
  else is_true ⟨x, y, h, by simp, by simp⟩

instance {s : cycle α} : decidable (nontrivial s) :=
quot.rec_on_subsingleton s decidable_nontrivial_coe

instance {s : cycle α} : decidable (nodup s) :=
quot.rec_on_subsingleton s (λ (l : list α), list.nodup_decidable l)

instance fintype_nodup_cycle [fintype α] : fintype {s : cycle α // s.nodup} :=
fintype.of_surjective (λ (l : {l : list α // l.nodup}), ⟨l.val, by simpa using l.prop⟩)
  (λ ⟨s, hs⟩, by { induction s using quotient.induction_on', exact ⟨⟨s, hs⟩, by simp⟩ })

instance fintype_nodup_nontrivial_cycle [fintype α] :
  fintype {s : cycle α // s.nodup ∧ s.nontrivial} :=
fintype.subtype (((finset.univ : finset {s : cycle α // s.nodup}).map
  (function.embedding.subtype _)).filter cycle.nontrivial)
  (by simp)

/-- The `s : cycle α` as a `finset α`. -/
def to_finset (s : cycle α) : finset α :=
s.to_multiset.to_finset

<<<<<<< HEAD
@[simp] lemma coe_to_finset (l : list α) : (l : cycle α).to_finset = l.to_finset :=
rfl

=======
>>>>>>> 6fe0c3b1
@[simp] lemma nil_to_finset : (@nil α).to_finset = ∅ :=
rfl

/-- Given a `s : cycle α` such that `nodup s`, retrieve the next element after `x ∈ s`. -/
def next : Π (s : cycle α) (hs : nodup s) (x : α) (hx : x ∈ s), α :=
λ s, quot.hrec_on s (λ l hn x hx, next l x hx)
  (λ l₁ l₂ (h : l₁ ~r l₂),
  function.hfunext (propext h.nodup_iff) (λ h₁ h₂ he, function.hfunext rfl
    (λ x y hxy, function.hfunext (propext (by simpa [eq_of_heq hxy] using h.mem_iff))
    (λ hm hm' he', heq_of_eq (by simpa [eq_of_heq hxy] using is_rotated_next_eq h h₁ _)))))

/-- Given a `s : cycle α` such that `nodup s`, retrieve the previous element before `x ∈ s`. -/
def prev : Π (s : cycle α) (hs : nodup s) (x : α) (hx : x ∈ s), α :=
λ s, quot.hrec_on s (λ l hn x hx, prev l x hx)
  (λ l₁ l₂ (h : l₁ ~r l₂),
  function.hfunext (propext h.nodup_iff) (λ h₁ h₂ he, function.hfunext rfl
    (λ x y hxy, function.hfunext (propext (by simpa [eq_of_heq hxy] using h.mem_iff))
    (λ hm hm' he', heq_of_eq (by simpa [eq_of_heq hxy] using is_rotated_prev_eq h h₁ _)))))

@[simp] lemma prev_reverse_eq_next (s : cycle α) (hs : nodup s) (x : α) (hx : x ∈ s) :
  s.reverse.prev (nodup_reverse_iff.mpr hs) x (mem_reverse_iff.mpr hx) = s.next hs x hx :=
(quotient.induction_on' s prev_reverse_eq_next) hs x hx

@[simp] lemma next_reverse_eq_prev (s : cycle α) (hs : nodup s) (x : α) (hx : x ∈ s) :
  s.reverse.next (nodup_reverse_iff.mpr hs) x (mem_reverse_iff.mpr hx) = s.prev hs x hx :=
by simp [←prev_reverse_eq_next]

@[simp] lemma next_mem (s : cycle α) (hs : nodup s) (x : α) (hx : x ∈ s) : s.next hs x hx ∈ s :=
by { induction s using quot.induction_on, apply next_mem }

lemma prev_mem (s : cycle α) (hs : nodup s) (x : α) (hx : x ∈ s) : s.prev hs x hx ∈ s :=
by { rw [←next_reverse_eq_prev, ←mem_reverse_iff], apply next_mem }

@[simp] lemma prev_next (s : cycle α) (hs : nodup s) (x : α) (hx : x ∈ s) :
  s.prev hs (s.next hs x hx) (next_mem s hs x hx) = x :=
(quotient.induction_on' s prev_next) hs x hx

@[simp] lemma next_prev (s : cycle α) (hs : nodup s) (x : α) (hx : x ∈ s) :
  s.next hs (s.prev hs x hx) (prev_mem s hs x hx) = x :=
(quotient.induction_on' s next_prev) hs x hx

end decidable

/--
We define a representation of concrete cycles, available when viewing them in a goal state or
via `#eval`, when over representatble types. For example, the cycle `(2 1 4 3)` will be shown
as `c[1, 4, 3, 2]`. The representation of the cycle sorts the elements by the string value of the
underlying element. This representation also supports cycles that can contain duplicates.
-/
instance [has_repr α] : has_repr (cycle α) :=
⟨λ s, "c[" ++ string.intercalate ", " ((s.map repr).lists.sort (≤)).head ++ "]"⟩

/-- `chain R s` means that `R` holds between adjacent elements of `s`.

     chain R [a, b, c] ↔ R a b ∧ R b c ∧ R c a -/
def chain (r : α → α → Prop) (c : cycle α) : Prop :=
quotient.lift_on' c (λ l, match l with
  | [] := true
  | (a :: m) := chain r a (m ++ [a]) end) $
λ a b hab, propext $ begin
  cases a with a l;
  cases b with b m,
  { refl },
  { have := is_rotated_nil_iff'.1 hab,
    contradiction },
  { have := is_rotated_nil_iff.1 hab,
    contradiction },
  { unfold chain._match_1,
    cases hab with n hn,
    induction n with d hd generalizing a b l m,
    { simp only [rotate_zero] at hn,
      rw [hn.1, hn.2] },
    { cases l with c s,
      { simp only [rotate_singleton] at hn,
        rw [hn.1, hn.2] },
      { rw [nat.succ_eq_one_add, ←rotate_rotate, rotate_cons_succ, rotate_zero, cons_append] at hn,
        rw [←hd c _ _ _ hn],
        simp,
        exact and.comm } } }
end

@[simp] lemma chain.nil (r : α → α → Prop) : cycle.chain r (@nil α) :=
by exact rfl

@[simp] lemma chain_cons (r : α → α → Prop) (a : α) (l : list α) :
  chain r (a :: l) ↔ list.chain r a (l ++ [a]) :=
iff.rfl

@[simp] lemma chain_singleton (r : α → α → Prop) (a : α) : chain r [a] ↔ r a a :=
by rw [chain_cons, nil_append, chain_singleton]

lemma chain_ne_nil (r : α → α → Prop) {l : list α} (hl : l ≠ []) :
  chain r l ↔ list.chain r (last l hl) l :=
@list.reverse_rec_on α (λ m, ∀ hm : m ≠ [], (chain r ↑m ↔ list.chain r (last m hm) m)) l
  (λ hm, hm.irrefl.elim) (λ m a H _, by rw [←coe_cons_eq_coe_append, chain_cons, last_append]) hl

lemma chain_map {β : Type*} {r : α → α → Prop} (f : β → α) {s : cycle β} :
  chain r (s.map f) ↔ chain (λ a b, r (f a) (f b)) s :=
quotient.induction_on' s $ λ l, begin
  cases l with a l;
  simp,
  convert list.chain_map f,
  rw map_append f l [a],
  refl
end

variables {r : α → α → Prop} {s : cycle α}

theorem chain_of_pairwise : (∀ (a ∈ s) (b ∈ s), r a b) → chain r s :=
begin
  apply s.rec_on,
  exact λ _, cycle.chain.nil r,
  intros a l _ hs,
  have Ha : a ∈ ((a :: l) : cycle α) := by simp,
  have Hl : ∀ {b} (hb : b ∈ l), b ∈ ((a :: l) : cycle α) := λ b hb, by simp [hb],
  rw cycle.chain_cons,
  apply chain_of_pairwise,
  rw pairwise_cons,
  refine ⟨λ b hb, _, pairwise_append.2 ⟨pairwise_of_forall_mem_list
    (λ b hb c hc, hs b (Hl hb) c (Hl hc)), pairwise_singleton r a, λ b hb c hc, _⟩⟩,
  { rw mem_append at hb,
    cases hb,
    { exact hs a Ha b (Hl hb) },
    { rw mem_singleton at hb,
      rw hb,
      exact hs a Ha a Ha } },
  { rw mem_singleton at hc,
    rw hc,
    exact hs b (Hl hb) a Ha }
end

theorem chain_iff_pairwise (hr : transitive r) : chain r s ↔ ∀ (a ∈ s) (b ∈ s), r a b :=
⟨begin
  apply s.rec_on,
  exact λ _ b hb, hb.elim,
  intros a l _ hs b hb c hc,
  rw [cycle.chain_cons, chain_iff_pairwise hr] at hs,
  simp [pairwise_append] at hs,
  simp only [mem_coe_iff, mem_cons_iff] at hb hc,
  rcases hb with rfl | hb;
  rcases hc with rfl | hc,
  { exact hs.1 c (or.inr rfl) },
  { exact hs.1 c (or.inl hc) },
  { exact hs.2.2 b hb },
  { exact hr (hs.2.2 b hb) (hs.1 c (or.inl hc)) }
end, cycle.chain_of_pairwise⟩

theorem forall_eq_of_chain (hr : transitive r) (hr' : anti_symmetric r)
  (hs : chain r s) {a b : α} (ha : a ∈ s) (hb : b ∈ s) : a = b :=
by { rw chain_iff_pairwise hr at hs, exact hr' (hs a ha b hb) (hs b hb a ha) }

end cycle<|MERGE_RESOLUTION|>--- conflicted
+++ resolved
@@ -436,28 +436,12 @@
 @[simp] lemma mk'_eq_coe (l : list α) : quotient.mk' l = (l : cycle α) :=
 rfl
 
-<<<<<<< HEAD
-lemma coe_cons_eq_coe_append (l : list α) (a : α) : (↑(a :: l) : cycle α) = ↑(l ++ [a]) :=
-quot.sound ⟨1, by rw [rotate_cons_succ, rotate_zero]⟩
-
 /-- The unique empty cycle. -/
 def nil : cycle α := ↑([] : list α)
 
 @[simp] lemma coe_nil : ↑([] : list α) = @nil α :=
 rfl
 
-instance : has_emptyc (cycle α) := ⟨nil⟩
-
-instance : inhabited (cycle α) := ⟨nil⟩
-
-@[elab_as_eliminator] lemma rec_on {C : cycle α → Prop} (s : cycle α) (H0 : C nil)
-=======
-/-- The unique empty cycle. -/
-def nil : cycle α := ↑([] : list α)
-
-@[simp] lemma coe_nil : ↑([] : list α) = @nil α :=
-rfl
-
 @[simp] lemma coe_eq_nil (l : list α) : (l : cycle α) = nil ↔ l = [] :=
 coe_eq_coe.trans is_rotated_nil_iff
 
@@ -470,7 +454,6 @@
 
 /-- An induction principle for `cycle`. Use as `induction s using cycle.induction_on`. -/
 @[elab_as_eliminator] lemma induction_on {C : cycle α → Prop} (s : cycle α) (H0 : C nil)
->>>>>>> 6fe0c3b1
   (HI : ∀ a (l : list α), C ↑l → C ↑(a :: l)) : C s :=
 quotient.induction_on' s $ λ l, by { apply list.rec_on l; simp, assumption' }
 
@@ -514,12 +497,6 @@
 
 @[simp] lemma length_coe (l : list α) : length (l : cycle α) = l.length :=
 rfl
-<<<<<<< HEAD
-
-@[simp] lemma length_nil : length (@nil α) = 0 :=
-rfl
-=======
->>>>>>> 6fe0c3b1
 
 @[simp] lemma length_nil : length (@nil α) = 0 :=
 rfl
@@ -633,12 +610,9 @@
 @[simp] lemma map_coe {β : Type*} (f : α → β) (l : list α) : map f ↑l = list.map f l :=
 rfl
 
-<<<<<<< HEAD
-=======
 @[simp] lemma map_eq_nil {β : Type*} (f : α → β) (s : cycle α) : map f s = nil ↔ s = nil :=
 quotient.induction_on' s $ λ l, by simp
 
->>>>>>> 6fe0c3b1
 /-- The `multiset` of lists that can make the cycle. -/
 def lists (s : cycle α) : multiset (list α) :=
 quotient.lift_on' s
@@ -690,12 +664,9 @@
 def to_finset (s : cycle α) : finset α :=
 s.to_multiset.to_finset
 
-<<<<<<< HEAD
 @[simp] lemma coe_to_finset (l : list α) : (l : cycle α).to_finset = l.to_finset :=
 rfl
 
-=======
->>>>>>> 6fe0c3b1
 @[simp] lemma nil_to_finset : (@nil α).to_finset = ∅ :=
 rfl
 
