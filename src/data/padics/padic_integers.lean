/-
Copyright (c) 2018 Robert Y. Lewis. All rights reserved.
Released under Apache 2.0 license as described in the file LICENSE.
Authors: Robert Y. Lewis, Mario Carneiro, Johan Commelin
-/
import data.int.modeq
import data.zmod.basic
import linear_algebra.adic_completion
import data.padics.padic_numbers
import ring_theory.discrete_valuation_ring
import topology.metric_space.cau_seq_filter

/-!
# p-adic integers

This file defines the p-adic integers `ℤ_p` as the subtype of `ℚ_p` with norm `≤ 1`.
We show that `ℤ_p`
* is complete
* is nonarchimedean
* is a normed ring
* is a local ring
* is a discrete valuation ring

The relation between `ℤ_[p]` and `zmod p` is established in another file.

## Important definitions

* `padic_int` : the type of p-adic numbers

## Notation

We introduce the notation `ℤ_[p]` for the p-adic integers.

## Implementation notes

Much, but not all, of this file assumes that `p` is prime. This assumption is inferred automatically
by taking `[fact (nat.prime p)] as a type class argument.

Coercions into `ℤ_p` are set up to work with the `norm_cast` tactic.

## References

* [F. Q. Gouêva, *p-adic numbers*][gouvea1997]
* [R. Y. Lewis, *A formal proof of Hensel's lemma over the p-adic integers*][lewis2019]
* <https://en.wikipedia.org/wiki/P-adic_number>

## Tags

p-adic, p adic, padic, p-adic integer
-/

open nat padic metric local_ring
noncomputable theory
open_locale classical

/-- The p-adic integers ℤ_p are the p-adic numbers with norm ≤ 1. -/
def padic_int (p : ℕ) [fact p.prime] := {x : ℚ_[p] // ∥x∥ ≤ 1}
notation `ℤ_[`p`]` := padic_int p

namespace padic_int
/-! ### Ring structure and coercion to `ℚ_[p]` -/
variables {p : ℕ} [fact p.prime]

instance : has_coe ℤ_[p] ℚ_[p] := ⟨subtype.val⟩

lemma ext {x y : ℤ_[p]} : (x : ℚ_[p]) = y → x = y := subtype.ext_iff_val.2

/-- Addition on ℤ_p is inherited from ℚ_p. -/
instance : has_add ℤ_[p] :=
⟨λ ⟨x, hx⟩ ⟨y, hy⟩, ⟨x+y,
    le_trans (padic_norm_e.nonarchimedean _ _) (max_le_iff.2 ⟨hx,hy⟩)⟩⟩

/-- Multiplication on ℤ_p is inherited from ℚ_p. -/
instance : has_mul ℤ_[p] :=
⟨λ ⟨x, hx⟩ ⟨y, hy⟩, ⟨x*y,
    begin rw padic_norm_e.mul, apply mul_le_one; {assumption <|> apply norm_nonneg} end⟩⟩

/-- Negation on ℤ_p is inherited from ℚ_p. -/
instance : has_neg ℤ_[p] :=
⟨λ ⟨x, hx⟩, ⟨-x, by simpa⟩⟩

/-- Zero on ℤ_p is inherited from ℚ_p. -/
instance : has_zero ℤ_[p] :=
⟨⟨0, by norm_num⟩⟩

instance : inhabited ℤ_[p] := ⟨0⟩

/-- One on ℤ_p is inherited from ℚ_p. -/
instance : has_one ℤ_[p] :=
⟨⟨1, by norm_num⟩⟩

@[simp] lemma mk_zero {h} : (⟨0, h⟩ : ℤ_[p]) = (0 : ℤ_[p]) := rfl

@[simp] lemma val_eq_coe (z : ℤ_[p]) : z.val = z := rfl

@[simp, norm_cast] lemma coe_add : ∀ (z1 z2 : ℤ_[p]), ((z1 + z2 : ℤ_[p]) : ℚ_[p]) = z1 + z2
| ⟨_, _⟩ ⟨_, _⟩ := rfl

@[simp, norm_cast] lemma coe_mul : ∀ (z1 z2 : ℤ_[p]), ((z1 * z2 : ℤ_[p]) : ℚ_[p]) = z1 * z2
| ⟨_, _⟩ ⟨_, _⟩ := rfl

@[simp, norm_cast] lemma coe_neg : ∀ (z1 : ℤ_[p]), ((-z1 : ℤ_[p]) : ℚ_[p]) = -z1
| ⟨_, _⟩ := rfl

@[simp, norm_cast] lemma coe_one : ((1 : ℤ_[p]) : ℚ_[p]) = 1 := rfl

@[simp, norm_cast] lemma coe_coe : ∀ n : ℕ, ((n : ℤ_[p]) : ℚ_[p]) = n
| 0 := rfl
| (k+1) := by simp [coe_coe]


@[simp, norm_cast] lemma coe_coe_int : ∀ (z : ℤ), ((z : ℤ_[p]) : ℚ_[p]) = z
| (int.of_nat n) := by simp
| -[1+n] := by simp

@[simp, norm_cast] lemma coe_zero : ((0 : ℤ_[p]) : ℚ_[p]) = 0 := rfl

instance : ring ℤ_[p] :=
begin
  refine { add := (+),
           mul := (*),
           neg := has_neg.neg,
           zero := 0,
           one := 1,
           .. };
  intros; ext; simp; ring
end

/-- The coercion from ℤ[p] to ℚ[p] as a ring homomorphism. -/
def coe.ring_hom : ℤ_[p] →+* ℚ_[p]  :=
{ to_fun := (coe : ℤ_[p] → ℚ_[p]),
  map_zero' := rfl,
  map_one' := rfl,
  map_mul' := coe_mul,
  map_add' := coe_add }

@[simp, norm_cast] lemma coe_sub : ∀ (z1 z2 : ℤ_[p]), (↑(z1 - z2) : ℚ_[p]) = ↑z1 - ↑z2 :=
coe.ring_hom.map_sub

@[simp, norm_cast] lemma cast_pow (x : ℤ_[p]) : ∀ (n : ℕ), (↑(x^n) : ℚ_[p]) = (↑x : ℚ_[p])^n
| 0 := by simp
| (k+1) := by simp [monoid.pow, pow]; congr; apply cast_pow

@[simp] lemma mk_coe : ∀ (k : ℤ_[p]), (⟨k, k.2⟩ : ℤ_[p]) = k
| ⟨_, _⟩ := rfl

/-- The inverse of a p-adic integer with norm equal to 1 is also a p-adic integer. Otherwise, the
inverse is defined to be 0. -/
def inv : ℤ_[p] → ℤ_[p]
| ⟨k, _⟩ := if h : ∥k∥ = 1 then ⟨1/k, by simp [h]⟩ else 0

instance : char_zero ℤ_[p] :=
{ cast_injective :=
  λ m n h, cast_injective $
  show (m:ℚ_[p]) = n, by { rw subtype.ext_iff at h, norm_cast at h, exact h } }


@[simp, norm_cast] lemma coe_int_eq (z1 z2 : ℤ) : (z1 : ℤ_[p]) = z2 ↔ z1 = z2 :=
suffices (z1 : ℚ_[p]) = z2 ↔ z1 = z2, from iff.trans (by norm_cast) this,
by norm_cast

/--
A sequence of integers that is Cauchy with respect to the `p`-adic norm
converges to a `p`-adic integer.
-/
def of_int_seq (seq : ℕ → ℤ) (h : is_cau_seq (padic_norm p) (λ n, seq n)) : ℤ_[p] :=
⟨⟦⟨_, h⟩⟧,
 show ↑(padic_seq.norm _) ≤ (1 : ℝ), begin
   rw padic_seq.norm,
   split_ifs with hne; norm_cast,
   { exact zero_le_one },
   { apply padic_norm.of_int }
 end ⟩

end padic_int

namespace padic_int
/-!
### Instances

We now show that `ℤ_[p]` is a
* complete metric space
* normed ring
* integral domain
-/

variables (p : ℕ) [fact p.prime]

instance : metric_space ℤ_[p] := subtype.metric_space

instance complete_space : complete_space ℤ_[p] :=
begin
  delta padic_int,
  rw [complete_space_iff_is_complete_range uniform_embedding_subtype_coe,
    subtype.range_coe_subtype],
  have : is_complete (closed_ball (0 : ℚ_[p]) 1) := is_closed_ball.is_complete,
  simpa [closed_ball],
end

instance : has_norm ℤ_[p] := ⟨λ z, ∥(z : ℚ_[p])∥⟩

variables {p}

lemma norm_def {z : ℤ_[p]} : ∥z∥ = ∥(z : ℚ_[p])∥ := rfl

variables (p)

instance : normed_ring ℤ_[p] :=
{ dist_eq := λ ⟨_, _⟩ ⟨_, _⟩, rfl,
  norm_mul := λ ⟨_, _⟩ ⟨_, _⟩, norm_mul_le _ _ }

instance : is_absolute_value (λ z : ℤ_[p], ∥z∥) :=
{ abv_nonneg := norm_nonneg,
  abv_eq_zero := λ ⟨_, _⟩, by simp [norm_eq_zero],
  abv_add := λ ⟨_,_⟩ ⟨_, _⟩, norm_add_le _ _,
  abv_mul := λ _ _, by simp only [norm_def, padic_norm_e.mul, padic_int.coe_mul]}

variables {p}

protected lemma mul_comm : ∀ z1 z2 : ℤ_[p], z1*z2 = z2*z1
| ⟨q1, h1⟩ ⟨q2, h2⟩ := show (⟨q1*q2, _⟩ : ℤ_[p]) = ⟨q2*q1, _⟩, by simp [_root_.mul_comm]

protected lemma zero_ne_one : (0 : ℤ_[p]) ≠ 1 :=
show (⟨(0 : ℚ_[p]), _⟩ : ℤ_[p]) ≠ ⟨(1 : ℚ_[p]), _⟩, from mt subtype.ext_iff_val.1 zero_ne_one

protected lemma eq_zero_or_eq_zero_of_mul_eq_zero :
          ∀ (a b : ℤ_[p]), a * b = 0 → a = 0 ∨ b = 0
| ⟨a, ha⟩ ⟨b, hb⟩ := λ h : (⟨a * b, _⟩ : ℤ_[p]) = ⟨0, _⟩,
have a * b = 0, from subtype.ext_iff_val.1 h,
(mul_eq_zero.1 this).elim
  (λ h1, or.inl (by simp [h1]; refl))
  (λ h2, or.inr (by simp [h2]; refl))


instance : comm_ring ℤ_[p] :=
{ mul_comm := padic_int.mul_comm,
  ..padic_int.ring }

instance : integral_domain ℤ_[p] :=
{ eq_zero_or_eq_zero_of_mul_eq_zero := λ x y, padic_int.eq_zero_or_eq_zero_of_mul_eq_zero x y,
  exists_pair_ne := ⟨0, 1, padic_int.zero_ne_one⟩,
  ..padic_int.comm_ring }

end padic_int

namespace padic_int
/-! ### Norm -/
variables {p : ℕ} [fact p.prime]

lemma norm_le_one : ∀ z : ℤ_[p], ∥z∥ ≤ 1
| ⟨_, h⟩ := h

@[simp] lemma norm_one : ∥(1 : ℤ_[p])∥ = 1 := normed_field.norm_one

@[simp] lemma norm_mul (z1 z2 : ℤ_[p]) : ∥z1 * z2∥ = ∥z1∥ * ∥z2∥ :=
by simp [norm_def]

@[simp] lemma norm_pow (z : ℤ_[p]) : ∀ n : ℕ, ∥z^n∥ = ∥z∥^n
| 0 := by simp
| (k+1) := show ∥z*z^k∥ = ∥z∥*∥z∥^k, by {rw norm_mul, congr, apply norm_pow}

theorem nonarchimedean : ∀ (q r : ℤ_[p]), ∥q + r∥ ≤ max (∥q∥) (∥r∥)
| ⟨_, _⟩ ⟨_, _⟩ := padic_norm_e.nonarchimedean _ _

theorem norm_add_eq_max_of_ne : ∀ {q r : ℤ_[p]}, ∥q∥ ≠ ∥r∥ → ∥q+r∥ = max (∥q∥) (∥r∥)
| ⟨_, _⟩ ⟨_, _⟩ := padic_norm_e.add_eq_max_of_ne

lemma norm_eq_of_norm_add_lt_right {z1 z2 : ℤ_[p]}
  (h : ∥z1 + z2∥ < ∥z2∥) : ∥z1∥ = ∥z2∥ :=
by_contradiction $ λ hne,
  not_lt_of_ge (by rw norm_add_eq_max_of_ne hne; apply le_max_right) h

lemma norm_eq_of_norm_add_lt_left {z1 z2 : ℤ_[p]}
  (h : ∥z1 + z2∥ < ∥z1∥) : ∥z1∥ = ∥z2∥ :=
by_contradiction $ λ hne,
  not_lt_of_ge (by rw norm_add_eq_max_of_ne hne; apply le_max_left) h

@[simp] lemma padic_norm_e_of_padic_int (z : ℤ_[p]) : ∥(↑z : ℚ_[p])∥ = ∥z∥ :=
by simp [norm_def]

lemma norm_int_cast_eq_padic_norm (z : ℤ) : ∥(z : ℤ_[p])∥ = ∥(z : ℚ_[p])∥ :=
by simp [norm_def]

@[simp] lemma norm_eq_padic_norm {q : ℚ_[p]} (hq : ∥q∥ ≤ 1) :
  @norm ℤ_[p] _ ⟨q, hq⟩ = ∥q∥ := rfl

@[simp] lemma norm_p : ∥(p : ℤ_[p])∥ = p⁻¹ :=
show ∥((p : ℤ_[p]) : ℚ_[p])∥ = p⁻¹, by exact_mod_cast padic_norm_e.norm_p

@[simp] lemma norm_p_pow (n : ℕ) : ∥(p : ℤ_[p])^n∥ = p^(-n:ℤ) :=
show ∥((p^n : ℤ_[p]) : ℚ_[p])∥ = p^(-n:ℤ),
by { convert padic_norm_e.norm_p_pow n, simp, }

private def cau_seq_to_rat_cau_seq (f : cau_seq ℤ_[p] norm) :
  cau_seq ℚ_[p] (λ a, ∥a∥) :=
⟨ λ n, f n,
  λ _ hε, by simpa [norm, norm_def] using f.cauchy hε ⟩

variables (p)

instance complete : cau_seq.is_complete ℤ_[p] norm :=
⟨ λ f,
  have hqn : ∥cau_seq.lim (cau_seq_to_rat_cau_seq f)∥ ≤ 1,
    from padic_norm_e_lim_le zero_lt_one (λ _, norm_le_one _),
  ⟨ ⟨_, hqn⟩,
    λ ε, by simpa [norm, norm_def] using cau_seq.equiv_lim (cau_seq_to_rat_cau_seq f) ε⟩⟩

end padic_int

namespace padic_int

variables (p : ℕ) [hp_prime : fact p.prime]
include hp_prime

lemma exists_pow_neg_lt {ε : ℝ} (hε : 0 < ε) :
  ∃ (k : ℕ), ↑p ^ -((k : ℕ) : ℤ) < ε :=
begin
  obtain ⟨k, hk⟩ := exists_nat_gt ε⁻¹,
  use k,
  rw ← inv_lt_inv hε (_root_.fpow_pos_of_pos _ _),
  { rw [fpow_neg, inv_inv', fpow_coe_nat],
    apply lt_of_lt_of_le hk,
    norm_cast,
    apply le_of_lt,
    convert nat.lt_pow_self _ _ using 1,
    exact hp_prime.one_lt },
  { exact_mod_cast hp_prime.pos }
end

lemma exists_pow_neg_lt_rat {ε : ℚ} (hε : 0 < ε) :
  ∃ (k : ℕ), ↑p ^ -((k : ℕ) : ℤ) < ε :=
begin
  obtain ⟨k, hk⟩ := @exists_pow_neg_lt p _ ε (by exact_mod_cast hε),
  use k,
  rw (show (p : ℝ) = (p : ℚ), by simp) at hk,
  exact_mod_cast hk
end

variable {p}

lemma norm_int_lt_one_iff_dvd (k : ℤ) : ∥(k : ℤ_[p])∥ < 1 ↔ ↑p ∣ k :=
suffices ∥(k : ℚ_[p])∥ < 1 ↔ ↑p ∣ k, by rwa norm_int_cast_eq_padic_norm,
padic_norm_e.norm_int_lt_one_iff_dvd k

lemma norm_int_le_pow_iff_dvd {k : ℤ} {n : ℕ} : ∥(k : ℤ_[p])∥ ≤ ((↑p)^(-n : ℤ)) ↔ ↑p^n ∣ k :=
suffices ∥(k : ℚ_[p])∥ ≤ ((↑p)^(-n : ℤ)) ↔ ↑(p^n) ∣ k, by simpa [norm_int_cast_eq_padic_norm],
padic_norm_e.norm_int_le_pow_iff_dvd _ _

/-! ### Valuation on `ℤ_[p]` -/

/-- `padic_int.valuation` lifts the p-adic valuation on `ℚ` to `ℤ_[p]`.  -/
def valuation (x : ℤ_[p]) := padic.valuation (x : ℚ_[p])

lemma norm_eq_pow_val {x : ℤ_[p]} (hx : x ≠ 0) :
  ∥x∥ = p^(-x.valuation) :=
begin
  convert padic.norm_eq_pow_val _,
  contrapose! hx,
  exact subtype.val_injective hx
end

@[simp] lemma valuation_zero : valuation (0 : ℤ_[p]) = 0 :=
padic.valuation_zero

@[simp] lemma valuation_one : valuation (1 : ℤ_[p]) = 0 :=
padic.valuation_one

@[simp] lemma valuation_p : valuation (p : ℤ_[p]) = 1 :=
by simp [valuation, -cast_eq_of_rat_of_nat]

lemma valuation_nonneg (x : ℤ_[p]) : 0 ≤ x.valuation :=
begin
  by_cases hx : x = 0,
  { simp [hx] },
  have h : (1 : ℝ) < p := by exact_mod_cast hp_prime.one_lt,
  rw [← neg_nonpos, ← (fpow_strict_mono h).le_iff_le],
  show (p : ℝ) ^ -valuation x ≤ p ^ 0,
  rw [← norm_eq_pow_val hx],
  simpa using x.property,
end

@[simp] lemma valuation_p_pow_mul (n : ℕ) (c : ℤ_[p]) (hc : c ≠ 0) :
  (↑p ^ n * c).valuation = n + c.valuation :=
begin
  have : ∥↑p ^ n * c∥ = ∥(p ^ n : ℤ_[p])∥ * ∥c∥,
  { exact norm_mul _ _ },
  have aux : ↑p ^ n * c ≠ 0,
  { contrapose! hc, rw mul_eq_zero at hc, cases hc,
    { refine (hp_prime.ne_zero _).elim,
      exact_mod_cast (pow_eq_zero hc) },
    { exact hc } },
  rwa [norm_eq_pow_val aux, norm_p_pow, norm_eq_pow_val hc,
      ← fpow_add, ← neg_add, fpow_inj, neg_inj] at this,
  { exact_mod_cast hp_prime.pos },
  { exact_mod_cast hp_prime.ne_one },
  { exact_mod_cast hp_prime.ne_zero },
end

section units
/-! ### Units of `ℤ_[p]` -/

local attribute [reducible] padic_int

lemma mul_inv : ∀ {z : ℤ_[p]}, ∥z∥ = 1 → z * z.inv = 1
| ⟨k, _⟩ h :=
  begin
    have hk : k ≠ 0, from λ h', @zero_ne_one ℚ_[p] _ _ (by simpa [h'] using h),
    unfold padic_int.inv, split_ifs,
    { change (⟨k * (1/k), _⟩ : ℤ_[p]) = 1,
      simp [hk], refl },
    { apply subtype.ext_iff_val.2, simp [mul_inv_cancel hk] }
  end

lemma inv_mul {z : ℤ_[p]} (hz : ∥z∥ = 1) : z.inv * z = 1 :=
by rw [mul_comm, mul_inv hz]

lemma is_unit_iff {z : ℤ_[p]} : is_unit z ↔ ∥z∥ = 1 :=
⟨λ h, begin
  rcases is_unit_iff_dvd_one.1 h with ⟨w, eq⟩,
  refine le_antisymm (norm_le_one _) _,
  have := mul_le_mul_of_nonneg_left (norm_le_one w) (norm_nonneg z),
  rwa [mul_one, ← norm_mul, ← eq, norm_one] at this
end, λ h, ⟨⟨z, z.inv, mul_inv h, inv_mul h⟩, rfl⟩⟩

lemma norm_lt_one_add {z1 z2 : ℤ_[p]} (hz1 : ∥z1∥ < 1) (hz2 : ∥z2∥ < 1) : ∥z1 + z2∥ < 1 :=
lt_of_le_of_lt (nonarchimedean _ _) (max_lt hz1 hz2)

lemma norm_lt_one_mul {z1 z2 : ℤ_[p]} (hz2 : ∥z2∥ < 1) : ∥z1 * z2∥ < 1 :=
calc  ∥z1 * z2∥ = ∥z1∥ * ∥z2∥ : by simp
           ... < 1 : mul_lt_one_of_nonneg_of_lt_one_right (norm_le_one _) (norm_nonneg _) hz2

@[simp] lemma mem_nonunits {z : ℤ_[p]} : z ∈ nonunits ℤ_[p] ↔ ∥z∥ < 1 :=
by rw lt_iff_le_and_ne; simp [norm_le_one z, nonunits, is_unit_iff]

/-- A `p`-adic number `u` with `∥u∥ = 1` is a unit of `ℤ_[p]`. -/
def mk_units {u : ℚ_[p]} (h : ∥u∥ = 1) : units ℤ_[p] :=
let z : ℤ_[p] := ⟨u, le_of_eq h⟩ in ⟨z, z.inv, mul_inv h, inv_mul h⟩

@[simp]
lemma mk_units_eq {u : ℚ_[p]} (h : ∥u∥ = 1) : ((mk_units h : ℤ_[p]) : ℚ_[p]) = u :=
rfl

@[simp] lemma norm_units (u : units ℤ_[p]) : ∥(u : ℤ_[p])∥ = 1 :=
is_unit_iff.mp $ by simp

/-- `unit_coeff hx` is the unit `u` in the unique representation `x = u * p ^ n`.
See `unit_coeff_spec`. -/
def unit_coeff {x : ℤ_[p]} (hx : x ≠ 0) : units ℤ_[p] :=
let u : ℚ_[p] := x*p^(-x.valuation) in
have hu : ∥u∥ = 1,
by simp [hx, nat.fpow_ne_zero_of_pos (by exact_mod_cast hp_prime.pos) x.valuation,
         norm_eq_pow_val, fpow_neg, inv_mul_cancel, -cast_eq_of_rat_of_nat],
mk_units hu

<<<<<<< HEAD
instance : algebra ℤ_[p] ℚ_[p] := (ring_hom.of coe).to_algebra' $ λ _, mul_comm _
=======
@[simp] lemma unit_coeff_coe {x : ℤ_[p]} (hx : x ≠ 0) :
  (unit_coeff hx : ℚ_[p]) = x * p ^ (-x.valuation) := rfl
>>>>>>> 44667ba6

lemma unit_coeff_spec {x : ℤ_[p]} (hx : x ≠ 0) :
  x = (unit_coeff hx : ℤ_[p]) * p ^ int.nat_abs (valuation x) :=
begin
  apply subtype.coe_injective,
  push_cast,
  have repr : (x : ℚ_[p]) = (unit_coeff hx) * p ^ x.valuation,
  { rw [unit_coeff_coe, mul_assoc, ← fpow_add],
    { simp },
    { exact_mod_cast hp_prime.ne_zero } },
  convert repr using 2,
  rw [← fpow_coe_nat, int.nat_abs_of_nonneg (valuation_nonneg x)],
end

end units

section norm_le_iff
/-! ### Various characterizations of open unit balls -/

lemma norm_le_pow_iff_le_valuation (x : ℤ_[p]) (hx : x ≠ 0) (n : ℕ) :
  ∥x∥ ≤ p ^ (-n : ℤ) ↔ ↑n ≤ x.valuation :=
begin
  rw norm_eq_pow_val hx,
  lift x.valuation to ℕ using x.valuation_nonneg with k hk,
  simp only [int.coe_nat_le, fpow_neg, fpow_coe_nat],
  have aux : ∀ n : ℕ, 0 < (p ^ n : ℝ),
  { apply _root_.pow_pos, exact_mod_cast nat.prime.pos ‹_› },
  rw [inv_le_inv (aux _) (aux _)],
  have : p ^ n ≤ p ^ k ↔ n ≤ k := (pow_right_strict_mono (nat.prime.two_le ‹_›)).le_iff_le,
  rw [← this],
  norm_cast,
end

lemma mem_span_pow_iff_le_valuation (x : ℤ_[p]) (hx : x ≠ 0) (n : ℕ) :
  x ∈ (ideal.span {p ^ n} : ideal ℤ_[p]) ↔ ↑n ≤ x.valuation :=
begin
  rw [ideal.mem_span_singleton],
  split,
  { rintro ⟨c, rfl⟩,
    suffices : c ≠ 0,
    { rw [valuation_p_pow_mul _ _ this, le_add_iff_nonneg_right], apply valuation_nonneg, },
    contrapose! hx, rw [hx, mul_zero], },
  { rw [unit_coeff_spec hx] { occs := occurrences.pos [2] },
    lift x.valuation to ℕ using x.valuation_nonneg with k hk,
    simp only [int.nat_abs_of_nat, is_unit_unit, is_unit.dvd_mul_left, int.coe_nat_le],
    intro H,
    obtain ⟨k, rfl⟩ := nat.exists_eq_add_of_le H,
    simp only [_root_.pow_add, dvd_mul_right], }
end

lemma norm_le_pow_iff_mem_span_pow (x : ℤ_[p]) (n : ℕ) :
  ∥x∥ ≤ p ^ (-n : ℤ) ↔ x ∈ (ideal.span {p ^ n} : ideal ℤ_[p]) :=
begin
  by_cases hx : x = 0,
  { subst hx,
    simp only [norm_zero, fpow_neg, fpow_coe_nat, inv_nonneg, iff_true, submodule.zero_mem],
    exact_mod_cast nat.zero_le _ },
  rw [norm_le_pow_iff_le_valuation x hx, mem_span_pow_iff_le_valuation x hx],
end

lemma norm_le_pow_iff_norm_lt_pow_add_one (x : ℤ_[p]) (n : ℤ) :
  ∥x∥ ≤ p ^ n ↔ ∥x∥ < p ^ (n + 1) :=
begin
  have aux : ∀ n : ℤ, 0 < (p ^ n : ℝ),
  { apply nat.fpow_pos_of_pos, exact nat.prime.pos ‹_› },
  by_cases hx0 : x = 0, { simp [hx0, norm_zero, aux, le_of_lt (aux _)], },
  rw norm_eq_pow_val hx0,
  have h1p : 1 < (p : ℝ), { exact_mod_cast nat.prime.one_lt ‹_› },
  have H := fpow_strict_mono h1p,
  rw [H.le_iff_le, H.lt_iff_lt, int.lt_add_one_iff],
end

lemma norm_lt_pow_iff_norm_le_pow_sub_one (x : ℤ_[p]) (n : ℤ) :
  ∥x∥ < p ^ n ↔ ∥x∥ ≤ p ^ (n - 1) :=
by rw [norm_le_pow_iff_norm_lt_pow_add_one, sub_add_cancel]

lemma norm_lt_one_iff_dvd (x : ℤ_[p]) : ∥x∥ < 1 ↔ ↑p ∣ x :=
begin
  have := norm_le_pow_iff_mem_span_pow x 1,
  rw [ideal.mem_span_singleton, _root_.pow_one] at this,
  rw [← this, norm_le_pow_iff_norm_lt_pow_add_one],
  simp only [fpow_zero, int.coe_nat_zero, int.coe_nat_succ, add_left_neg, zero_add],
end

@[simp] lemma pow_p_dvd_int_iff (n : ℕ) (a : ℤ) : (p ^ n : ℤ_[p]) ∣ a ↔ ↑p ^ n ∣ a :=
by rw [← norm_int_le_pow_iff_dvd, norm_le_pow_iff_mem_span_pow, ideal.mem_span_singleton]

end norm_le_iff

section dvr
/-! ### Discrete valuation ring -/

instance : local_ring ℤ_[p] :=
local_of_nonunits_ideal zero_ne_one $ λ x y, by simp; exact norm_lt_one_add

lemma p_nonnunit : (p : ℤ_[p]) ∈ nonunits ℤ_[p] :=
have (p : ℝ)⁻¹ < 1, from inv_lt_one $ by exact_mod_cast hp_prime.one_lt,
by simp [this]

lemma maximal_ideal_eq_span_p : maximal_ideal ℤ_[p] = ideal.span {p} :=
begin
  apply le_antisymm,
  { intros x hx,
    rw ideal.mem_span_singleton,
    simp only [local_ring.mem_maximal_ideal, mem_nonunits] at hx,
    rwa ← norm_lt_one_iff_dvd, },
  { rw [ideal.span_le, set.singleton_subset_iff], exact p_nonnunit }
end

lemma prime_p : prime (p : ℤ_[p]) :=
begin
  rw [← ideal.span_singleton_prime, ← maximal_ideal_eq_span_p],
  { apply_instance },
  { exact_mod_cast hp_prime.ne_zero }
end

lemma irreducible_p : irreducible (p : ℤ_[p]) :=
irreducible_of_prime prime_p

instance : discrete_valuation_ring ℤ_[p] :=
discrete_valuation_ring.of_has_unit_mul_pow_irreducible_factorization
⟨p, irreducible_p, λ x hx, ⟨x.valuation.nat_abs, unit_coeff hx,
  by rw [mul_comm, ← unit_coeff_spec hx]⟩⟩

lemma ideal_eq_span_pow_p {s : ideal ℤ_[p]} (hs : s ≠ ⊥) :
  ∃ n : ℕ, s = ideal.span {p ^ n} :=
discrete_valuation_ring.ideal_eq_span_pow_irreducible hs irreducible_p

end dvr

end padic_int<|MERGE_RESOLUTION|>--- conflicted
+++ resolved
@@ -452,12 +452,8 @@
          norm_eq_pow_val, fpow_neg, inv_mul_cancel, -cast_eq_of_rat_of_nat],
 mk_units hu
 
-<<<<<<< HEAD
-instance : algebra ℤ_[p] ℚ_[p] := (ring_hom.of coe).to_algebra' $ λ _, mul_comm _
-=======
 @[simp] lemma unit_coeff_coe {x : ℤ_[p]} (hx : x ≠ 0) :
   (unit_coeff hx : ℚ_[p]) = x * p ^ (-x.valuation) := rfl
->>>>>>> 44667ba6
 
 lemma unit_coeff_spec {x : ℤ_[p]} (hx : x ≠ 0) :
   x = (unit_coeff hx : ℤ_[p]) * p ^ int.nat_abs (valuation x) :=
