/-
Copyright (c) 2018 Johannes Hölzl. All rights reserved.
Released under Apache 2.0 license as described in the file LICENSE.
Authors: Johannes Hölzl
-/
import algebra.algebra.basic
import algebra.field.basic
import algebra.group.type_tags
import ring_theory.ideal.local_ring
import data.equiv.basic

/-!
# Transfer algebraic structures across `equiv`s

In this file we prove theorems of the following form: if `β` has a
group structure and `α ≃ β` then `α` has a group structure, and
similarly for monoids, semigroups, rings, integral domains, fields and
so on.

Note that most of these constructions can also be obtained using the `transport` tactic.

## Tags

equiv, group, ring, field, module, algebra
-/

universes u v
variables {α : Type u} {β : Type v}

namespace equiv


section instances

variables (e : α ≃ β)

/-- Transfer `has_one` across an `equiv` -/
@[to_additive "Transfer `has_zero` across an `equiv`"]
protected def has_one [has_one β] : has_one α := ⟨e.symm 1⟩
@[to_additive]
lemma one_def [has_one β] : @has_one.one _ (equiv.has_one e) = e.symm 1 := rfl

/-- Transfer `has_mul` across an `equiv` -/
@[to_additive "Transfer `has_add` across an `equiv`"]
protected def has_mul [has_mul β] : has_mul α := ⟨λ x y, e.symm (e x * e y)⟩
@[to_additive]
lemma mul_def [has_mul β] (x y : α) :
  @has_mul.mul _ (equiv.has_mul e) x y = e.symm (e x * e y) := rfl

/-- Transfer `has_div` across an `equiv` -/
@[to_additive "Transfer `has_sub` across an `equiv`"]
protected def has_div [has_div β] : has_div α := ⟨λ x y, e.symm (e x / e y)⟩
@[to_additive]
lemma div_def [has_div β] (x y : α) :
@has_div.div _ (equiv.has_div e) x y = e.symm (e x / e y) := rfl

/-- Transfer `has_inv` across an `equiv` -/
@[to_additive "Transfer `has_neg` across an `equiv`"]
protected def has_inv [has_inv β] : has_inv α := ⟨λ x, e.symm (e x)⁻¹⟩
@[to_additive]
lemma inv_def [has_inv β] (x : α) : @has_inv.inv _ (equiv.has_inv e) x = e.symm (e x)⁻¹ := rfl

/-- Transfer `has_scalar` across an `equiv` -/
protected def has_scalar (R : Type*) [has_scalar R β] : has_scalar R α  :=
⟨λ r x, e.symm (r • (e x))⟩
lemma smul_def {R : Type*} [has_scalar R β] (r : R) (x : α) :
  @has_scalar.smul _ _ (e.has_scalar R) r x = e.symm (r • (e x)) := rfl

/-- Transfer `has_pow` across an `equiv` -/
@[to_additive has_scalar]
protected def has_pow (N : Type*) [has_pow β N] : has_pow α N  :=
⟨λ x n, e.symm (e x ^ n)⟩
lemma pow_def {N : Type*} [has_pow β N] (n : N) (x : α) :
  @has_pow.pow _ _ (e.has_pow N) x n = e.symm (e x ^ n) := rfl

/--
An equivalence `e : α ≃ β` gives a multiplicative equivalence `α ≃* β`
where the multiplicative structure on `α` is
the one obtained by transporting a multiplicative structure on `β` back along `e`.
-/
@[to_additive
"An equivalence `e : α ≃ β` gives a additive equivalence `α ≃+ β`
where the additive structure on `α` is
the one obtained by transporting an additive structure on `β` back along `e`."]
def mul_equiv (e : α ≃ β) [has_mul β] :
  by { letI := equiv.has_mul e, exact α ≃* β } :=
begin
  introsI,
  exact
  { map_mul' := λ x y, by { apply e.symm.injective, simp, refl, },
    ..e }
end

@[simp, to_additive] lemma mul_equiv_apply (e : α ≃ β) [has_mul β] (a : α) :
  (mul_equiv e) a = e a := rfl

@[to_additive] lemma mul_equiv_symm_apply (e : α ≃ β) [has_mul β] (b : β) :
  by { letI := equiv.has_mul e, exact (mul_equiv e).symm b = e.symm b } :=
begin
  intros, refl,
end

/--
An equivalence `e : α ≃ β` gives a ring equivalence `α ≃+* β`
where the ring structure on `α` is
the one obtained by transporting a ring structure on `β` back along `e`.
-/
def ring_equiv (e : α ≃ β) [has_add β] [has_mul β] :
  by { letI := equiv.has_add e, letI := equiv.has_mul e, exact α ≃+* β } :=
begin
  introsI,
  exact
  { map_add' := λ x y, by { apply e.symm.injective, simp, refl, },
    map_mul' := λ x y, by { apply e.symm.injective, simp, refl, },
    ..e }
end

@[simp] lemma ring_equiv_apply (e : α ≃ β) [has_add β] [has_mul β] (a : α) :
  (ring_equiv e) a = e a := rfl

lemma ring_equiv_symm_apply (e : α ≃ β) [has_add β] [has_mul β] (b : β) :
  by { letI := equiv.has_add e, letI := equiv.has_mul e, exact (ring_equiv e).symm b = e.symm b } :=
begin
  intros, refl,
end

/-- Transfer `semigroup` across an `equiv` -/
@[to_additive "Transfer `add_semigroup` across an `equiv`"]
protected def semigroup [semigroup β] : semigroup α :=
let mul := e.has_mul in
by resetI; apply e.injective.semigroup _; intros; exact e.apply_symm_apply _

/-- Transfer `semigroup_with_zero` across an `equiv` -/
protected def semigroup_with_zero [semigroup_with_zero β] : semigroup_with_zero α :=
let mul := e.has_mul, zero := e.has_zero in
by resetI; apply e.injective.semigroup_with_zero _; intros; exact e.apply_symm_apply _

/-- Transfer `comm_semigroup` across an `equiv` -/
@[to_additive "Transfer `add_comm_semigroup` across an `equiv`"]
protected def comm_semigroup [comm_semigroup β] : comm_semigroup α :=
let mul := e.has_mul in
by resetI; apply e.injective.comm_semigroup _; intros; exact e.apply_symm_apply _

/-- Transfer `mul_zero_class` across an `equiv` -/
protected def mul_zero_class [mul_zero_class β] : mul_zero_class α :=
let zero := e.has_zero, mul := e.has_mul in
by resetI; apply e.injective.mul_zero_class _; intros; exact e.apply_symm_apply _

/-- Transfer `mul_one_class` across an `equiv` -/
@[to_additive "Transfer `add_zero_class` across an `equiv`"]
protected def mul_one_class [mul_one_class β] : mul_one_class α :=
let one := e.has_one, mul := e.has_mul in
by resetI; apply e.injective.mul_one_class _; intros; exact e.apply_symm_apply _

/-- Transfer `mul_zero_one_class` across an `equiv` -/
protected def mul_zero_one_class [mul_zero_one_class β] : mul_zero_one_class α :=
let zero := e.has_zero, one := e.has_one,mul := e.has_mul in
by resetI; apply e.injective.mul_zero_one_class _; intros; exact e.apply_symm_apply _

/-- Transfer `monoid` across an `equiv` -/
@[to_additive "Transfer `add_monoid` across an `equiv`"]
protected def monoid [monoid β] : monoid α :=
let one := e.has_one, mul := e.has_mul, pow := e.has_pow ℕ in
by resetI; apply e.injective.monoid _; intros; exact e.apply_symm_apply _

/-- Transfer `comm_monoid` across an `equiv` -/
@[to_additive "Transfer `add_comm_monoid` across an `equiv`"]
protected def comm_monoid [comm_monoid β] : comm_monoid α :=
let one := e.has_one, mul := e.has_mul, pow := e.has_pow ℕ in
by resetI; apply e.injective.comm_monoid _; intros; exact e.apply_symm_apply _

/-- Transfer `group` across an `equiv` -/
@[to_additive "Transfer `add_group` across an `equiv`"]
protected def group [group β] : group α :=
let one := e.has_one, mul := e.has_mul, inv := e.has_inv, div := e.has_div,
  npow := e.has_pow ℕ, zpow := e.has_pow ℤ in
by resetI; apply e.injective.group _; intros; exact e.apply_symm_apply _

/-- Transfer `comm_group` across an `equiv` -/
@[to_additive "Transfer `add_comm_group` across an `equiv`"]
protected def comm_group [comm_group β] : comm_group α :=
let one := e.has_one, mul := e.has_mul, inv := e.has_inv, div := e.has_div,
  npow := e.has_pow ℕ, zpow := e.has_pow ℤ in
by resetI; apply e.injective.comm_group _; intros; exact e.apply_symm_apply _

/-- Transfer `non_unital_non_assoc_semiring` across an `equiv` -/
protected def non_unital_non_assoc_semiring [non_unital_non_assoc_semiring β] :
  non_unital_non_assoc_semiring α :=
let zero := e.has_zero, add := e.has_add, mul := e.has_mul, nsmul := e.has_scalar ℕ in
by resetI; apply e.injective.non_unital_non_assoc_semiring _; intros; exact e.apply_symm_apply _

/-- Transfer `non_unital_semiring` across an `equiv` -/
protected def non_unital_semiring [non_unital_semiring β] :  non_unital_semiring α :=
let zero := e.has_zero, add := e.has_add, mul := e.has_mul, nsmul := e.has_scalar ℕ in
by resetI; apply e.injective.non_unital_semiring _; intros; exact e.apply_symm_apply _

/-- Transfer `add_monoid_with_one` across an `equiv` -/
protected def add_monoid_with_one [add_monoid_with_one β] : add_monoid_with_one α :=
{ nat_cast := λ n, e.symm n,
  nat_cast_zero := by simp; refl,
  nat_cast_succ := by simp [add_def, one_def],
  .. e.add_monoid, .. e.has_one }

/-- Transfer `add_group_with_one` across an `equiv` -/
protected def add_group_with_one [add_group_with_one β] : add_group_with_one α :=
{ int_cast := λ n, e.symm n,
  int_cast_of_nat := λ n, by rw [int.cast_coe_nat]; refl,
  int_cast_neg_succ_of_nat := λ n, congr_arg e.symm $
    (int.cast_neg_succ_of_nat _).trans $ congr_arg _ (e.apply_symm_apply _).symm,
  .. e.add_monoid_with_one, .. e.add_group }

/-- Transfer `non_assoc_semiring` across an `equiv` -/
protected def non_assoc_semiring [non_assoc_semiring β] : non_assoc_semiring α :=
<<<<<<< HEAD
let mul := e.has_mul, add_monoid_with_one := e.add_monoid_with_one in
=======
let zero := e.has_zero, add := e.has_add, one := e.has_one, mul := e.has_mul,
  nsmul := e.has_scalar ℕ in
>>>>>>> 223e7428
by resetI; apply e.injective.non_assoc_semiring _; intros; exact e.apply_symm_apply _

/-- Transfer `semiring` across an `equiv` -/
protected def semiring [semiring β] : semiring α :=
<<<<<<< HEAD
let mul := e.has_mul, add_monoid_with_one := e.add_monoid_with_one in
=======
let zero := e.has_zero, add := e.has_add, one := e.has_one, mul := e.has_mul,
  nsmul := e.has_scalar ℕ, npow := e.has_pow ℕ in
>>>>>>> 223e7428
by resetI; apply e.injective.semiring _; intros; exact e.apply_symm_apply _

/-- Transfer `comm_semiring` across an `equiv` -/
protected def comm_semiring [comm_semiring β] : comm_semiring α :=
<<<<<<< HEAD
let mul := e.has_mul, add_monoid_with_one := e.add_monoid_with_one in
=======
let zero := e.has_zero, add := e.has_add, one := e.has_one, mul := e.has_mul,
  nsmul := e.has_scalar ℕ, npow := e.has_pow ℕ in
>>>>>>> 223e7428
by resetI; apply e.injective.comm_semiring _; intros; exact e.apply_symm_apply _

/-- Transfer `non_unital_non_assoc_ring` across an `equiv` -/
protected def non_unital_non_assoc_ring [non_unital_non_assoc_ring β] :
  non_unital_non_assoc_ring α :=
let zero := e.has_zero, add := e.has_add, mul := e.has_mul, neg := e.has_neg, sub := e.has_sub,
  nsmul := e.has_scalar ℕ, zsmul := e.has_scalar ℤ in
by resetI; apply e.injective.non_unital_non_assoc_ring _; intros; exact e.apply_symm_apply _

/-- Transfer `non_unital_ring` across an `equiv` -/
protected def non_unital_ring [non_unital_ring β] :
  non_unital_ring α :=
let zero := e.has_zero, add := e.has_add, mul := e.has_mul, neg := e.has_neg, sub := e.has_sub,
  nsmul := e.has_scalar ℕ, zsmul := e.has_scalar ℤ in
by resetI; apply e.injective.non_unital_ring _; intros; exact e.apply_symm_apply _

/-- Transfer `non_assoc_ring` across an `equiv` -/
protected def non_assoc_ring [non_assoc_ring β] :
  non_assoc_ring α :=
let zero := e.has_zero, add := e.has_add, one := e.has_one, mul := e.has_mul, neg := e.has_neg,
  sub := e.has_sub, nsmul := e.has_scalar ℕ, zsmul := e.has_scalar ℤ in
by resetI; apply e.injective.non_assoc_ring _; intros; exact e.apply_symm_apply _

/-- Transfer `ring` across an `equiv` -/
protected def ring [ring β] : ring α :=
<<<<<<< HEAD
let mul := e.has_mul, add_group_with_one := e.add_group_with_one in
=======
let zero := e.has_zero, add := e.has_add, one := e.has_one, mul := e.has_mul, neg := e.has_neg,
  sub := e.has_sub, nsmul := e.has_scalar ℕ, zsmul := e.has_scalar ℤ, npow := e.has_pow ℕ in
>>>>>>> 223e7428
by resetI; apply e.injective.ring _; intros; exact e.apply_symm_apply _

/-- Transfer `comm_ring` across an `equiv` -/
protected def comm_ring [comm_ring β] : comm_ring α :=
<<<<<<< HEAD
let mul := e.has_mul, add_group_with_one := e.add_group_with_one in
=======
let zero := e.has_zero, add := e.has_add, one := e.has_one, mul := e.has_mul, neg := e.has_neg,
  sub := e.has_sub, nsmul := e.has_scalar ℕ, zsmul := e.has_scalar ℤ, npow := e.has_pow ℕ in
>>>>>>> 223e7428
by resetI; apply e.injective.comm_ring _; intros; exact e.apply_symm_apply _

/-- Transfer `nontrivial` across an `equiv` -/
protected theorem nontrivial [nontrivial β] : nontrivial α :=
e.surjective.nontrivial

/-- Transfer `is_domain` across an `equiv` -/
protected theorem is_domain [ring α] [ring β] [is_domain β] (e : α ≃+* β) : is_domain α :=
function.injective.is_domain e.to_ring_hom e.injective

/-- Transfer `division_ring` across an `equiv` -/
protected def division_ring [division_ring β] : division_ring α :=
<<<<<<< HEAD
let add_monoid_with_one := e.add_monoid_with_one, mul := e.has_mul, neg := e.has_neg,
  sub := e.has_sub, inv := e.has_inv, div := e.has_div in
=======
let zero := e.has_zero, add := e.has_add, one := e.has_one, mul := e.has_mul, neg := e.has_neg,
  sub := e.has_sub, inv := e.has_inv, div := e.has_div,
  nsmul := e.has_scalar ℕ, zsmul := e.has_scalar ℤ, npow := e.has_pow ℕ, zpow := e.has_pow ℤ in
>>>>>>> 223e7428
by resetI; apply e.injective.division_ring _; intros; exact e.apply_symm_apply _

/-- Transfer `field` across an `equiv` -/
protected def field [field β] : field α :=
<<<<<<< HEAD
let add_monoid_with_one := e.add_monoid_with_one, mul := e.has_mul, neg := e.has_neg,
  sub := e.has_sub, inv := e.has_inv, div := e.has_div in
=======
let zero := e.has_zero, add := e.has_add, one := e.has_one, mul := e.has_mul, neg := e.has_neg,
  sub := e.has_sub, inv := e.has_inv, div := e.has_div,
  nsmul := e.has_scalar ℕ, zsmul := e.has_scalar ℤ, npow := e.has_pow ℕ, zpow := e.has_pow ℤ in
>>>>>>> 223e7428
by resetI; apply e.injective.field _; intros; exact e.apply_symm_apply _

section R
variables (R : Type*)
include R

section
variables [monoid R]

/-- Transfer `mul_action` across an `equiv` -/
protected def mul_action (e : α ≃ β) [mul_action R β] : mul_action R α :=
{ one_smul := by simp [smul_def],
  mul_smul := by simp [smul_def, mul_smul],
  ..e.has_scalar R }

/-- Transfer `distrib_mul_action` across an `equiv` -/
protected def distrib_mul_action (e : α ≃ β) [add_comm_monoid β] :
  begin
    letI := equiv.add_comm_monoid e,
    exact Π [distrib_mul_action R β], distrib_mul_action R α
  end :=
begin
  intros,
  letI := equiv.add_comm_monoid e,
  exact (
  { smul_zero := by simp [zero_def, smul_def],
    smul_add := by simp [add_def, smul_def, smul_add],
    ..equiv.mul_action R e } : distrib_mul_action R α)
end

end

section
variables [semiring R]

/-- Transfer `module` across an `equiv` -/
protected def module (e : α ≃ β) [add_comm_monoid β] :
  begin
    letI := equiv.add_comm_monoid e,
    exact Π [module R β], module R α
  end :=
begin
  introsI,
  exact (
  { zero_smul := by simp [zero_def, smul_def],
    add_smul := by simp [add_def, smul_def, add_smul],
    ..equiv.distrib_mul_action R e } : module R α)
end

/--
An equivalence `e : α ≃ β` gives a linear equivalence `α ≃ₗ[R] β`
where the `R`-module structure on `α` is
the one obtained by transporting an `R`-module structure on `β` back along `e`.
-/
def linear_equiv (e : α ≃ β) [add_comm_monoid β] [module R β] :
  begin
    letI := equiv.add_comm_monoid e,
    letI := equiv.module R e,
    exact α ≃ₗ[R] β
  end :=
begin
  introsI,
  exact
  { map_smul' := λ r x, by { apply e.symm.injective, simp, refl, },
    ..equiv.add_equiv e }
end

end

section
variables [comm_semiring R]

/-- Transfer `algebra` across an `equiv` -/
protected def algebra (e : α ≃ β) [semiring β] :
  begin
    letI := equiv.semiring e,
    exact Π [algebra R β], algebra R α
  end :=
begin
  introsI,
  fapply ring_hom.to_algebra',
  { exact ((ring_equiv e).symm : β →+* α).comp (algebra_map R β), },
  { intros r x,
    simp only [function.comp_app, ring_hom.coe_comp],
    have p := ring_equiv_symm_apply e,
    dsimp at p,
    erw p, clear p,
    apply (ring_equiv e).injective,
    simp only [(ring_equiv e).map_mul],
    simp [algebra.commutes], }
end

/--
An equivalence `e : α ≃ β` gives an algebra equivalence `α ≃ₐ[R] β`
where the `R`-algebra structure on `α` is
the one obtained by transporting an `R`-algebra structure on `β` back along `e`.
-/
def alg_equiv (e : α ≃ β) [semiring β] [algebra R β] :
  begin
    letI := equiv.semiring e,
    letI := equiv.algebra R e,
    exact α ≃ₐ[R] β
  end :=
begin
  introsI,
  exact
  { commutes' := λ r, by { apply e.symm.injective, simp, refl, },
    ..equiv.ring_equiv e }
end

end
end R

end instances
end equiv

namespace ring_equiv

protected lemma local_ring {A B : Type*} [comm_ring A] [local_ring A] [comm_ring B] (e : A ≃+* B) :
  local_ring B :=
begin
  haveI := e.symm.to_equiv.nontrivial,
  refine @local_of_surjective A B _ _ _ _ e e.to_equiv.surjective,
end

end ring_equiv<|MERGE_RESOLUTION|>--- conflicted
+++ resolved
@@ -211,32 +211,17 @@
 
 /-- Transfer `non_assoc_semiring` across an `equiv` -/
 protected def non_assoc_semiring [non_assoc_semiring β] : non_assoc_semiring α :=
-<<<<<<< HEAD
 let mul := e.has_mul, add_monoid_with_one := e.add_monoid_with_one in
-=======
-let zero := e.has_zero, add := e.has_add, one := e.has_one, mul := e.has_mul,
-  nsmul := e.has_scalar ℕ in
->>>>>>> 223e7428
 by resetI; apply e.injective.non_assoc_semiring _; intros; exact e.apply_symm_apply _
 
 /-- Transfer `semiring` across an `equiv` -/
 protected def semiring [semiring β] : semiring α :=
-<<<<<<< HEAD
-let mul := e.has_mul, add_monoid_with_one := e.add_monoid_with_one in
-=======
-let zero := e.has_zero, add := e.has_add, one := e.has_one, mul := e.has_mul,
-  nsmul := e.has_scalar ℕ, npow := e.has_pow ℕ in
->>>>>>> 223e7428
+let mul := e.has_mul, add_monoid_with_one := e.add_monoid_with_one, npow := e.has_pow ℕ in
 by resetI; apply e.injective.semiring _; intros; exact e.apply_symm_apply _
 
 /-- Transfer `comm_semiring` across an `equiv` -/
 protected def comm_semiring [comm_semiring β] : comm_semiring α :=
-<<<<<<< HEAD
-let mul := e.has_mul, add_monoid_with_one := e.add_monoid_with_one in
-=======
-let zero := e.has_zero, add := e.has_add, one := e.has_one, mul := e.has_mul,
-  nsmul := e.has_scalar ℕ, npow := e.has_pow ℕ in
->>>>>>> 223e7428
+let mul := e.has_mul, add_monoid_with_one := e.add_monoid_with_one, npow := e.has_pow ℕ in
 by resetI; apply e.injective.comm_semiring _; intros; exact e.apply_symm_apply _
 
 /-- Transfer `non_unital_non_assoc_ring` across an `equiv` -/
@@ -262,22 +247,12 @@
 
 /-- Transfer `ring` across an `equiv` -/
 protected def ring [ring β] : ring α :=
-<<<<<<< HEAD
-let mul := e.has_mul, add_group_with_one := e.add_group_with_one in
-=======
-let zero := e.has_zero, add := e.has_add, one := e.has_one, mul := e.has_mul, neg := e.has_neg,
-  sub := e.has_sub, nsmul := e.has_scalar ℕ, zsmul := e.has_scalar ℤ, npow := e.has_pow ℕ in
->>>>>>> 223e7428
+let mul := e.has_mul, add_group_with_one := e.add_group_with_one, npow := e.has_pow ℕ in
 by resetI; apply e.injective.ring _; intros; exact e.apply_symm_apply _
 
 /-- Transfer `comm_ring` across an `equiv` -/
 protected def comm_ring [comm_ring β] : comm_ring α :=
-<<<<<<< HEAD
-let mul := e.has_mul, add_group_with_one := e.add_group_with_one in
-=======
-let zero := e.has_zero, add := e.has_add, one := e.has_one, mul := e.has_mul, neg := e.has_neg,
-  sub := e.has_sub, nsmul := e.has_scalar ℕ, zsmul := e.has_scalar ℤ, npow := e.has_pow ℕ in
->>>>>>> 223e7428
+let mul := e.has_mul, add_group_with_one := e.add_group_with_one, npow := e.has_pow ℕ in
 by resetI; apply e.injective.comm_ring _; intros; exact e.apply_symm_apply _
 
 /-- Transfer `nontrivial` across an `equiv` -/
@@ -290,26 +265,14 @@
 
 /-- Transfer `division_ring` across an `equiv` -/
 protected def division_ring [division_ring β] : division_ring α :=
-<<<<<<< HEAD
-let add_monoid_with_one := e.add_monoid_with_one, mul := e.has_mul, neg := e.has_neg,
-  sub := e.has_sub, inv := e.has_inv, div := e.has_div in
-=======
-let zero := e.has_zero, add := e.has_add, one := e.has_one, mul := e.has_mul, neg := e.has_neg,
-  sub := e.has_sub, inv := e.has_inv, div := e.has_div,
-  nsmul := e.has_scalar ℕ, zsmul := e.has_scalar ℤ, npow := e.has_pow ℕ, zpow := e.has_pow ℤ in
->>>>>>> 223e7428
+let add_group_with_one := e.add_group_with_one, mul := e.has_mul,
+  inv := e.has_inv, div := e.has_div, mul := e.has_mul, npow := e.has_pow ℕ, zpow := e.has_pow ℤ in
 by resetI; apply e.injective.division_ring _; intros; exact e.apply_symm_apply _
 
 /-- Transfer `field` across an `equiv` -/
 protected def field [field β] : field α :=
-<<<<<<< HEAD
-let add_monoid_with_one := e.add_monoid_with_one, mul := e.has_mul, neg := e.has_neg,
-  sub := e.has_sub, inv := e.has_inv, div := e.has_div in
-=======
-let zero := e.has_zero, add := e.has_add, one := e.has_one, mul := e.has_mul, neg := e.has_neg,
-  sub := e.has_sub, inv := e.has_inv, div := e.has_div,
-  nsmul := e.has_scalar ℕ, zsmul := e.has_scalar ℤ, npow := e.has_pow ℕ, zpow := e.has_pow ℤ in
->>>>>>> 223e7428
+let add_group_with_one := e.add_group_with_one, mul := e.has_mul, neg := e.has_neg,
+  inv := e.has_inv, div := e.has_div, mul := e.has_mul, npow := e.has_pow ℕ, zpow := e.has_pow ℤ in
 by resetI; apply e.injective.field _; intros; exact e.apply_symm_apply _
 
 section R
