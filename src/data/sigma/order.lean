/-
Copyright (c) 2021 Yaël Dillies. All rights reserved.
Released under Apache 2.0 license as described in the file LICENSE.
Authors: Yaël Dillies
-/
import data.sigma.lex
import order.bounded_order

/-!
# Orders on a sigma type

This file defines two orders on a sigma type:
* The disjoint sum of orders. `a` is less `b` iff `a` and `b` are in the same summand and `a` is
  less than `b` there.
* The lexicographical order. `a` is less than `b` if its summand is strictly less than the summand
  of `b` or they are in the same summand and `a` is less than `b` there.

## Implementation notes

We declare the disjoint sum of orders as the default instances. The lexicographical order can
override it in local by opening locale `lex`.
-/

namespace sigma
variables {ι : Type*} {α : ι → Type*}

/-! ### Disjoint sum of orders on `sigma` -/

/-- Disjoint sum of orders. `⟨i, a⟩ ≤ ⟨j, b⟩` iff `i = j` and `a ≤ b`. -/
inductive le [Π i, has_le (α i)] : Π a b : Σ i, α i, Prop
| fiber (i : ι) (a b : α i) : a ≤ b → le ⟨i, a⟩ ⟨i, b⟩

instance [Π i, has_le (α i)] : has_le (Σ i, α i) := ⟨le⟩

instance [Π i, preorder (α i)] : preorder (Σ i, α i) :=
{ le_refl := λ ⟨i, a⟩, le.fiber i a a le_rfl,
  le_trans := begin
    rintro _ _ _ ⟨i, a, b, hab⟩ ⟨_, _, c, hbc⟩,
    exact le.fiber i a c (hab.trans hbc),
  end,
  .. sigma.has_le }

instance [Π i, partial_order (α i)] : partial_order (Σ i, α i) :=
{ le_antisymm := begin
    rintro _ _ ⟨i, a, b, hab⟩ ⟨_, _, _, hba⟩,
    exact ext rfl (heq_of_eq $ hab.antisymm hba),
  end,
  .. sigma.preorder }

/-! ### Lexicographical order on `sigma` -/

namespace lex

localized "attribute [-instance] sigma.has_le" in lex
localized "attribute [-instance] sigma.preorder" in lex
localized "attribute [-instance] sigma.partial_order" in lex

/-- The lexicographical `≤` on a sigma type. Turn this on by opening locale `lex`. -/
protected def has_le [has_lt ι] [Π i, has_le (α i)] : has_le (Σ i, α i) := ⟨lex (<) (λ i, (≤))⟩

/-- The lexicographical `<` on a sigma type. Turn this on by opening locale `lex`. -/
protected def has_lt [has_lt ι] [Π i, has_lt (α i)] : has_lt (Σ i, α i) := ⟨lex (<) (λ i, (<))⟩

localized "attribute [instance] sigma.lex.has_le" in lex
localized "attribute [instance] sigma.lex.has_lt" in lex

/-- The lexicographical preorder on a sigma type. Turn this on by opening locale `lex`. -/
protected def preorder [preorder ι] [Π i, preorder (α i)] : preorder (Σ i, α i) :=
{ le_refl := λ ⟨i, a⟩, lex.right a a le_rfl,
  le_trans := λ _ _ _, trans,
  lt_iff_le_not_le := begin
    refine λ a b, ⟨λ hab, ⟨hab.mono_right (λ i a b, le_of_lt), _⟩, _⟩,
    { rintro (⟨j, i, b, a, hji⟩ | ⟨i, b, a, hba⟩);
        obtain (⟨_, _, _, _, hij⟩ | ⟨_, _, _, hab⟩) := hab,
      { exact hij.not_lt hji },
      { exact lt_irrefl _ hji },
      { exact lt_irrefl _ hij },
      { exact hab.not_le hba } },
    { rintro ⟨⟨i, j, a, b, hij⟩ |⟨i, a, b, hab⟩, hba⟩,
      { exact lex.left _ _ hij },
      { exact lex.right _ _ (hab.lt_of_not_le $ λ h, hba $ lex.right _ _ h) } }
  end,
  .. lex.has_le,
  .. lex.has_lt }

localized "attribute [instance] sigma.lex.preorder" in lex

/-- The lexicographical partial order on a sigma type. Turn this on by opening locale `lex`. -/
protected def partial_order [preorder ι] [Π i, partial_order (α i)] :
  partial_order (Σ i, α i) :=
{ le_antisymm := λ _ _, antisymm,
  .. lex.preorder }

localized "attribute [instance] sigma.lex.partial_order" in lex

/-- The lexicographical linear order on a sigma type. Turn this on by opening locale `lex`. -/
protected def linear_order [linear_order ι] [Π i, linear_order (α i)] :
  linear_order (Σ i, α i) :=
{ le_total := total_of _,
  decidable_eq := sigma.decidable_eq,
  decidable_le := lex.decidable _ _,
  .. lex.partial_order }

localized "attribute [instance] sigma.lex.linear_order" in lex

/-- The lexicographical linear order on a sigma type. Turn this on by opening locale `lex`. -/
protected def order_bot [partial_order ι] [order_bot ι] [Π i, preorder (α i)] [order_bot (α ⊥)] :
  order_bot (Σ i, α i) :=
{ bot := ⟨⊥, ⊥⟩,
  bot_le := λ ⟨a, b⟩, begin
    obtain rfl | ha := eq_bot_or_bot_lt a,
    { exact lex.right _ _ bot_le },
    { exact lex.left _ _ ha }
  end }

localized "attribute [instance] sigma.lex.order_bot" in lex

/-- The lexicographical linear order on a sigma type. Turn this on by opening locale `lex`. -/
protected def order_top [partial_order ι] [order_top ι] [Π i, preorder (α i)] [order_top (α ⊤)] :
  order_top (Σ i, α i) :=
{ top := ⟨⊤, ⊤⟩,
  le_top := λ ⟨a, b⟩, begin
    obtain rfl | ha := eq_top_or_lt_top a,
    { exact lex.right _ _ le_top },
    { exact lex.left _ _ ha }
  end }

localized "attribute [instance] sigma.lex.order_top" in lex

<<<<<<< HEAD
=======
/-- The lexicographical linear order on a sigma type. Turn this on by opening locale `lex`. -/
protected def bounded_order [partial_order ι] [bounded_order ι] [Π i, preorder (α i)]
  [order_bot (α ⊥)] [order_top (α ⊤)] :
  bounded_order (Σ i, α i) :=
{ .. lex.order_bot, .. lex.order_top }

localized "attribute [instance] sigma.lex.bounded_order" in lex

>>>>>>> 268d1a86
end lex
end sigma<|MERGE_RESOLUTION|>--- conflicted
+++ resolved
@@ -127,8 +127,6 @@
 
 localized "attribute [instance] sigma.lex.order_top" in lex
 
-<<<<<<< HEAD
-=======
 /-- The lexicographical linear order on a sigma type. Turn this on by opening locale `lex`. -/
 protected def bounded_order [partial_order ι] [bounded_order ι] [Π i, preorder (α i)]
   [order_bot (α ⊥)] [order_top (α ⊤)] :
@@ -137,6 +135,5 @@
 
 localized "attribute [instance] sigma.lex.bounded_order" in lex
 
->>>>>>> 268d1a86
 end lex
 end sigma