--- conflicted
+++ resolved
@@ -158,11 +158,7 @@
     (show (n! : ℚ) ≠ 0, from cast_ne_zero.2 (factorial_ne_zero n)), mul_one, mul_comm (t^n),
     ← polynomial.aeval_monomial, cast_add, cast_one],
   -- But this is the RHS of `sum_bernoulli_poly`
-<<<<<<< HEAD
-  rw [← sum_bernoulli_poly, finset.mul_sum, finset.map_sum],
-=======
-  rw [← sum_bernoulli, finset.mul_sum, alg_hom.map_sum],
->>>>>>> 2e9985e9
+  rw [← sum_bernoulli, finset.mul_sum, finset.map_sum],
   -- and now we have to prove a sum is a sum, but all the terms are equal.
   apply finset.sum_congr rfl,
   -- The rest is just trivialities, hampered by the fact that we're coercing
