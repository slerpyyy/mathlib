/-
Copyright (c) 2021 Alex Kontorovich and Heather Macbeth and Marc Masdeu. All rights reserved.
Released under Apache 2.0 license as described in the file LICENSE.
Authors: Alex Kontorovich, Heather Macbeth, Marc Masdeu
-/

import analysis.complex.upper_half_plane
import linear_algebra.general_linear_group
import analysis.matrix

/-!
# The action of the modular group SL(2, ℤ) on the upper half-plane

We define the action of `SL(2,ℤ)` on `ℍ` (via restriction of the `SL(2,ℝ)` action in
`analysis.complex.upper_half_plane`). We then define the standard fundamental domain
(`modular_group.fundamental_domain`, `𝒟`) for this action and show
(`modular_group.exists_smul_mem_fundamental_domain`) that any point in `ℍ` can be
moved inside `𝒟`.

## Main definitions

The standard (closed) fundamental domain of the action of `SL(2,ℤ)` on `ℍ`:
`fundamental_domain := {z | 1 ≤ (z : ℂ).norm_sq ∧ |z.re| ≤ (1 : ℝ) / 2}`

The standard open fundamental domain of the action of `SL(2,ℤ)` on `ℍ`:
`fundamental_domain_open := {z | 1 < (z : ℂ).norm_sq ∧ |z.re| < (1 : ℝ) / 2}`


## Main results

Any `z : ℍ` can be moved to `𝒟` by an element of `SL(2,ℤ)`:
`exists_smul_mem_fundamental_domain (z : ℍ) : ∃ g : SL(2,ℤ), g • z ∈ 𝒟`

If both `z` and `γ • z` are in the open domain `𝒟ᵒ` then `z = γ • z`:
`fun_dom_lemma₂ (z : ℍ) (g : SL(2,ℤ)) (hz : z ∈ 𝒟ᵒ) (hg : g • z ∈ 𝒟ᵒ) : z = g • z`

# Discussion

Standard proofs make use of the identity

`g • z = a / c - 1 / (c (cz + d))`

for `g = [[a, b], [c, d]]` in `SL(2)`, but this requires separate handling of whether `c = 0`.
Instead, our proof makes use of the following perhaps novel identity (see
`modular_group.smul_eq_lc_row0_add`):

`g • z = (a c + b d) / (c^2 + d^2) + (d z - c) / ((c^2 + d^2) (c z + d))`

where there is no issue of division by zero.

Another feature is that we delay until the very end the consideration of special matrices
`T=[[1,1],[0,1]]` (see `modular_group.T`) and `S=[[0,-1],[1,0]]` (see `modular_group.S`), by
instead using abstract theory on the properness of certain maps (phrased in terms of the filters
`filter.cocompact`, `filter.cofinite`, etc) to deduce existence theorems, first to prove the
existence of `g` maximizing `(g•z).im` (see `modular_group.exists_max_im`), and then among
those, to minimize `|(g•z).re|` (see `modular_group.exists_row_one_eq_and_min_re`).
-/

/- Disable these instances as they are not the simp-normal form, and having them disabled ensures
we state lemmas in this file without spurious `coe_fn` terms. -/
local attribute [-instance] matrix.special_linear_group.has_coe_to_fun
local attribute [-instance] matrix.general_linear_group.has_coe_to_fun

open complex matrix matrix.special_linear_group upper_half_plane
noncomputable theory

local notation `SL(` n `, ` R `)`:= special_linear_group (fin n) R
local prefix `↑ₘ`:1024 := @coe _ (matrix (fin 2) (fin 2) ℤ) _


open_locale upper_half_plane complex_conjugate

local attribute [instance] fintype.card_fin_even

namespace modular_group

section upper_half_plane_action

/-- For a subring `R` of `ℝ`, the action of `SL(2, R)` on the upper half-plane, as a restriction of
the `SL(2, ℝ)`-action defined by `upper_half_plane.mul_action`. -/

lemma im_smul_eq_div_norm_sq (g : SL(2, ℤ)) (z : ℍ) :
  (g • z).im = z.im / (complex.norm_sq (denom g z)) :=
begin
simp only [im_smul_eq_div_norm_sq, sl_moeb, coe_coe, denom,
  general_linear_group.coe_det_apply,coe_GL_pos_coe_GL_coe_matrix,
  int.coe_cast_ring_hom],
rw (g : SL(2,ℝ)).prop,
simp,
end

@[simp] lemma denom_apply (g : SL(2, ℤ)) (z : ℍ) : denom g z = ↑ₘg 1 0 * z + ↑ₘg 1 1 :=
  by {simp,}

end upper_half_plane_action

section bottom_row

/-- The two numbers `c`, `d` in the "bottom_row" of `g=[[*,*],[c,d]]` in `SL(2, ℤ)` are coprime. -/
lemma bottom_row_coprime {R : Type*} [comm_ring R] (g : SL(2, R)) :
  is_coprime ((↑g : matrix (fin 2) (fin 2) R) 1 0) ((↑g : matrix (fin 2) (fin 2) R) 1 1) :=
begin
  use [- (↑g : matrix (fin 2) (fin 2) R) 0 1, (↑g : matrix (fin 2) (fin 2) R) 0 0],
  rw [add_comm, neg_mul, ←sub_eq_add_neg, ←det_fin_two],
  exact g.det_coe,
end

/-- Every pair `![c, d]` of coprime integers is the "bottom_row" of some element `g=[[*,*],[c,d]]`
of `SL(2,ℤ)`. -/
lemma bottom_row_surj {R : Type*} [comm_ring R] :
  set.surj_on (λ g : SL(2, R), @coe _ (matrix (fin 2) (fin 2) R) _ g 1) set.univ
    {cd | is_coprime (cd 0) (cd 1)} :=
begin
  rintros cd ⟨b₀, a, gcd_eqn⟩,
  let A := ![![a, -b₀], cd],
  have det_A_1 : det A = 1,
  { convert gcd_eqn,
    simp [A, det_fin_two, (by ring : a * (cd 1) + b₀ * (cd 0) = b₀ * (cd 0) + a * (cd 1))] },
  refine ⟨⟨A, det_A_1⟩, set.mem_univ _, _⟩,
  ext; simp [A]
end

end bottom_row

section tendsto_lemmas

open filter continuous_linear_map
local attribute [instance] matrix.normed_group matrix.normed_space
local attribute [simp] coe_smul

/-- The function `(c,d) → |cz+d|^2` is proper, that is, preimages of bounded-above sets are finite.
-/

lemma tendsto_norm_sq_coprime_pair (z : ℍ) :
  filter.tendsto (λ p : fin 2 → ℤ, ((p 0 : ℂ) * z + p 1).norm_sq)
  cofinite at_top :=
begin
  let π₀ : (fin 2 → ℝ) →ₗ[ℝ] ℝ := linear_map.proj 0,
  let π₁ : (fin 2 → ℝ) →ₗ[ℝ] ℝ := linear_map.proj 1,
  let f : (fin 2 → ℝ) →ₗ[ℝ] ℂ := π₀.smul_right (z:ℂ) + π₁.smul_right 1,
  have f_def : ⇑f = λ (p : fin 2 → ℝ), (p 0 : ℂ) * ↑z + p 1,
  { ext1,
    dsimp only [linear_map.coe_proj, real_smul,
      linear_map.coe_smul_right, linear_map.add_apply],
    rw mul_one, },
  have : (λ (p : fin 2 → ℤ), norm_sq ((p 0 : ℂ) * ↑z + ↑(p 1)))
    = norm_sq ∘ f ∘ (λ p : fin 2 → ℤ, (coe : ℤ → ℝ) ∘ p),
  { ext1,
    rw f_def,
    dsimp only [function.comp],
    rw [of_real_int_cast, of_real_int_cast], },
  rw this,
  have hf : f.ker = ⊥,
  { let g : ℂ →ₗ[ℝ] (fin 2 → ℝ) :=
      linear_map.pi ![im_lm, im_lm.comp ((z:ℂ) • (conj_ae  : ℂ →ₗ[ℝ] ℂ))],
    suffices : ((z:ℂ).im⁻¹ • g).comp f = linear_map.id,
    { exact linear_map.ker_eq_bot_of_inverse this },
    apply linear_map.ext,
    intros c,
    have hz : (z:ℂ).im ≠ 0 := z.2.ne',
    rw [linear_map.comp_apply, linear_map.smul_apply, linear_map.id_apply],
    ext i,
    dsimp only [g, pi.smul_apply, linear_map.pi_apply, smul_eq_mul],
    fin_cases i,
    { show ((z : ℂ).im)⁻¹ * (f c).im = c 0,
      rw [f_def, add_im, of_real_mul_im, of_real_im, add_zero, mul_left_comm,
        inv_mul_cancel hz, mul_one], },
    { show ((z : ℂ).im)⁻¹ * ((z : ℂ) * conj (f c)).im = c 1,
      rw [f_def, ring_hom.map_add, ring_hom.map_mul, mul_add, mul_left_comm, mul_conj,
        conj_of_real, conj_of_real, ← of_real_mul, add_im, of_real_im, zero_add,
        inv_mul_eq_iff_eq_mul₀ hz],
      simp only [of_real_im, of_real_re, mul_im, zero_add, mul_zero] } },
  have h₁ := (linear_equiv.closed_embedding_of_injective hf).tendsto_cocompact,
  have h₂ : tendsto (λ p : fin 2 → ℤ, (coe : ℤ → ℝ) ∘ p) cofinite (cocompact _),
  { convert tendsto.pi_map_Coprod (λ i, int.tendsto_coe_cofinite),
    { rw Coprod_cofinite },
    { rw Coprod_cocompact } },
  exact tendsto_norm_sq_cocompact_at_top.comp (h₁.comp h₂)
end


/-- Given `coprime_pair` `p=(c,d)`, the matrix `[[a,b],[*,*]]` is sent to `a*c+b*d`.
  This is the linear map version of this operation.
-/
def lc_row0 (p : fin 2 → ℤ) : (matrix (fin 2) (fin 2) ℝ) →ₗ[ℝ] ℝ :=
((p 0:ℝ) • linear_map.proj 0 + (p 1:ℝ) • linear_map.proj 1 : (fin 2 → ℝ) →ₗ[ℝ] ℝ).comp
  (linear_map.proj 0)

@[simp] lemma lc_row0_apply (p : fin 2 → ℤ) (g : matrix (fin 2) (fin 2) ℝ) :
  lc_row0 p g = p 0 * g 0 0 + p 1 * g 0 1 :=
rfl

lemma lc_row0_apply' (a b : ℝ) (c d : ℤ) (v : fin 2 → ℝ) :
  lc_row0 ![c, d] ![![a, b], v] = c * a + d * b :=
by simp

/-- Linear map sending the matrix [a, b; c, d] to the matrix [ac₀ + bd₀, - ad₀ + bc₀; c, d], for
some fixed `(c₀, d₀)`. -/
@[simps] def lc_row0_extend {cd : fin 2 → ℤ} (hcd : is_coprime (cd 0) (cd 1)) :
  (matrix (fin 2) (fin 2) ℝ) ≃ₗ[ℝ] matrix (fin 2) (fin 2) ℝ :=
linear_equiv.Pi_congr_right
![begin
    refine linear_map.general_linear_group.general_linear_equiv ℝ (fin 2 → ℝ)
      (general_linear_group.to_linear (plane_conformal_matrix (cd 0 : ℝ) (-(cd 1 : ℝ)) _)),
    norm_cast,
    rw neg_sq,
    exact hcd.sq_add_sq_ne_zero
  end,
  linear_equiv.refl ℝ (fin 2 → ℝ)]

/-- The map `lc_row0` is proper, that is, preimages of cocompact sets are finite in
`[[* , *], [c, d]]`.-/
theorem tendsto_lc_row0 {cd : fin 2 → ℤ} (hcd : is_coprime (cd 0) (cd 1)) :
  tendsto (λ g : {g : SL(2, ℤ) // ↑ₘg 1 = cd}, lc_row0 cd ↑(↑g : SL(2, ℝ)))
    cofinite (cocompact ℝ) :=
begin
  let mB : ℝ → (matrix (fin 2) (fin 2)  ℝ) := λ t, ![![t, (-(1:ℤ):ℝ)], coe ∘ cd],
  have hmB : continuous mB,
  { simp only [continuous_pi_iff, fin.forall_fin_two],
    have : ∀ c : ℝ, continuous (λ x : ℝ, c) := λ c, continuous_const,
    exact ⟨⟨continuous_id, @this (-1 : ℤ)⟩, ⟨this (cd 0), this (cd 1)⟩⟩ },
  refine filter.tendsto.of_tendsto_comp _ (comap_cocompact hmB),
  let f₁ : SL(2, ℤ) → matrix (fin 2) (fin 2) ℝ :=
    λ g, matrix.map (↑g : matrix _ _ ℤ) (coe : ℤ → ℝ),
  have cocompact_ℝ_to_cofinite_ℤ_matrix :
    tendsto (λ m : matrix (fin 2) (fin 2) ℤ, matrix.map m (coe : ℤ → ℝ)) cofinite (cocompact _),
  { simpa only [Coprod_cofinite, Coprod_cocompact]
      using tendsto.pi_map_Coprod (λ i : fin 2, tendsto.pi_map_Coprod
        (λ j : fin 2, int.tendsto_coe_cofinite)) },
  have hf₁ : tendsto f₁ cofinite (cocompact _) :=
    cocompact_ℝ_to_cofinite_ℤ_matrix.comp subtype.coe_injective.tendsto_cofinite,
  have hf₂ : closed_embedding (lc_row0_extend hcd) :=
    (lc_row0_extend hcd).to_continuous_linear_equiv.to_homeomorph.closed_embedding,
  convert hf₂.tendsto_cocompact.comp (hf₁.comp subtype.coe_injective.tendsto_cofinite) using 1,
<<<<<<< HEAD
  funext g,
  obtain ⟨g, hg⟩ := g,
  funext j,
  fin_cases j,
  { ext i,
    fin_cases i,
    { simp [mB, f₁, matrix.mul_vec, matrix.dot_product, fin.sum_univ_succ], },
    { convert congr_arg (λ n : ℤ, (-n:ℝ)) g.det_coe.symm using 1,
      simp [f₁, ← hg, matrix.mul_vec, matrix.dot_product, fin.sum_univ_succ, matrix.det_fin_two,
        -special_linear_group.det_coe],
      ring } },
  { exact congr_arg (λ p, (coe : ℤ → ℝ) ∘ p) hg.symm }
=======
  ext ⟨g, rfl⟩ i j : 3,
  fin_cases i; [fin_cases j, skip],
  -- the following are proved by `simp`, but it is replaced by `simp only` to avoid timeouts.
  { simp only [mB, mul_vec, dot_product, fin.sum_univ_two, _root_.coe_coe, coe_matrix_coe,
      int.coe_cast_ring_hom, lc_row0_apply, function.comp_app, cons_val_zero, lc_row0_extend_apply,
      linear_map.general_linear_group.coe_fn_general_linear_equiv,
      general_linear_group.to_linear_apply, coe_plane_conformal_matrix, neg_neg, mul_vec_lin_apply,
      cons_val_one, head_cons] },
  { convert congr_arg (λ n : ℤ, (-n:ℝ)) g.det_coe.symm using 1,
    simp only [f₁, mul_vec, dot_product, fin.sum_univ_two, matrix.det_fin_two, function.comp_app,
      subtype.coe_mk, lc_row0_extend_apply, cons_val_zero,
      linear_map.general_linear_group.coe_fn_general_linear_equiv,
      general_linear_group.to_linear_apply, coe_plane_conformal_matrix, mul_vec_lin_apply,
      cons_val_one, head_cons, map_apply, neg_mul, int.cast_sub, int.cast_mul, neg_sub],
    ring },
  { refl }
>>>>>>> 91ce04d4
end

/-- This replaces `(g•z).re = a/c + *` in the standard theory with the following novel identity:

  `g • z = (a c + b d) / (c^2 + d^2) + (d z - c) / ((c^2 + d^2) (c z + d))`

  which does not need to be decomposed depending on whether `c = 0`. -/
lemma smul_eq_lc_row0_add {p : fin 2 → ℤ} (hp : is_coprime (p 0) (p 1)) (z : ℍ) {g : SL(2,ℤ)}
  (hg : ↑ₘg 1 = p) :
  ↑(g • z) = ((lc_row0 p ↑(g : SL(2, ℝ) )) : ℂ) / (p 0 ^ 2 + p 1 ^ 2)
    + ((p 1 : ℂ) * z - p 0) / ((p 0 ^ 2 + p 1 ^ 2) * (p 0 * z + p 1)) :=
begin
  have nonZ1 : (p 0 : ℂ) ^ 2 + (p 1) ^ 2 ≠ 0 := by exact_mod_cast hp.sq_add_sq_ne_zero,
  have : (coe : ℤ → ℝ) ∘ p ≠ 0 := λ h, hp.ne_zero ((@int.cast_injective ℝ _ _ _).comp_left h),
  have nonZ2 : (p 0 : ℂ) * z + p 1 ≠ 0 := by simpa using linear_ne_zero _ z this,
  field_simp [nonZ1, nonZ2, denom_ne_zero, -upper_half_plane.denom, -denom_apply],
  rw (by simp : (p 1 : ℂ) * z - p 0 = ((p 1) * z - p 0) * ↑(det (↑g : matrix (fin 2) (fin 2) ℤ))),
  rw [←hg, det_fin_two],
  simp only [int.coe_cast_ring_hom, coe_matrix_coe, int.cast_mul, of_real_int_cast, map_apply,
  denom, int.cast_sub, _root_.coe_coe, coe_GL_pos_coe_GL_coe_matrix],
  ring,
end

lemma tendsto_abs_re_smul (z:ℍ) {p : fin 2 → ℤ} (hp : is_coprime (p 0) (p 1)) :
  tendsto (λ g : {g : SL(2, ℤ) // ↑ₘg 1 = p}, |((g : SL(2, ℤ)) • z).re|)
    cofinite at_top :=
begin
  suffices : tendsto (λ g : (λ g : SL(2, ℤ), ↑ₘg 1) ⁻¹' {p}, (((g : SL(2, ℤ)) • z).re))
    cofinite (cocompact ℝ),
  { exact tendsto_norm_cocompact_at_top.comp this },
  have : ((p 0 : ℝ) ^ 2 + p 1 ^ 2)⁻¹ ≠ 0,
  { apply inv_ne_zero,
    exact_mod_cast hp.sq_add_sq_ne_zero },
  let f := homeomorph.mul_right₀ _ this,
  let ff := homeomorph.add_right (((p 1:ℂ)* z - p 0) / ((p 0 ^ 2 + p 1 ^ 2) * (p 0 * z + p 1))).re,
  convert ((f.trans ff).closed_embedding.tendsto_cocompact).comp (tendsto_lc_row0 hp),
  ext g,
  change ((g : SL(2, ℤ)) • z).re = (lc_row0 p ↑(↑g : SL(2, ℝ))) / (p 0 ^ 2 + p 1 ^ 2)
  + (((p 1:ℂ )* z - p 0) / ((p 0 ^ 2 + p 1 ^ 2) * (p 0 * z + p 1))).re,
  exact_mod_cast (congr_arg complex.re (smul_eq_lc_row0_add hp z g.2))
end

end tendsto_lemmas

section fundamental_domain

local attribute [simp] coe_smul re_smul

/-- For `z : ℍ`, there is a `g : SL(2,ℤ)` maximizing `(g•z).im` -/
lemma exists_max_im (z : ℍ) :
  ∃ g : SL(2, ℤ), ∀ g' : SL(2, ℤ), (g' • z).im ≤ (g • z).im :=
begin
  classical,
  let s : set (fin 2 → ℤ) := {cd | is_coprime (cd 0) (cd 1)},
  have hs : s.nonempty := ⟨![1, 1], is_coprime_one_left⟩,
  obtain ⟨p, hp_coprime, hp⟩ :=
    filter.tendsto.exists_within_forall_le hs (tendsto_norm_sq_coprime_pair z),
  obtain ⟨g, -, hg⟩ := bottom_row_surj hp_coprime,
  refine ⟨g, λ g', _⟩,
  rw [im_smul_eq_div_norm_sq, im_smul_eq_div_norm_sq, div_le_div_left],
  { simpa [← hg] using hp (↑ₘg' 1) (bottom_row_coprime g') },
  { exact z.im_pos },
  { exact norm_sq_denom_pos g' z },
  { exact norm_sq_denom_pos g z },
end

/-- Given `z : ℍ` and a bottom row `(c,d)`, among the `g : SL(2,ℤ)` with this bottom row, minimize
  `|(g•z).re|`.  -/
lemma exists_row_one_eq_and_min_re (z:ℍ) {cd : fin 2 → ℤ} (hcd : is_coprime (cd 0) (cd 1)) :
  ∃ g : SL(2,ℤ), ↑ₘg 1 = cd ∧ (∀ g' : SL(2,ℤ), ↑ₘg 1 = ↑ₘg' 1 →
  |(g • z).re| ≤ |(g' • z).re|) :=
begin
  haveI : nonempty {g : SL(2, ℤ) // ↑ₘg 1 = cd} :=
    let ⟨x, hx⟩ := bottom_row_surj hcd in ⟨⟨x, hx.2⟩⟩,
  obtain ⟨g, hg⟩ := filter.tendsto.exists_forall_le (tendsto_abs_re_smul z hcd),
  refine ⟨g, g.2, _⟩,
  { intros g1 hg1,
    have : g1 ∈ ((λ g : SL(2, ℤ), ↑ₘg 1) ⁻¹' {cd}),
    { rw [set.mem_preimage, set.mem_singleton_iff],
      exact eq.trans hg1.symm (set.mem_singleton_iff.mp (set.mem_preimage.mp g.2)) },
    exact hg ⟨g1, this⟩ },
end

/-- The matrix `T = [[1,1],[0,1]]` as an element of `SL(2,ℤ)` -/
def T : SL(2,ℤ) := ⟨![![1, 1], ![0, 1]], by norm_num [matrix.det_fin_two]⟩

/-- The matrix `T' (= T⁻¹) = [[1,-1],[0,1]]` as an element of `SL(2,ℤ)` -/
def T' : SL(2,ℤ) := ⟨![![1, -1], ![0, 1]], by norm_num [matrix.det_fin_two]⟩

/-- The matrix `S = [[0,-1],[1,0]]` as an element of `SL(2,ℤ)` -/
def S : SL(2,ℤ) := ⟨![![0, -1], ![1, 0]], by norm_num [matrix.det_fin_two]⟩

/-- The standard (closed) fundamental domain of the action of `SL(2,ℤ)` on `ℍ` -/
def fundamental_domain : set ℍ :=
{z | 1 ≤ (z : ℂ).norm_sq ∧ |z.re| ≤ (1 : ℝ) / 2}

/-- The standard open fundamental domain of the action of `SL(2,ℤ)` on `ℍ` -/
def fundamental_domain_open : set ℍ :=
{z | 1 < (z : ℂ).norm_sq ∧ |z.re| < (1 : ℝ) / 2}

localized "notation `𝒟` := fundamental_domain" in modular

localized "notation `𝒟ᵒ` := fundamental_domain_open" in modular

/-- If `|z|<1`, then applying `S` strictly decreases `im` -/
lemma im_lt_im_S_smul {z : ℍ} (h: norm_sq z < 1) : z.im < (S • z).im :=
begin
  have : z.im < z.im / norm_sq (z:ℂ),
  { have imz : 0 < z.im := im_pos z,
    apply (lt_div_iff z.norm_sq_pos).mpr,
    nlinarith },
  convert this,
  simp only [im_smul_eq_div_norm_sq],
  field_simp [norm_sq_denom_ne_zero, norm_sq_ne_zero, S]
end

/-- If `1 < |z|`, then `|S•z| < 1` -/
lemma norm_sq_S_smul_lt_one {z : ℍ} (h: 1 < norm_sq z) : norm_sq ↑(S • z) < 1 :=
by { rw ← inv_lt_inv z.norm_sq_pos zero_lt_one at h, simpa [S] using h }

/-- Any `z : ℍ` can be moved to `𝒟` by an element of `SL(2,ℤ)`  -/
lemma exists_smul_mem_fundamental_domain (z : ℍ) : ∃ g : SL(2,ℤ), g • z ∈ 𝒟 :=
begin
  -- obtain a g₀ which maximizes im (g • z),
  obtain ⟨g₀, hg₀⟩ := exists_max_im z,
  -- then among those, minimize re
  obtain ⟨g, hg, hg'⟩ := exists_row_one_eq_and_min_re z (bottom_row_coprime g₀),
  refine ⟨g, _⟩,
  -- `g` has same max im property as `g₀`
  have hg₀' : ∀ (g' : SL(2,ℤ)), (g' • z).im ≤ (g • z).im,
  { have hg'' : (g • z).im = (g₀ • z).im,
    { rw [im_smul_eq_div_norm_sq, im_smul_eq_div_norm_sq, denom_apply, denom_apply, hg] },
    simpa only [hg''] using hg₀ },
  split,
  { -- Claim: `1 ≤ ⇑norm_sq ↑(g • z)`. If not, then `S•g•z` has larger imaginary part
    contrapose! hg₀',
    refine ⟨S * g, _⟩,
    rw mul_action.mul_smul,
    exact im_lt_im_S_smul hg₀' },
  { show |(g • z).re| ≤ 1 / 2, -- if not, then either `T` or `T'` decrease |Re|.
    rw abs_le,
    split,
    { contrapose! hg',
      refine ⟨T * g, by simp [T, matrix.mul, matrix.dot_product, fin.sum_univ_succ], _⟩,
      rw mul_action.mul_smul,
      have : |(g • z).re + 1| < |(g • z).re| :=
        by cases abs_cases ((g • z).re + 1); cases abs_cases (g • z).re; linarith,
      convert this,
      simp [T] },
    { contrapose! hg',
      refine ⟨T' * g, by simp [T', matrix.mul, matrix.dot_product, fin.sum_univ_succ], _⟩,
      rw mul_action.mul_smul,
      have : |(g • z).re - 1| < |(g • z).re| :=
        by cases abs_cases ((g • z).re - 1); cases abs_cases (g • z).re; linarith,
      convert this,
      simp [T', sub_eq_add_neg] } }
end


/-- Crucial lemma showing that if `c≠0`, then `3/4 < 4/(3c^4)` -/
lemma ineq_1 (z : ℍ) (g: SL(2,ℤ)) (hz : z ∈ 𝒟ᵒ) (hg: g • z ∈ 𝒟ᵒ) (c_ne_z : ↑ₘg 1 0 ≠ 0) :
  (3 : ℝ)/4 < 4/ (3* (↑ₘg 1 0)^4) :=
begin
  have z_im := z.im_ne_zero,
  have c_4_pos : (0 : ℝ) < (↑ₘg 1 0)^4,
    exact_mod_cast (by simp: even 4).pow_pos c_ne_z ,
  /- Any point `w∈𝒟ᵒ` has imaginary part at least `sqrt (3/4)` -/
  have ImGeInD : ∀ (w : ℍ), w ∈ 𝒟ᵒ → 3/4 < (w.im)^2,
  { intros w hw,
    have : 1 < w.re * w.re + w.im * w.im := by simpa [complex.norm_sq_apply] using hw.1,
    have := hw.2,
    cases abs_cases w.re; nlinarith, },
  /- The next argument is simply that `c^2 y^2 ≤ |c z + d|^2`. -/
  have czPdGecy : (↑ₘg 1 0 : ℝ)^2 * (z.im)^2 ≤ norm_sq (denom g z) :=
    calc
    (↑ₘg 1 0 : ℝ)^2 * (z.im)^2 ≤ (↑ₘg 1 0 : ℝ)^2 * (z.im)^2 + (↑ₘg 1 0 * z.re + ↑ₘg 1 1)^2 :
    by nlinarith ... = norm_sq (denom g z) : by simp [norm_sq]; ring,
  have zIm : (3 : ℝ) / 4 < (z.im)^2 := ImGeInD _ hz,
  /- This is the main calculation:
  `sqrt 3 / 2 < Im(g•z) = Im(z)/|cz+d|^2 ≤ y/(c^2 y^2) < 2/(c^2 sqrt 3)`
  -/
  calc
  (3 : ℝ) / 4 < ((g • z).im) ^ 2 : ImGeInD _ hg
  ... = (z.im) ^ 2 / (norm_sq (denom g z)) ^ 2 : _
  ... ≤ (1 : ℝ) / ((↑ₘg 1 0) ^ 4 * (z.im) ^ 2) : _
  ... < (4 : ℝ) / (3 * (↑ₘg 1 0) ^ 4) : _,
  { convert congr_arg (λ (x:ℝ), x ^ 2) (im_smul_eq_div_norm_sq g z) using 1,
    exact (div_pow _ _ 2).symm, },
  { rw div_le_div_iff,
    convert pow_le_pow_of_le_left _ czPdGecy 2 using 1;
    ring_nf,
    { nlinarith, },
    { exact pow_two_pos_of_ne_zero _ (norm_sq_denom_ne_zero g z), },
    { nlinarith, }, },
  { rw div_lt_div_iff,
    repeat {nlinarith}, },
end


/-- Knowing that `3/4<4/(3c^4)` from `ineq_1`, and `c≠0`, we conclude that `c=1` or `c=-1`. -/
lemma ineq_2 (c : ℤ) (hc₁ : (3 : ℝ)/4 < 4/ (3* c^4)) (hc₂ : c ≠ 0) : c = 1 ∨ c = -1 :=
begin
  rcases le_or_gt (|c|) 1 with h | (h : 2 ≤ |c|),
  { -- case |c| ≤ 1
    obtain ⟨h1c, hc1⟩ : -1 ≤ c ∧ c ≤ 1 := abs_le.mp h,
    interval_cases c; tauto },
  { -- case 2 ≤ |c|
    exfalso,
    have : 2^4 ≤ c^4,
    { refine pow_four_le_pow_four _,
      convert h using 1, },
    have : (2:ℝ)^4 ≤ c^4,
    { norm_cast,
      convert this using 1, },
    have := (div_lt_div_iff _ _).mp hc₁,
    repeat {linarith}, },
end

/-- Definition: `T_pow` is the matrix `T` raised to the power `n:ℤ`. -/
def T_pow (n : ℤ) : SL(2,ℤ) := ⟨ ![![1, n],![0,1]],
begin
  rw matrix.det_fin_two,
  simp,
end ⟩

/- If c=1, then `g=[[1,a],[0,1]] * S * [[1,d],[0,1]]`. -/
lemma g_eq_of_c_eq_one (g : SL(2,ℤ)) (hc : ↑ₘg 1 0 = 1) :
  g = T_pow (↑ₘg 0 0) * S * T_pow (↑ₘg 1 1) :=
begin
  rw [T_pow, T_pow],
  ext i,
  fin_cases i; fin_cases j,
  { simp [S, matrix.mul_apply, fin.sum_univ_succ] },
  { have g_det : (1:ℤ) = ↑ₘg 0 0 * ↑ₘg 1 1 - 1 * ↑ₘg 0 1,
    { convert det_fin_two ↑ₘg using 1,
      { rw g.det_coe },
      rw hc,
      ring },
    simp [S, matrix.mul_apply, fin.sum_univ_succ],
    rw g_det,
    simp, },
  { simpa [S, matrix.mul_apply, fin.sum_univ_succ] using hc },
  { simp [S, matrix.mul_apply, fin.sum_univ_succ], },
end

/-- Nontrivial lemma: if `|x|<1/2` and `n:ℤ`, then `2nx+n^2≥0`. (False for `n:ℝ`!) -/
lemma _root_.int.non_neg_of_lt_half (n : ℤ) (x : ℝ) (hx : |x| < 1/2) : (0:ℝ) ≤ 2 * n * x + n * n :=
begin
  rw abs_lt at hx,
  have : (0:ℝ) ≤ n*n := by nlinarith,
  cases n,
  { -- n ≥ 0
    have : (n:ℝ) = (int.of_nat n) := by simp,
    have : (0:ℝ) ≤ n := by simp,
    cases lt_or_ge x 0,
    {  -- x < 0
      cases n,
      { simp, },
      { -- n ≥ 1
        have eq1 : (1:ℝ) ≤ int.of_nat n.succ := by simp,
        have eq2 : (1:ℝ) ≤ (int.of_nat n.succ) * (int.of_nat n.succ) := by nlinarith,
        have eq3 : (-1:ℝ) ≤ 2 * x := by nlinarith,
        have eq4 : (0:ℝ) ≤ 2 * x + int.of_nat n.succ := by linarith,
        have eq5 : (0:ℝ) ≤ (2 * x + int.of_nat n.succ)*(int.of_nat n.succ) := by nlinarith,
        convert eq5 using 1,
        ring, }, },
    { -- x ≥ 0
      have : (0:ℝ) ≤ 2*n*x := by nlinarith,
      nlinarith, }, },
  { -- n ≤ -1
    have := int.neg_succ_of_nat_coe n,
    set k := int.neg_succ_of_nat n,
    have eq1 : k ≤ -1,
    { have : 1 ≤ 1 + n := by simp,
      have :  -((1:ℤ) + n) ≤ -1,
      { have : 0 ≤ n := by simp,
        linarith, },
      convert this using 1,
      simp [this_1],
      ring, },
    have eq1' : (k:ℝ) ≤ -1 := by exact_mod_cast eq1,
    cases lt_or_ge x 0,
    { -- x < 0
      have : (0:ℝ) ≤ 2*k*x := by nlinarith,
      have eq2 : 1 ≤ k*k  := by nlinarith,
      linarith, },
    { -- x ≥ 0
      have eq2 : (2:ℝ) * x + k ≤ 0 := by nlinarith,
      nlinarith, }, },
end

/-- If `z∈𝒟ᵒ`, and `n:ℤ`, then `|z+n|>1`. -/
lemma move_by_T {z : ℍ} (hz : z ∈ 𝒟ᵒ) (n : ℤ) : 1 < norm_sq (((T_pow n) • z) : ℍ) :=
begin
  rw T_pow,
  simp,
  rw complex.norm_sq_apply,
  have hz1 : 1 < z.re * z.re + z.im * z.im,
  { have := hz.1,
    rw norm_sq at this,
    convert this using 1, },
  rw (by simp : ((z:ℂ) + n).im = z.im),
  rw (by simp : ((z:ℂ) + n).re = z.re + n),
  rw (by ring : (z.re + ↑n) * (z.re + ↑n) = z.re * z.re + 2 * n * z.re + n * n),
  have : 0 ≤  2 * ↑n * z.re + ↑n * ↑n := int.non_neg_of_lt_half n (z.re) hz.2,
  convert add_lt_add_of_le_of_lt this hz1 using 1,
  { simp, },
  { ring_nf, },
end

/-- If `c=1`, then `[[1,-a],[0,1]]*g = S * [[1,d],[0,1]]`. -/
lemma T_pow_mul_g_eq_S_mul_T_pow_of_c_eq_one (g : SL(2,ℤ))
  (hc : ↑ₘg 1 0 = 1) : T_pow (- ↑ₘg 0 0) * g = S * T_pow (↑ₘg 1 1) :=
begin
  rw g_eq_of_c_eq_one g hc,
  ext i,
  fin_cases i; fin_cases j,
  { simp [T_pow, S, matrix.mul_apply, fin.sum_univ_succ], },
  { simp [T_pow, S, matrix.mul_apply, fin.sum_univ_succ],
    ring },
  { simp [T_pow, S, matrix.mul_apply, fin.sum_univ_succ], },
  { simp [T_pow, S, matrix.mul_apply, fin.sum_univ_succ], },
end

/-- If both `z` and `g•z` are in `𝒟ᵒ`, then `c` can't be `1`. -/
lemma c_ne_one {z : ℍ} {g : SL(2,ℤ)} (hz : z ∈ 𝒟ᵒ) (hg : g • z ∈ 𝒟ᵒ) : ↑ₘg 1 0 ≠ 1 :=
begin
  by_contra hc,
  let z₁ := T_pow (↑ₘg 1 1) • z,
  let w₁ := T_pow (- ↑ₘg 0 0) • (g • z),
  have w₁_norm : 1 < norm_sq w₁ := move_by_T hg (- ↑ₘg 0 0),
  have z₁_norm : 1 < norm_sq z₁ := move_by_T hz (↑ₘg 1 1),
  have w₁_S_z₁ : w₁ = S • z₁,
  { dsimp only [w₁, z₁],
    rw [← mul_action.mul_smul, T_pow_mul_g_eq_S_mul_T_pow_of_c_eq_one g hc,
      ← mul_action.mul_smul], },
  have := norm_sq_S_smul_lt_one z₁_norm,
  rw ← w₁_S_z₁ at this,
  linarith,
end

/-- Second Main Fundamental Domain Lemma: If both `z` and `g•z` are in the open domain `𝒟ᵒ`, where
  `z:ℍ` and `g:SL(2,ℤ)`, then `z = g • z`. -/
lemma fun_dom_lemma₂ (z : ℍ) (g : SL(2,ℤ)) (hz : z ∈ 𝒟ᵒ) (hg : g • z ∈ 𝒟ᵒ) : z = g • z :=
begin
/-  The argument overview is: either `c=0`, in which case the action is translation, which must be
  by `0`, OR
  `c=±1`, which gives a contradiction from considering `im z`, `im(g•z)`, and `norm_sq(T^* z)`. -/
  have g_det : matrix.det ↑ₘg = (↑ₘg 0 0)*(↑ₘg 1 1)-(↑ₘg 1 0)*(↑ₘg 0 1),
  { convert det_fin_two ↑ₘg using 1,
    ring, },
  by_cases (↑ₘg 1 0 = 0),
  { -- case c=0
    have := g_det,
    rw h at this,
    simp only [matrix.special_linear_group.coe_fn_eq_coe, matrix.special_linear_group.det_coe,
      zero_mul, sub_zero] at this,
    have := int.eq_one_or_neg_one_of_mul_eq_one' (this.symm),
    have gzIs : ∀ (gg : SL(2,ℤ)), ↑ₘgg 1 0 = 0 → ↑ₘgg 0 0 = 1 → ↑ₘgg 1 1 = 1 →
      ↑(gg • z : ℍ) = (z : ℂ) + ↑ₘgg 0 1,
    { intros gg h₀ h₁ h₂,
      simp [h₀, h₁, h₂], },
    have gIsId : ∀ (gg : SL(2,ℤ)), gg • z ∈ 𝒟ᵒ → ↑ₘgg 1 0 = 0 → ↑ₘgg 0 0 = 1 → ↑ₘgg 1 1 = 1 →
      gg = 1,
    { intros gg hh h₀ h₁ h₂,
      ext i,
      fin_cases i; fin_cases j,
      simp only [h₁, coe_one, one_apply_eq],
      { simp only [nat.one_ne_zero, coe_one, fin.zero_eq_one_iff, ne.def, not_false_iff,
          one_apply_ne],
        by_contra hhh,
        have reZ : |z.re| < 1/2,
        { exact_mod_cast hz.2, },
        have reGz : |((gg • z):ℍ ).re| < 1/2,
        { exact_mod_cast hh.2, },
        have reZpN : |z.re + ↑ₘgg 0 1| < 1/2,
        { convert reGz using 2,
          rw (by simp : z.re + ↑ₘgg 0 1 = ((z:ℂ )+ ↑ₘgg 0 1).re),
          apply congr_arg complex.re,
          exact_mod_cast (gzIs gg h₀ h₁ h₂).symm, },
        have move_by_large : ∀ x y : ℝ, |x| < 1/2 → |x+y|<1/2 → 1 ≤ |y| → false := λ x y hx hxy hy,
          by cases abs_cases x; cases abs_cases y; cases abs_cases (x+y); linarith,
        refine move_by_large _ _ reZ reZpN _,
        exact_mod_cast  int.one_le_abs hhh, },
      simp only [h₀, nat.one_ne_zero, coe_one, fin.one_eq_zero_iff, ne.def, not_false_iff,
        one_apply_ne],
      simp only [h₂, coe_one, one_apply_eq], },
    have zIsGz : ∀ (gg : SL(2,ℤ)), ↑ₘgg 1 0 = 0 → ↑ₘgg 0 0 = 1 → ↑ₘgg 1 1 = 1 → gg • z ∈ 𝒟ᵒ →
      z = gg • z,
    { intros gg h₀ h₁ h₂ hh,
      have := gIsId gg hh h₀ h₁ h₂,
      rw this,
      have hsl1 : (((1 : SL(2, ℤ)) : SL(2,ℝ)) : GL_pos (fin 2) ℝ) = 1 , by {ext, simp,},
      simp [hsl1], },
    cases this,
    { -- case a = d = 1
      exact zIsGz g h this_1.1 this_1.2 hg, },
    { -- case a = d = -1
      rw ← upper_half_plane.SL_neg_smul,
      apply zIsGz; simp,
      exact_mod_cast h,
      simp only [this_1, neg_neg],
      simp only [this_1, neg_neg],
      exact hg, }, },
  { -- case c ≠ 0
    exfalso,
    -- argue first that c=± 1
    have := ineq_2 _ (ineq_1 z g hz hg h) h,
    -- then show this is impossible
    cases this with hc,
    { -- c = 1
      exact c_ne_one hz hg  hc, },
    { -- c = -1
      have neg_c_one : ↑ₘ(-g) 1 0 = 1,
      { have := eq_neg_of_eq_neg this,
        simp [this], },
      have neg_g_𝒟 : (-g) • z ∈ 𝒟ᵒ,
      { convert hg using 1,
        simp, },
      exact c_ne_one hz neg_g_𝒟 neg_c_one, }, },
end

end fundamental_domain

end modular_group<|MERGE_RESOLUTION|>--- conflicted
+++ resolved
@@ -232,20 +232,6 @@
   have hf₂ : closed_embedding (lc_row0_extend hcd) :=
     (lc_row0_extend hcd).to_continuous_linear_equiv.to_homeomorph.closed_embedding,
   convert hf₂.tendsto_cocompact.comp (hf₁.comp subtype.coe_injective.tendsto_cofinite) using 1,
-<<<<<<< HEAD
-  funext g,
-  obtain ⟨g, hg⟩ := g,
-  funext j,
-  fin_cases j,
-  { ext i,
-    fin_cases i,
-    { simp [mB, f₁, matrix.mul_vec, matrix.dot_product, fin.sum_univ_succ], },
-    { convert congr_arg (λ n : ℤ, (-n:ℝ)) g.det_coe.symm using 1,
-      simp [f₁, ← hg, matrix.mul_vec, matrix.dot_product, fin.sum_univ_succ, matrix.det_fin_two,
-        -special_linear_group.det_coe],
-      ring } },
-  { exact congr_arg (λ p, (coe : ℤ → ℝ) ∘ p) hg.symm }
-=======
   ext ⟨g, rfl⟩ i j : 3,
   fin_cases i; [fin_cases j, skip],
   -- the following are proved by `simp`, but it is replaced by `simp only` to avoid timeouts.
@@ -262,7 +248,6 @@
       cons_val_one, head_cons, map_apply, neg_mul, int.cast_sub, int.cast_mul, neg_sub],
     ring },
   { refl }
->>>>>>> 91ce04d4
 end
 
 /-- This replaces `(g•z).re = a/c + *` in the standard theory with the following novel identity:
