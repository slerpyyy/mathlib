--- conflicted
+++ resolved
@@ -14,12 +14,9 @@
 containing the elements that satisfy `star x = x`. This includes, for instance, Hermitian
 operators on Hilbert spaces.
 
-<<<<<<< HEAD
 We also define `star_normal R` as the set of normal elements, i.e. those that satisfy
 `star x * x = x * star x`.
 
-## TODO
-=======
 ## Implementation notes
 
 * When `R` is a `star_module R₂ R`, then `self_adjoint R` has a natural
@@ -31,7 +28,6 @@
   `[module R₃ R] [has_trivial_star R₃]`. (Another approach would have been to define
   `[star_invariant_scalars R₃ R]` to express the fact that `star (x • v) = x • star v`, but
   this typeclass would have the disadvantage of taking two type arguments.)
->>>>>>> ca795135
 
 ## TODO
 
@@ -144,23 +140,6 @@
 
 end field
 
-<<<<<<< HEAD
-end self_adjoint
-
-lemma is_star_normal_iff [monoid R] [star_monoid R] {x : R} :
-  is_star_normal x ↔ star x * x = x * star x :=
-iff.rfl
-
-lemma is_star_normal_zero [semiring R] [star_ring R] : is_star_normal (0 : R) :=
-by simp only [is_star_normal_iff, star_zero]
-
-lemma is_star_normal_one [monoid R] [star_monoid R] : is_star_normal (1 : R) :=
-by simp only [is_star_normal_iff, star_one]
-
-lemma is_star_normal_star_self [monoid R] [star_monoid R] {x : R} (hx : is_star_normal x) :
-  is_star_normal (star x) :=
-by simp only [is_star_normal_iff, star_star, hx.symm]
-=======
 section module
 
 variables {A : Type*} [semiring R] [has_star R] [has_trivial_star R] [add_comm_group A]
@@ -187,4 +166,17 @@
 end module
 
 end self_adjoint
->>>>>>> ca795135
+
+lemma is_star_normal_iff [monoid R] [star_monoid R] {x : R} :
+  is_star_normal x ↔ star x * x = x * star x :=
+iff.rfl
+
+lemma is_star_normal_zero [semiring R] [star_ring R] : is_star_normal (0 : R) :=
+by simp only [is_star_normal_iff, star_zero]
+
+lemma is_star_normal_one [monoid R] [star_monoid R] : is_star_normal (1 : R) :=
+by simp only [is_star_normal_iff, star_one]
+
+lemma is_star_normal_star_self [monoid R] [star_monoid R] {x : R} (hx : is_star_normal x) :
+  is_star_normal (star x) :=
+by simp only [is_star_normal_iff, star_star, hx.symm]