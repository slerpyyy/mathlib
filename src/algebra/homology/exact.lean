--- conflicted
+++ resolved
@@ -18,11 +18,7 @@
 1. the inclusion map `image.ι f` is a kernel of `g` or
 2. `image f ⟶ kernel g` is an isomorphism or
 3. `image_subobject f = kernel_subobject f`.
-<<<<<<< HEAD
-However when the cateory is abelian, these all become equivalent;
-=======
 However when the category is abelian, these all become equivalent;
->>>>>>> c0a51cf2
 these results are found in `category_theory/abelian/exact.lean`.
 
 # Main results
@@ -47,11 +43,7 @@
 open category_theory.limits
 
 variables {V : Type u} [category.{v} V]
-<<<<<<< HEAD
-variables [has_equalizers V] [has_images V]
-=======
 variables [has_images V]
->>>>>>> c0a51cf2
 
 namespace category_theory
 
@@ -59,11 +51,7 @@
 Two morphisms `f : A ⟶ B`, `g : B ⟶ C` are called exact if `w : f ≫ g = 0` and the natural map
 `image_to_kernel f g w : image_subobject f ⟶ kernel_subobject g` is an epimorphism.
 
-<<<<<<< HEAD
-In any preadditive category, this is equivalent to `homology f g w ≅ 0`.
-=======
 In any preadditive category, this is equivalent to `w : f ≫ g = 0` and `homology f g w ≅ 0`.
->>>>>>> c0a51cf2
 
 In an abelian category, this is equivalent to `image_to_kernel f g w` being an isomorphism,
 and hence equivalent to the usual definition,
@@ -72,11 +60,7 @@
 -- One nice feature of this definition is that we have
 -- `epi f → exact g h → exact (f ≫ g) h` and `exact f g → mono h → exact f (g ≫ h)`,
 -- which do not necessarily hold in a non-abelian category with the usual definition of `exact`.
-<<<<<<< HEAD
-class exact [has_zero_morphisms V] {A B C : V} (f : A ⟶ B) (g : B ⟶ C) : Prop :=
-=======
 class exact [has_zero_morphisms V] [has_kernels V] {A B C : V} (f : A ⟶ B) (g : B ⟶ C) : Prop :=
->>>>>>> c0a51cf2
 (w : f ≫ g = 0)
 (epi : epi (image_to_kernel f g w))
 
@@ -84,35 +68,18 @@
 attribute [simp, reassoc] exact.w
 
 section
-<<<<<<< HEAD
-variables [has_zero_object V] [preadditive V] [has_cokernels V]
-local attribute [instance] has_zero_object.has_zero
-
-/--
-In any preadditive category,
-composable morphisms `f g` are exact iff the composee to zero and the homology vanishes.
-=======
 variables [has_zero_object V] [preadditive V] [has_kernels V] [has_cokernels V]
 open_locale zero_object
 
 /--
 In any preadditive category,
 composable morphisms `f g` are exact iff they compose to zero and the homology vanishes.
->>>>>>> c0a51cf2
 -/
 lemma preadditive.exact_iff_homology_zero {A B C : V} (f : A ⟶ B) (g : B ⟶ C) :
   exact f g ↔ ∃ w : f ≫ g = 0, nonempty (homology f g w ≅ 0) :=
 ⟨λ h, ⟨h.w, ⟨cokernel.of_epi _⟩⟩,
   λ h, begin
     obtain ⟨w, ⟨i⟩⟩ := h,
-<<<<<<< HEAD
-    exact ⟨w, preadditive.epi_of_cokernel_zero _ ((cancel_mono i.hom).mp (by ext))⟩,
-  end⟩
-
-end
-
-variables [has_zero_morphisms V]
-=======
     exact ⟨w, preadditive.epi_of_cokernel_zero ((cancel_mono i.hom).mp (by ext))⟩,
   end⟩
 
@@ -149,7 +116,6 @@
 
 section
 variables [has_zero_morphisms V] [has_kernels V]
->>>>>>> c0a51cf2
 
 lemma comp_eq_zero_of_image_eq_kernel {A B C : V} (f : A ⟶ B) (g : B ⟶ C)
   (p : image_subobject f = kernel_subobject g) : f ≫ g = 0 :=
@@ -179,23 +145,14 @@
     apply_instance,
   end }
 
-<<<<<<< HEAD
-section
-=======
-end
-
->>>>>>> c0a51cf2
+end
+
 variables {A B C D : V} {f : A ⟶ B} {g : B ⟶ C} {h : C ⟶ D}
 local attribute [instance] epi_comp
 
 section
 variables [has_zero_morphisms V] [has_equalizers V]
 
-<<<<<<< HEAD
-local attribute [instance] epi_comp
-
-=======
->>>>>>> c0a51cf2
 instance exact_comp_hom_inv_comp [exact f g] (i : B ≅ D) : exact (f ≫ i.hom) (i.inv ≫ g) :=
 begin
   refine ⟨by simp, _⟩,
@@ -230,7 +187,6 @@
   refine ⟨by simp, _⟩,
   rw image_to_kernel_comp_right f g h exact.w,
   apply_instance,
-<<<<<<< HEAD
 end
 
 @[simp]
@@ -251,32 +207,6 @@
 lemma exact_kernel_ι : exact (kernel.ι f) f :=
 by { rw [←kernel_subobject_arrow', exact_iso_comp], exact exact_kernel_subobject_arrow }
 
-section
-variables (A)
-
-example : epi (factor_thru_image (0 : A ⟶ B)) := factor_thru_image.category_theory.epi 0
-
-=======
-end
-
-@[simp]
-lemma exact_comp_iso [is_iso h] : exact f (g ≫ h) ↔ exact f g :=
-⟨λ w, begin
-    rw [←category.comp_id g, ←is_iso.hom_inv_id h, ←category.assoc],
-    exactI exact_comp_mono,
-  end,
-  λ w, by exactI exact_comp_mono⟩
-
-lemma exact_kernel_subobject_arrow : exact (kernel_subobject f).arrow f :=
-begin
-  refine ⟨by simp, _⟩,
-  apply @is_iso.epi_of_iso _ _ _ _ _ _,
-  exact ⟨⟨factor_thru_image_subobject _, by { ext, simp, }, by { ext, simp, }⟩⟩,
-end
-
-lemma exact_kernel_ι : exact (kernel.ι f) f :=
-by { rw [←kernel_subobject_arrow', exact_iso_comp], exact exact_kernel_subobject_arrow }
-
 instance [exact f g] : epi (factor_thru_kernel_subobject g f (by simp)) :=
 begin
   rw ←factor_thru_image_subobject_comp_image_to_kernel,
@@ -291,7 +221,6 @@
 
 variables (A)
 
->>>>>>> c0a51cf2
 lemma kernel_subobject_arrow_eq_zero_of_exact_zero_left [exact (0 : A ⟶ B) g] :
   (kernel_subobject g).arrow = 0 :=
 begin
@@ -303,12 +232,6 @@
 lemma kernel_ι_eq_zero_of_exact_zero_left [exact (0 : A ⟶ B) g] :
   kernel.ι g = 0 :=
 by { rw ←kernel_subobject_arrow', simp [kernel_subobject_arrow_eq_zero_of_exact_zero_left A], }
-<<<<<<< HEAD
-
-lemma exact_zero_left_of_mono [has_zero_object V] [mono g] : exact (0 : A ⟶ B) g :=
-⟨by simp, image_to_kernel_epi_of_zero_of_mono _⟩
-=======
->>>>>>> c0a51cf2
 
 lemma exact_zero_left_of_mono [has_zero_object V] [mono g] : exact (0 : A ⟶ B) g :=
 ⟨by simp, image_to_kernel_epi_of_zero_of_mono _⟩
@@ -354,8 +277,6 @@
   fsplit,
   { simp, },
   { exact image_to_kernel_epi_of_zero_of_mono 0, },
-<<<<<<< HEAD
-=======
 end
 
 instance exact_zero_mono {B C : V} (f : B ⟶ C) [mono f] : exact (0 : (0 ⟶ B)) f :=
@@ -390,7 +311,6 @@
     apply epi_of_epi_image,
   end⟩
 
->>>>>>> c0a51cf2
 end
 
 end
