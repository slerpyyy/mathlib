--- conflicted
+++ resolved
@@ -45,12 +45,6 @@
 variables {ι : Type*} {S R : Type*}
 
 section direct_sum
-
-/-- Lean cannot find this instance in the statement of `submodule.galgebra` unless we copy it here.
--/
-instance galgebra_op_module_instance [add_monoid ι] [comm_semiring S] [semiring R] [algebra S R]
-  (A : ι → submodule S R) (i : ι) : module Sᵐᵒᵖ ↥(A i) :=
-submodule.module' _
 
 variables [decidable_eq ι]
 
@@ -162,15 +156,12 @@
 have i' : set_like.graded_monoid (λ i, (A i).to_add_submonoid) := {..h},
 by exactI add_submonoid.gcomm_semiring (λ i, (A i).to_add_submonoid)
 
-<<<<<<< HEAD
 /-- Lean cannot find this instance in the statement of `submodule.galgebra` unless we copy it here.
 -/
 instance galgebra_op_module_instance {ι} [add_monoid ι] [comm_semiring S] [semiring R] [algebra S R]
   (A : ι → submodule S R) (i : ι) : module Sᵐᵒᵖ ↥(A i) :=
 submodule.module' _
 
-=======
->>>>>>> 97b7c88f
 /-- Build a `galgebra` instance for a collection of `submodule`s. -/
 instance galgebra [add_monoid ι]
   [comm_semiring S] [semiring R] [algebra S R]
