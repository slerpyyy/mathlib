--- conflicted
+++ resolved
@@ -160,57 +160,19 @@
       (is_order_connected.neg_trans h ba) }
 end
 
-<<<<<<< HEAD
-private theorem card_mem_cof (o : ordinal) :
-  o.card ∈ {a : cardinal.{u} | ∃ {ι} (f : ι → ordinal), lsub.{u u} f = o ∧ #ι = a} :=
-⟨_, typein o.out.r, lsub_typein o, mk_ordinal_out o⟩
-=======
 private theorem card_mem_cof {o} : ∃ {ι} (f : ι → ordinal), lsub.{u u} f = o ∧ #ι = o.card :=
 ⟨_, _, lsub_typein o, mk_ordinal_out o⟩
->>>>>>> 6fe0c3b1
 
 /-- The set in the `lsub` characterization of `cof` is nonempty. -/
 theorem cof_lsub_def_nonempty (o) :
   {a : cardinal | ∃ {ι} (f : ι → ordinal), lsub.{u u} f = o ∧ #ι = a}.nonempty :=
-<<<<<<< HEAD
-⟨_, card_mem_cof o⟩
-=======
 ⟨_, card_mem_cof⟩
->>>>>>> 6fe0c3b1
 
 theorem cof_eq_Inf_lsub (o : ordinal.{u}) :
   cof o = Inf {a : cardinal | ∃ {ι : Type u} (f : ι → ordinal), lsub.{u u} f = o ∧ #ι = a} :=
 begin
   refine le_antisymm (le_cInf (cof_lsub_def_nonempty o) _) (cInf_le' _),
   { rintros a ⟨ι, f, hf, rfl⟩,
-<<<<<<< HEAD
-    rw ←type_out o,
-    let S := {a : o.out.α | typein o.out.r a ∈ set.range f},
-    have h : ∀ a, ∃ b ∈ S, ¬ o.out.r b a := λ a, begin
-      have := typein_lt_self a,
-      simp_rw [←hf, lt_lsub_iff] at this,
-      cases this with i hi,
-      refine ⟨enum o.out.r (f i) _, _, _⟩,
-      { rw [type_out, ←hf], apply lt_lsub },
-      { simp [S] },
-      { rwa [←typein_le_typein, typein_enum] }
-    end,
-    suffices : #S ≤ #ι,
-    { exact (cof_type_le S h).trans this },
-    suffices : function.injective (λ s : S, classical.some s.prop),
-    { exact mk_le_of_injective this },
-    intros s t hst,
-    have := congr_arg f hst,
-    rwa [classical.some_spec s.prop, classical.some_spec t.prop, typein_inj,
-      subtype.coe_inj] at this },
-  { rcases cof_eq o.out.r with ⟨S, hS, hS'⟩,dsimp,
-    refine ⟨S, λ s, typein o.out.r s.val, le_antisymm (lsub_le.2 (λ i, typein_lt_self i))
-      (le_of_forall_lt (λ a ha, _)), by rwa type_out o at hS'⟩,
-    { rw ←type_out o at ha,
-      rcases hS (enum o.out.r a ha) with ⟨b, hb, hb'⟩,
-      rw [←typein_le_typein, typein_enum] at hb',
-      exact hb'.trans_lt (lt_lsub.{u u} (λ s : S, typein o.out.r s.val) ⟨b, hb⟩) } }
-=======
     rw ←type_lt o,
     refine (cof_type_le _ (λ a, _)).trans (@mk_le_of_injective _ _
       (λ s : (typein ((<) : o.out.α → o.out.α → Prop))⁻¹' (set.range f), classical.some s.prop)
@@ -231,7 +193,6 @@
     rcases hS (enum (<) a ha) with ⟨b, hb, hb'⟩,
     rw [←typein_le_typein, typein_enum] at hb',
     exact hb'.trans_lt (lt_lsub.{u u} f ⟨b, hb⟩) }
->>>>>>> 6fe0c3b1
 end
 
 theorem lift_cof (o) : (cof o).lift = cof o.lift :=
@@ -254,11 +215,7 @@
 end
 
 theorem cof_le_card (o) : cof o ≤ card o :=
-<<<<<<< HEAD
-by { rw cof_eq_Inf_lsub, exact cInf_le' (card_mem_cof o) }
-=======
 by { rw cof_eq_Inf_lsub, exact cInf_le' card_mem_cof }
->>>>>>> 6fe0c3b1
 
 theorem cof_ord_le (c : cardinal) : cof c.ord ≤ c :=
 by simpa using cof_le_card c.ord
@@ -266,11 +223,7 @@
 theorem ord_cof_le (o : ordinal.{u}) : o.cof.ord ≤ o :=
 (ord_le_ord.2 (cof_le_card o)).trans (ord_card_le o)
 
-<<<<<<< HEAD
-theorem exists_lsub_cof (o : ordinal) : ∃ {ι} (f : ι → ordinal), (lsub.{u u} f = o) ∧ #ι = cof o :=
-=======
 theorem exists_lsub_cof (o : ordinal) : ∃ {ι} (f : ι → ordinal), lsub.{u u} f = o ∧ #ι = cof o :=
->>>>>>> 6fe0c3b1
 by { rw cof_eq_Inf_lsub, exact Inf_mem (cof_lsub_def_nonempty o) }
 
 theorem cof_lsub_le {ι} (f : ι → ordinal) : cof (lsub.{u u} f) ≤ #ι :=
@@ -288,11 +241,7 @@
 begin
   rcases exists_lsub_cof o with ⟨ι, f, hf, hι⟩,
   rcases cardinal.ord_eq ι with ⟨r, hr, hι'⟩,
-<<<<<<< HEAD
-  rw @lsub_eq_blsub' ι r hr at hf,
-=======
   rw ←@blsub_eq_lsub' ι r hr at hf,
->>>>>>> 6fe0c3b1
   rw [←hι, hι'],
   exact ⟨_, hf⟩
 end
@@ -302,23 +251,11 @@
 
 theorem le_cof_iff_blsub {b : ordinal} {a : cardinal} :
   a ≤ cof b ↔ ∀ {o} (f : Π a < o, ordinal), blsub.{u u} o f = b → a ≤ o.card :=
-<<<<<<< HEAD
-begin
-  refine le_cof_iff_lsub.trans ⟨λ H o f hf, _, λ H ι f hf, _⟩,
-  { convert H _ hf,
-    exact (mk_ordinal_out o).symm },
-  { rcases cardinal.ord_eq ι with ⟨r, hr, hι'⟩,
-    rw @lsub_eq_blsub' ι r hr at hf,
-    have := H _ hf,
-    rwa [←hι', card_ord] at this }
-end
-=======
 le_cof_iff_lsub.trans ⟨λ H o f hf, by simpa using H _ hf, λ H ι f hf, begin
   rcases cardinal.ord_eq ι with ⟨r, hr, hι'⟩,
   rw ←@blsub_eq_lsub' ι r hr at hf,
   simpa using H _ hf
 end⟩
->>>>>>> 6fe0c3b1
 
 @[simp] theorem cof_zero : cof 0 = 0 :=
 (cof_le_card 0).antisymm (cardinal.zero_le _)
@@ -421,7 +358,7 @@
       have := lt_lsub.{u u} f' i,
       rwa [hf', ←is_normal.blsub_eq.{u u} hf ha, lt_blsub_iff] at this
     end,
-    refine le_antisymm (lsub_le.2 (λ i, _)) (le_of_forall_lt (λ b hb, _)),
+    refine le_antisymm (lsub_le (λ i, _)) (le_of_forall_lt (λ b hb, _)),
     { rcases H i with ⟨b, hb, hb'⟩,
       exact lt_of_le_of_lt (cInf_le' hb') hb },
     { have := hf.strict_mono hb,
@@ -448,11 +385,11 @@
   let hrr' : r' ↪r r := subrel.rel_embedding _ _,
   haveI := hrr'.is_well_order,
   refine ⟨_, _, (type_le'.2 ⟨hrr'⟩).trans _, λ i j _ h _, (enum r' j h).prop _ _,
-    le_antisymm (blsub_le.2 (λ i hi, lsub_le.1 hf.le _)) _⟩,
+    le_antisymm (blsub_le (λ i hi, lsub_le_iff.1 hf.le _)) _⟩,
   { rw [←hι, hr] },
   { change r (hrr'.1 _ ) (hrr'.1 _ ),
-    rwa [hrr'.2, @enum_lt _ r'] },
-  { rw [←hf, lsub_le],
+    rwa [hrr'.2, @enum_lt_enum _ r'] },
+  { rw [←hf, lsub_le_iff],
     intro i,
     suffices : ∃ i' hi', f i ≤ bfamily_of_family' r' (λ i, f i) i' hi',
     { rcases this with ⟨i', hi', hfg⟩,
