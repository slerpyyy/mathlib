--- conflicted
+++ resolved
@@ -759,23 +759,6 @@
 protected theorem pos_iff_ne_zero {o : ordinal} : 0 < o ↔ o ≠ 0 :=
 by simp only [lt_iff_le_and_ne, ordinal.zero_le, true_and, ne.def, eq_comm]
 
-<<<<<<< HEAD
-protected theorem not_lt_zero (o : ordinal) : ¬ o < 0 :=
-not_lt_of_le (ordinal.zero_le _)
-
-theorem out_empty_iff_eq_zero {o : ordinal} : is_empty o.out.α ↔ o = 0 :=
-begin
-  refine ⟨λ h, _, _⟩,
-  { by_contra ho,
-    have : 0 < o := ordinal.pos_iff_ne_zero.2 ho,
-    rw ←type_out o at this,
-    have := enum o.out.r 0 this,
-    exact h.elim this },
-  intro h, refine ⟨λ i, _⟩,
-  have := typein_lt_self i,
-  simp_rw h at this,
-  exact ordinal.not_lt_zero _ this
-=======
 lemma eq_zero_of_out_empty (o : ordinal) [h : is_empty o.out.α] : o = 0 :=
 begin
   by_contra ho,
@@ -791,7 +774,6 @@
   have := typein_lt_self i,
   subst h,
   exact not_lt_of_le (ordinal.zero_le _) this
->>>>>>> 3eac6daf
 end
 
 instance : has_one ordinal :=
