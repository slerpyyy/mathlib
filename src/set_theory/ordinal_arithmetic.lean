/-
Copyright (c) 2017 Johannes Hölzl. All rights reserved.
Released under Apache 2.0 license as described in the file LICENSE.
Authors: Mario Carneiro, Floris van Doorn
-/
import set_theory.ordinal

/-!
# Ordinal arithmetic

Ordinals have an addition (corresponding to disjoint union) that turns them into an additive
monoid, and a multiplication (corresponding to the lexicographic order on the product) that turns
them into a monoid. One can also define correspondingly a subtraction, a division, a successor
function, a power function and a logarithm function.

We also define limit ordinals and prove the basic induction principle on ordinals separating
successor ordinals and limit ordinals, in `limit_rec_on`.

## Main definitions and results

* `o₁ + o₂` is the order on the disjoint union of `o₁` and `o₂` obtained by declaring that
  every element of `o₁` is smaller than every element of `o₂`.
* `o₁ - o₂` is the unique ordinal `o` such that `o₂ + o = o₁`, when `o₂ ≤ o₁`.
* `o₁ * o₂` is the lexicographic order on `o₂ × o₁`.
* `o₁ / o₂` is the ordinal `o` such that `o₁ = o₂ * o + o'` with `o' < o₂`. We also define the
  divisibility predicate, and a modulo operation.
* `succ o = o + 1` is the successor of `o`.
* `pred o` if the predecessor of `o`. If `o` is not a successor, we set `pred o = o`.

We also define the power function and the logarithm function on ordinals, and discuss the properties
of casts of natural numbers of and of `omega` with respect to these operations.

Some properties of the operations are also used to discuss general tools on ordinals:

* `is_limit o`: an ordinal is a limit ordinal if it is neither `0` nor a successor.
* `limit_rec_on` is the main induction principle of ordinals: if one can prove a property by
  induction at successor ordinals and at limit ordinals, then it holds for all ordinals.

* `is_normal`: a function `f : ordinal → ordinal` satisfies `is_normal` if it is strictly increasing
  and order-continuous, i.e., the image `f o` of a limit ordinal `o` is the sup of `f a` for
  `a < o`.
* `nfp f a`: the next fixed point of a function `f` on ordinals, above `a`. It behaves well
  for normal functions.

* `CNF b o` is the Cantor normal form of the ordinal `o` in base `b`.

* `sup`: the supremum of an indexed family of ordinals in `Type u`, as an ordinal in `Type u`.
* `bsup`: the supremum of a set of ordinals indexed by ordinals less than a given ordinal `o`.
-/

noncomputable theory

open function cardinal set equiv
open_locale classical cardinal

universes u v w
variables {α : Type*} {β : Type*} {γ : Type*}
  {r : α → α → Prop} {s : β → β → Prop} {t : γ → γ → Prop}

namespace ordinal

/-! ### Further properties of addition on ordinals -/

@[simp] theorem lift_add (a b) : lift (a + b) = lift a + lift b :=
quotient.induction_on₂ a b $ λ ⟨α, r, _⟩ ⟨β, s, _⟩,
quotient.sound ⟨(rel_iso.preimage equiv.ulift _).trans
 (rel_iso.sum_lex_congr (rel_iso.preimage equiv.ulift _)
   (rel_iso.preimage equiv.ulift _)).symm⟩

@[simp] theorem lift_succ (a) : lift (succ a) = succ (lift a) :=
by unfold succ; simp only [lift_add, lift_one]

theorem add_le_add_iff_left (a) {b c : ordinal} : a + b ≤ a + c ↔ b ≤ c :=
⟨induction_on a $ λ α r hr, induction_on b $ λ β₁ s₁ hs₁, induction_on c $ λ β₂ s₂ hs₂ ⟨f⟩, ⟨
  have fl : ∀ a, f (sum.inl a) = sum.inl a := λ a,
    by simpa only [initial_seg.trans_apply, initial_seg.le_add_apply]
      using @initial_seg.eq _ _ _ _ (@sum.lex.is_well_order _ _ _ _ hr hs₂)
        ((initial_seg.le_add r s₁).trans f) (initial_seg.le_add r s₂) a,
  have ∀ b, {b' // f (sum.inr b) = sum.inr b'}, begin
    intro b, cases e : f (sum.inr b),
    { rw ← fl at e, have := f.inj' e, contradiction },
    { exact ⟨_, rfl⟩ }
  end,
  let g (b) := (this b).1 in
  have fr : ∀ b, f (sum.inr b) = sum.inr (g b), from λ b, (this b).2,
  ⟨⟨⟨g, λ x y h, by injection f.inj'
    (by rw [fr, fr, h] : f (sum.inr x) = f (sum.inr y))⟩,
    λ a b, by simpa only [sum.lex_inr_inr, fr, rel_embedding.coe_fn_to_embedding,
        initial_seg.coe_fn_to_rel_embedding, function.embedding.coe_fn_mk]
      using @rel_embedding.map_rel_iff _ _ _ _ f.to_rel_embedding (sum.inr a) (sum.inr b)⟩,
    λ a b H, begin
      rcases f.init' (by rw fr; exact sum.lex_inr_inr.2 H) with ⟨a'|a', h⟩,
      { rw fl at h, cases h },
      { rw fr at h, exact ⟨a', sum.inr.inj h⟩ }
    end⟩⟩,
λ h, add_le_add_left h _⟩

theorem add_succ (o₁ o₂ : ordinal) : o₁ + succ o₂ = succ (o₁ + o₂) :=
(add_assoc _ _ _).symm

@[simp] theorem succ_zero : succ 0 = 1 := zero_add _

theorem one_le_iff_pos {o : ordinal} : 1 ≤ o ↔ 0 < o :=
by rw [← succ_zero, succ_le]

theorem one_le_iff_ne_zero {o : ordinal} : 1 ≤ o ↔ o ≠ 0 :=
by rw [one_le_iff_pos, ordinal.pos_iff_ne_zero]

theorem succ_pos (o : ordinal) : 0 < succ o :=
lt_of_le_of_lt (ordinal.zero_le _) (lt_succ_self _)

theorem succ_ne_zero (o : ordinal) : succ o ≠ 0 :=
ne_of_gt $ succ_pos o

@[simp] theorem card_succ (o : ordinal) : card (succ o) = card o + 1 :=
by simp only [succ, card_add, card_one]

theorem nat_cast_succ (n : ℕ) : (succ n : ordinal) = n.succ := rfl

theorem add_left_cancel (a) {b c : ordinal} : a + b = a + c ↔ b = c :=
by simp only [le_antisymm_iff, add_le_add_iff_left]

theorem lt_succ {a b : ordinal} : a < succ b ↔ a ≤ b :=
by rw [← not_le, succ_le, not_lt]

theorem add_lt_add_iff_left (a) {b c : ordinal} : a + b < a + c ↔ b < c :=
by rw [← not_le, ← not_le, add_le_add_iff_left]

theorem lt_of_add_lt_add_right {a b c : ordinal} : a + b < c + b → a < c :=
lt_imp_lt_of_le_imp_le (λ h, add_le_add_right h _)

@[simp] theorem succ_lt_succ {a b : ordinal} : succ a < succ b ↔ a < b :=
by rw [lt_succ, succ_le]

@[simp] theorem succ_le_succ {a b : ordinal} : succ a ≤ succ b ↔ a ≤ b :=
le_iff_le_iff_lt_iff_lt.2 succ_lt_succ

theorem succ_inj {a b : ordinal} : succ a = succ b ↔ a = b :=
by simp only [le_antisymm_iff, succ_le_succ]

theorem add_le_add_iff_right {a b : ordinal} (n : ℕ) : a + n ≤ b + n ↔ a ≤ b :=
by induction n with n ih; [rw [nat.cast_zero, add_zero, add_zero],
  rw [← nat_cast_succ, add_succ, add_succ, succ_le_succ, ih]]

theorem add_right_cancel {a b : ordinal} (n : ℕ) : a + n = b + n ↔ a = b :=
by simp only [le_antisymm_iff, add_le_add_iff_right]

/-! ### The zero ordinal -/

@[simp] theorem card_eq_zero {o} : card o = 0 ↔ o = 0 :=
⟨induction_on o $ λ α r _ h, begin
  refine le_antisymm (le_of_not_lt $
    λ hn, mk_ne_zero_iff.2 _ h) (ordinal.zero_le _),
  rw [← succ_le, succ_zero] at hn, cases hn with f,
  exact ⟨f punit.star⟩
end, λ e, by simp only [e, card_zero]⟩

@[simp] theorem type_eq_zero_of_empty [is_well_order α r] [is_empty α] : type r = 0 :=
card_eq_zero.symm.mpr (mk_eq_zero _)

@[simp] theorem type_eq_zero_iff_is_empty [is_well_order α r] : type r = 0 ↔ is_empty α :=
(@card_eq_zero (type r)).symm.trans mk_eq_zero_iff

theorem type_ne_zero_iff_nonempty [is_well_order α r] : type r ≠ 0 ↔ nonempty α :=
(not_congr (@card_eq_zero (type r))).symm.trans mk_ne_zero_iff

protected lemma one_ne_zero : (1 : ordinal) ≠ 0 :=
type_ne_zero_iff_nonempty.2 ⟨punit.star⟩

instance : nontrivial ordinal.{u} :=
⟨⟨1, 0, ordinal.one_ne_zero⟩⟩

theorem zero_lt_one : (0 : ordinal) < 1 :=
lt_iff_le_and_ne.2 ⟨ordinal.zero_le _, ne.symm $ ordinal.one_ne_zero⟩

/-! ### The predecessor of an ordinal -/

/-- The ordinal predecessor of `o` is `o'` if `o = succ o'`,
  and `o` otherwise. -/
def pred (o : ordinal.{u}) : ordinal.{u} :=
if h : ∃ a, o = succ a then classical.some h else o

@[simp] theorem pred_succ (o) : pred (succ o) = o :=
by have h : ∃ a, succ o = succ a := ⟨_, rfl⟩;
   simpa only [pred, dif_pos h] using (succ_inj.1 $ classical.some_spec h).symm

theorem pred_le_self (o) : pred o ≤ o :=
if h : ∃ a, o = succ a then let ⟨a, e⟩ := h in
by rw [e, pred_succ]; exact le_of_lt (lt_succ_self _)
else by rw [pred, dif_neg h]

theorem pred_eq_iff_not_succ {o} : pred o = o ↔ ¬ ∃ a, o = succ a :=
⟨λ e ⟨a, e'⟩, by rw [e', pred_succ] at e; exact ne_of_lt (lt_succ_self _) e,
 λ h, dif_neg h⟩

theorem pred_lt_iff_is_succ {o} : pred o < o ↔ ∃ a, o = succ a :=
iff.trans (by simp only [le_antisymm_iff, pred_le_self, true_and, not_le])
  (iff_not_comm.1 pred_eq_iff_not_succ).symm

theorem succ_pred_iff_is_succ {o} : succ (pred o) = o ↔ ∃ a, o = succ a :=
⟨λ e, ⟨_, e.symm⟩, λ ⟨a, e⟩, by simp only [e, pred_succ]⟩

theorem succ_lt_of_not_succ {o} (h : ¬ ∃ a, o = succ a) {b} : succ b < o ↔ b < o :=
⟨lt_trans (lt_succ_self _), λ l,
  lt_of_le_of_ne (succ_le.2 l) (λ e, h ⟨_, e.symm⟩)⟩

theorem lt_pred {a b} : a < pred b ↔ succ a < b :=
if h : ∃ a, b = succ a then let ⟨c, e⟩ := h in
by rw [e, pred_succ, succ_lt_succ]
else by simp only [pred, dif_neg h, succ_lt_of_not_succ h]

theorem pred_le {a b} : pred a ≤ b ↔ a ≤ succ b :=
le_iff_le_iff_lt_iff_lt.2 lt_pred

@[simp] theorem lift_is_succ {o} : (∃ a, lift o = succ a) ↔ (∃ a, o = succ a) :=
⟨λ ⟨a, h⟩,
  let ⟨b, e⟩ := lift_down $ show a ≤ lift o, from le_of_lt $
    h.symm ▸ lt_succ_self _ in
  ⟨b, lift_inj.1 $ by rw [h, ← e, lift_succ]⟩,
 λ ⟨a, h⟩, ⟨lift a, by simp only [h, lift_succ]⟩⟩

@[simp] theorem lift_pred (o) : lift (pred o) = pred (lift o) :=
if h : ∃ a, o = succ a then
by cases h with a e; simp only [e, pred_succ, lift_succ]
else by rw [pred_eq_iff_not_succ.2 h,
            pred_eq_iff_not_succ.2 (mt lift_is_succ.1 h)]

/-! ### Limit ordinals -/

/-- A limit ordinal is an ordinal which is not zero and not a successor. -/
def is_limit (o : ordinal) : Prop := o ≠ 0 ∧ ∀ a < o, succ a < o

theorem not_zero_is_limit : ¬ is_limit 0
| ⟨h, _⟩ := h rfl

theorem not_succ_is_limit (o) : ¬ is_limit (succ o)
| ⟨_, h⟩ := lt_irrefl _ (h _ (lt_succ_self _))

theorem not_succ_of_is_limit {o} (h : is_limit o) : ¬ ∃ a, o = succ a
| ⟨a, e⟩ := not_succ_is_limit a (e ▸ h)

theorem succ_lt_of_is_limit {o} (h : is_limit o) {a} : succ a < o ↔ a < o :=
⟨lt_trans (lt_succ_self _), h.2 _⟩

theorem le_succ_of_is_limit {o} (h : is_limit o) {a} : o ≤ succ a ↔ o ≤ a :=
le_iff_le_iff_lt_iff_lt.2 $ succ_lt_of_is_limit h

theorem limit_le {o} (h : is_limit o) {a} : o ≤ a ↔ ∀ x < o, x ≤ a :=
⟨λ h x l, le_trans (le_of_lt l) h,
 λ H, (le_succ_of_is_limit h).1 $ le_of_not_lt $ λ hn,
  not_lt_of_le (H _ hn) (lt_succ_self _)⟩

theorem lt_limit {o} (h : is_limit o) {a} : a < o ↔ ∃ x < o, a < x :=
by simpa only [not_ball, not_le] using not_congr (@limit_le _ h a)

@[simp] theorem lift_is_limit (o) : is_limit (lift o) ↔ is_limit o :=
and_congr (not_congr $ by simpa only [lift_zero] using @lift_inj o 0)
⟨λ H a h, lift_lt.1 $ by simpa only [lift_succ] using H _ (lift_lt.2 h),
 λ H a h, let ⟨a', e⟩ := lift_down (le_of_lt h) in
   by rw [← e, ← lift_succ, lift_lt];
      rw [← e, lift_lt] at h; exact H a' h⟩

theorem is_limit.pos {o : ordinal} (h : is_limit o) : 0 < o :=
lt_of_le_of_ne (ordinal.zero_le _) h.1.symm

theorem is_limit.one_lt {o : ordinal} (h : is_limit o) : 1 < o :=
by simpa only [succ_zero] using h.2 _ h.pos

theorem is_limit.nat_lt {o : ordinal} (h : is_limit o) : ∀ n : ℕ, (n : ordinal) < o
| 0     := h.pos
| (n+1) := h.2 _ (is_limit.nat_lt n)

theorem zero_or_succ_or_limit (o : ordinal) :
  o = 0 ∨ (∃ a, o = succ a) ∨ is_limit o :=
if o0 : o = 0 then or.inl o0 else
if h : ∃ a, o = succ a then or.inr (or.inl h) else
or.inr $ or.inr ⟨o0, λ a, (succ_lt_of_not_succ h).2⟩

/-- Main induction principle of ordinals: if one can prove a property by
  induction at successor ordinals and at limit ordinals, then it holds for all ordinals. -/
@[elab_as_eliminator] def limit_rec_on {C : ordinal → Sort*}
  (o : ordinal) (H₁ : C 0) (H₂ : ∀ o, C o → C (succ o))
  (H₃ : ∀ o, is_limit o → (∀ o' < o, C o') → C o) : C o :=
wf.fix (λ o IH,
  if o0 : o = 0 then by rw o0; exact H₁ else
  if h : ∃ a, o = succ a then
    by rw ← succ_pred_iff_is_succ.2 h; exact
    H₂ _ (IH _ $ pred_lt_iff_is_succ.2 h)
  else H₃ _ ⟨o0, λ a, (succ_lt_of_not_succ h).2⟩ IH) o

@[simp] theorem limit_rec_on_zero {C} (H₁ H₂ H₃) : @limit_rec_on C 0 H₁ H₂ H₃ = H₁ :=
by rw [limit_rec_on, well_founded.fix_eq, dif_pos rfl]; refl

@[simp] theorem limit_rec_on_succ {C} (o H₁ H₂ H₃) :
  @limit_rec_on C (succ o) H₁ H₂ H₃ = H₂ o (@limit_rec_on C o H₁ H₂ H₃) :=
begin
  have h : ∃ a, succ o = succ a := ⟨_, rfl⟩,
  rw [limit_rec_on, well_founded.fix_eq,
      dif_neg (succ_ne_zero o), dif_pos h],
  generalize : limit_rec_on._proof_2 (succ o) h = h₂,
  generalize : limit_rec_on._proof_3 (succ o) h = h₃,
  revert h₂ h₃, generalize e : pred (succ o) = o', intros,
  rw pred_succ at e, subst o', refl
end

@[simp] theorem limit_rec_on_limit {C} (o H₁ H₂ H₃ h) :
  @limit_rec_on C o H₁ H₂ H₃ = H₃ o h (λ x h, @limit_rec_on C x H₁ H₂ H₃) :=
by rw [limit_rec_on, well_founded.fix_eq,
       dif_neg h.1, dif_neg (not_succ_of_is_limit h)]; refl

lemma has_succ_of_is_limit {α} {r : α → α → Prop} [wo : is_well_order α r]
  (h : (type r).is_limit) (x : α) : ∃y, r x y :=
begin
  use enum r (typein r x).succ (h.2 _ (typein_lt_type r x)),
  convert (enum_lt (typein_lt_type r x) _).mpr (lt_succ_self _), rw [enum_typein]
end

lemma type_subrel_lt (o : ordinal.{u}) :
  type (subrel (<) {o' : ordinal | o' < o}) = ordinal.lift.{u+1} o :=
begin
  refine quotient.induction_on o _,
  rintro ⟨α, r, wo⟩, resetI, apply quotient.sound,
  constructor, symmetry, refine (rel_iso.preimage equiv.ulift r).trans (typein_iso r)
end

lemma mk_initial_seg (o : ordinal.{u}) :
  #{o' : ordinal | o' < o} = cardinal.lift.{u+1} o.card :=
by rw [lift_card, ←type_subrel_lt, card_type]

/-! ### Normal ordinal functions -/

/-- A normal ordinal function is a strictly increasing function which is
  order-continuous, i.e., the image `f o` of a limit ordinal `o` is the sup of `f a` for
  `a < o`.  -/
def is_normal (f : ordinal → ordinal) : Prop :=
(∀ o, f o < f (succ o)) ∧ ∀ o, is_limit o → ∀ a, f o ≤ a ↔ ∀ b < o, f b ≤ a

theorem is_normal.limit_le {f} (H : is_normal f) : ∀ {o}, is_limit o →
  ∀ {a}, f o ≤ a ↔ ∀ b < o, f b ≤ a := H.2

theorem is_normal.limit_lt {f} (H : is_normal f) {o} (h : is_limit o) {a} :
  a < f o ↔ ∃ b < o, a < f b :=
not_iff_not.1 $ by simpa only [exists_prop, not_exists, not_and, not_lt] using H.2 _ h a

theorem is_normal.lt_iff {f} (H : is_normal f) {a b} : f a < f b ↔ a < b :=
strict_mono.lt_iff_lt $ λ a b,
limit_rec_on b (not.elim (not_lt_of_le $ ordinal.zero_le _))
  (λ b IH h, (lt_or_eq_of_le (lt_succ.1 h)).elim
    (λ h, lt_trans (IH h) (H.1 _))
    (λ e, e ▸ H.1 _))
  (λ b l IH h, lt_of_lt_of_le (H.1 a)
    ((H.2 _ l _).1 (le_refl _) _ (l.2 _ h)))

theorem is_normal.le_iff {f} (H : is_normal f) {a b} : f a ≤ f b ↔ a ≤ b :=
le_iff_le_iff_lt_iff_lt.2 H.lt_iff

theorem is_normal.inj {f} (H : is_normal f) {a b} : f a = f b ↔ a = b :=
by simp only [le_antisymm_iff, H.le_iff]

theorem is_normal.le_self {f} (H : is_normal f) (a) : a ≤ f a :=
limit_rec_on a (ordinal.zero_le _)
  (λ a IH, succ_le.2 $ lt_of_le_of_lt IH (H.1 _))
  (λ a l IH, (limit_le l).2 $ λ b h,
    le_trans (IH b h) $ H.le_iff.2 $ le_of_lt h)

theorem is_normal.le_set {f} (H : is_normal f) (p : ordinal → Prop)
  (p0 : ∃ x, p x) (S)
  (H₂ : ∀ o, S ≤ o ↔ ∀ a, p a → a ≤ o) {o} :
  f S ≤ o ↔ ∀ a, p a → f a ≤ o :=
⟨λ h a pa, le_trans (H.le_iff.2 ((H₂ _).1 (le_refl _) _ pa)) h,
λ h, begin
  revert H₂, apply limit_rec_on S,
  { intro H₂,
     cases p0 with x px,
     have := ordinal.le_zero.1 ((H₂ _).1 (ordinal.zero_le _) _ px),
     rw this at px, exact h _ px },
  { intros S _ H₂,
    rcases not_ball.1 (mt (H₂ S).2 $ not_le_of_lt $ lt_succ_self _) with ⟨a, h₁, h₂⟩,
    exact le_trans (H.le_iff.2 $ succ_le.2 $ not_le.1 h₂) (h _ h₁) },
  { intros S L _ H₂, apply (H.2 _ L _).2, intros a h',
    rcases not_ball.1 (mt (H₂ a).2 (not_le.2 h')) with ⟨b, h₁, h₂⟩,
    exact le_trans (H.le_iff.2 $ le_of_lt $ not_le.1 h₂) (h _ h₁) }
end⟩

theorem is_normal.le_set' {f} (H : is_normal f) (p : α → Prop) (g : α → ordinal)
  (p0 : ∃ x, p x) (S)
  (H₂ : ∀ o, S ≤ o ↔ ∀ a, p a → g a ≤ o) {o} :
  f S ≤ o ↔ ∀ a, p a → f (g a) ≤ o :=
(H.le_set (λ x, ∃ y, p y ∧ x = g y)
  (let ⟨x, px⟩ := p0 in ⟨_, _, px, rfl⟩) _
  (λ o, (H₂ o).trans ⟨λ H a ⟨y, h1, h2⟩, h2.symm ▸ H y h1,
    λ H a h1, H (g a) ⟨a, h1, rfl⟩⟩)).trans
⟨λ H a h, H (g a) ⟨a, h, rfl⟩, λ H a ⟨y, h1, h2⟩, h2.symm ▸ H y h1⟩

theorem is_normal.refl : is_normal id :=
⟨λ x, lt_succ_self _, λ o l a, limit_le l⟩

theorem is_normal.trans {f g} (H₁ : is_normal f) (H₂ : is_normal g) :
  is_normal (λ x, f (g x)) :=
⟨λ x, H₁.lt_iff.2 (H₂.1 _),
 λ o l a, H₁.le_set' (< o) g ⟨_, l.pos⟩ _ (λ c, H₂.2 _ l _)⟩

theorem is_normal.is_limit {f} (H : is_normal f) {o} (l : is_limit o) :
  is_limit (f o) :=
⟨ne_of_gt $ lt_of_le_of_lt (ordinal.zero_le _) $ H.lt_iff.2 l.pos,
λ a h, let ⟨b, h₁, h₂⟩ := (H.limit_lt l).1 h in
  lt_of_le_of_lt (succ_le.2 h₂) (H.lt_iff.2 h₁)⟩

theorem add_le_of_limit {a b c : ordinal.{u}}
  (h : is_limit b) : a + b ≤ c ↔ ∀ b' < b, a + b' ≤ c :=
⟨λ h b' l, le_trans (add_le_add_left (le_of_lt l) _) h,
λ H, le_of_not_lt $
induction_on a (λ α r _, induction_on b $ λ β s _ h H l, begin
  resetI,
  suffices : ∀ x : β, sum.lex r s (sum.inr x) (enum _ _ l),
  { cases enum _ _ l with x x,
    { cases this (enum s 0 h.pos) },
    { exact irrefl _ (this _) } },
  intros x,
  rw [← typein_lt_typein (sum.lex r s), typein_enum],
  have := H _ (h.2 _ (typein_lt_type s x)),
  rw [add_succ, succ_le] at this,
  refine lt_of_le_of_lt (type_le'.2
    ⟨rel_embedding.of_monotone (λ a, _) (λ a b, _)⟩) this,
  { rcases a with ⟨a | b, h⟩,
    { exact sum.inl a },
    { exact sum.inr ⟨b, by cases h; assumption⟩ } },
  { rcases a with ⟨a | a, h₁⟩; rcases b with ⟨b | b, h₂⟩; cases h₁; cases h₂;
      rintro ⟨⟩; constructor; assumption }
end) h H⟩

theorem add_is_normal (a : ordinal) : is_normal ((+) a) :=
⟨λ b, (add_lt_add_iff_left a).2 (lt_succ_self _),
 λ b l c, add_le_of_limit l⟩

theorem add_is_limit (a) {b} : is_limit b → is_limit (a + b) :=
(add_is_normal a).is_limit

/-! ### Subtraction on ordinals-/

/-- `a - b` is the unique ordinal satisfying
  `b + (a - b) = a` when `b ≤ a`. -/
def sub (a b : ordinal.{u}) : ordinal.{u} :=
omin {o | a ≤ b+o} ⟨a, le_add_left _ _⟩

instance : has_sub ordinal := ⟨sub⟩

theorem le_add_sub (a b : ordinal) : a ≤ b + (a - b) :=
omin_mem {o | a ≤ b+o} _

theorem sub_le {a b c : ordinal} : a - b ≤ c ↔ a ≤ b + c :=
⟨λ h, le_trans (le_add_sub a b) (add_le_add_left h _),
 λ h, omin_le h⟩

theorem lt_sub {a b c : ordinal} : a < b - c ↔ c + a < b :=
lt_iff_lt_of_le_iff_le sub_le

theorem add_sub_cancel (a b : ordinal) : a + b - a = b :=
le_antisymm (sub_le.2 $ le_refl _)
  ((add_le_add_iff_left a).1 $ le_add_sub _ _)

theorem sub_eq_of_add_eq {a b c : ordinal} (h : a + b = c) : c - a = b :=
h ▸ add_sub_cancel _ _

theorem sub_le_self (a b : ordinal) : a - b ≤ a :=
sub_le.2 $ le_add_left _ _

protected theorem add_sub_cancel_of_le {a b : ordinal} (h : b ≤ a) : b + (a - b) = a :=
le_antisymm begin
  rcases zero_or_succ_or_limit (a-b) with e|⟨c,e⟩|l,
  { simp only [e, add_zero, h] },
  { rw [e, add_succ, succ_le, ← lt_sub, e], apply lt_succ_self },
  { exact (add_le_of_limit l).2 (λ c l, le_of_lt (lt_sub.1 l)) }
end (le_add_sub _ _)

@[simp] theorem sub_zero (a : ordinal) : a - 0 = a :=
by simpa only [zero_add] using add_sub_cancel 0 a

@[simp] theorem zero_sub (a : ordinal) : 0 - a = 0 :=
by rw ← ordinal.le_zero; apply sub_le_self

@[simp] theorem sub_self (a : ordinal) : a - a = 0 :=
by simpa only [add_zero] using add_sub_cancel a 0

protected theorem sub_eq_zero_iff_le {a b : ordinal} : a - b = 0 ↔ a ≤ b :=
⟨λ h, by simpa only [h, add_zero] using le_add_sub a b,
 λ h, by rwa [← ordinal.le_zero, sub_le, add_zero]⟩

theorem sub_sub (a b c : ordinal) : a - b - c = a - (b + c) :=
eq_of_forall_ge_iff $ λ d, by rw [sub_le, sub_le, sub_le, add_assoc]

theorem add_sub_add_cancel (a b c : ordinal) : a + b - (a + c) = b - c :=
by rw [← sub_sub, add_sub_cancel]

theorem sub_is_limit {a b} (l : is_limit a) (h : b < a) : is_limit (a - b) :=
⟨ne_of_gt $ lt_sub.2 $ by rwa add_zero,
 λ c h, by rw [lt_sub, add_succ]; exact l.2 _ (lt_sub.1 h)⟩

@[simp] theorem one_add_omega : 1 + omega.{u} = omega :=
begin
  refine le_antisymm _ (le_add_left _ _),
  rw [omega, one_eq_lift_type_unit, ← lift_add, lift_le, type_add],
  have : is_well_order unit empty_relation := by apply_instance,
  refine ⟨rel_embedding.collapse (rel_embedding.of_monotone _ _)⟩,
  { apply sum.rec, exact λ _, 0, exact nat.succ },
  { intros a b, cases a; cases b; intro H; cases H with _ _ H _ _ H;
    [cases H, exact nat.succ_pos _, exact nat.succ_lt_succ H] }
end

@[simp, priority 990]
theorem one_add_of_omega_le {o} (h : omega ≤ o) : 1 + o = o :=
by rw [← ordinal.add_sub_cancel_of_le h, ← add_assoc, one_add_omega]

/-! ### Multiplication of ordinals-/

/-- The multiplication of ordinals `o₁` and `o₂` is the (well founded) lexicographic order on
`o₂ × o₁`. -/
instance : monoid ordinal.{u} :=
{ mul := λ a b, quotient.lift_on₂ a b
      (λ ⟨α, r, wo⟩ ⟨β, s, wo'⟩, ⟦⟨β × α, prod.lex s r, by exactI prod.lex.is_well_order⟩⟧
        : Well_order → Well_order → ordinal) $
    λ ⟨α₁, r₁, o₁⟩ ⟨α₂, r₂, o₂⟩ ⟨β₁, s₁, p₁⟩ ⟨β₂, s₂, p₂⟩ ⟨f⟩ ⟨g⟩,
    quot.sound ⟨rel_iso.prod_lex_congr g f⟩,
  one := 1,
  mul_assoc := λ a b c, quotient.induction_on₃ a b c $ λ ⟨α, r, _⟩ ⟨β, s, _⟩ ⟨γ, t, _⟩,
    eq.symm $ quotient.sound ⟨⟨prod_assoc _ _ _, λ a b, begin
      rcases a with ⟨⟨a₁, a₂⟩, a₃⟩,
      rcases b with ⟨⟨b₁, b₂⟩, b₃⟩,
      simp [prod.lex_def, and_or_distrib_left, or_assoc, and_assoc]
    end⟩⟩,
  mul_one := λ a, induction_on a $ λ α r _, quotient.sound
    ⟨⟨punit_prod _, λ a b, by rcases a with ⟨⟨⟨⟩⟩, a⟩; rcases b with ⟨⟨⟨⟩⟩, b⟩;
    simp only [prod.lex_def, empty_relation, false_or];
    simp only [eq_self_iff_true, true_and]; refl⟩⟩,
  one_mul := λ a, induction_on a $ λ α r _, quotient.sound
    ⟨⟨prod_punit _, λ a b, by rcases a with ⟨a, ⟨⟨⟩⟩⟩; rcases b with ⟨b, ⟨⟨⟩⟩⟩;
    simp only [prod.lex_def, empty_relation, and_false, or_false]; refl⟩⟩ }

@[simp] theorem type_mul {α β : Type u} (r : α → α → Prop) (s : β → β → Prop)
  [is_well_order α r] [is_well_order β s] : type r * type s = type (prod.lex s r) := rfl

@[simp] theorem lift_mul (a b) : lift (a * b) = lift a * lift b :=
quotient.induction_on₂ a b $ λ ⟨α, r, _⟩ ⟨β, s, _⟩,
quotient.sound ⟨(rel_iso.preimage equiv.ulift _).trans
 (rel_iso.prod_lex_congr (rel_iso.preimage equiv.ulift _)
   (rel_iso.preimage equiv.ulift _)).symm⟩

@[simp] theorem card_mul (a b) : card (a * b) = card a * card b :=
quotient.induction_on₂ a b $ λ ⟨α, r, _⟩ ⟨β, s, _⟩,
mul_comm (mk β) (mk α)

@[simp] theorem mul_zero (a : ordinal) : a * 0 = 0 :=
induction_on a $ λ α _ _, by exactI type_eq_zero_of_empty

@[simp] theorem zero_mul (a : ordinal) : 0 * a = 0 :=
induction_on a $ λ α _ _, by exactI type_eq_zero_of_empty

theorem mul_add (a b c : ordinal) : a * (b + c) = a * b + a * c :=
quotient.induction_on₃ a b c $ λ ⟨α, r, _⟩ ⟨β, s, _⟩ ⟨γ, t, _⟩,
quotient.sound ⟨⟨sum_prod_distrib _ _ _, begin
  rintro ⟨a₁|a₁, a₂⟩ ⟨b₁|b₁, b₂⟩; simp only [prod.lex_def,
    sum.lex_inl_inl, sum.lex.sep, sum.lex_inr_inl, sum.lex_inr_inr,
    sum_prod_distrib_apply_left, sum_prod_distrib_apply_right];
  simp only [sum.inl.inj_iff, true_or, false_and, false_or]
end⟩⟩

@[simp] theorem mul_add_one (a b : ordinal) : a * (b + 1) = a * b + a :=
by simp only [mul_add, mul_one]

@[simp] theorem mul_succ (a b : ordinal) : a * succ b = a * b + a := mul_add_one _ _

theorem mul_le_mul_left {a b} (c : ordinal) : a ≤ b → c * a ≤ c * b :=
quotient.induction_on₃ a b c $ λ ⟨α, r, _⟩ ⟨β, s, _⟩ ⟨γ, t, _⟩ ⟨f⟩, begin
  resetI,
  refine type_le'.2 ⟨rel_embedding.of_monotone
    (λ a, (f a.1, a.2))
    (λ a b h, _)⟩, clear_,
  cases h with a₁ b₁ a₂ b₂ h' a b₁ b₂ h',
  { exact prod.lex.left _ _ (f.to_rel_embedding.map_rel_iff.2 h') },
  { exact prod.lex.right _ h' }
end

theorem mul_le_mul_right {a b} (c : ordinal) : a ≤ b → a * c ≤ b * c :=
quotient.induction_on₃ a b c $ λ ⟨α, r, _⟩ ⟨β, s, _⟩ ⟨γ, t, _⟩ ⟨f⟩, begin
  resetI,
  refine type_le'.2 ⟨rel_embedding.of_monotone
    (λ a, (a.1, f a.2))
    (λ a b h, _)⟩,
  cases h with a₁ b₁ a₂ b₂ h' a b₁ b₂ h',
  { exact prod.lex.left _ _ h' },
  { exact prod.lex.right _ (f.to_rel_embedding.map_rel_iff.2 h') }
end

theorem mul_le_mul {a b c d : ordinal} (h₁ : a ≤ c) (h₂ : b ≤ d) : a * b ≤ c * d :=
le_trans (mul_le_mul_left _ h₂) (mul_le_mul_right _ h₁)

private lemma mul_le_of_limit_aux {α β r s} [is_well_order α r] [is_well_order β s]
  {c} (h : is_limit (type s)) (H : ∀ b' < type s, type r * b' ≤ c)
  (l : c < type r * type s) : false :=
begin
  suffices : ∀ a b, prod.lex s r (b, a) (enum _ _ l),
  { cases enum _ _ l with b a, exact irrefl _ (this _ _) },
  intros a b,
  rw [← typein_lt_typein (prod.lex s r), typein_enum],
  have := H _ (h.2 _ (typein_lt_type s b)),
  rw [mul_succ] at this,
  have := lt_of_lt_of_le ((add_lt_add_iff_left _).2
    (typein_lt_type _ a)) this,
  refine lt_of_le_of_lt _ this,
  refine (type_le'.2 _),
  constructor,
  refine rel_embedding.of_monotone (λ a, _) (λ a b, _),
  { rcases a with ⟨⟨b', a'⟩, h⟩,
    by_cases e : b = b',
    { refine sum.inr ⟨a', _⟩,
      subst e, cases h with _ _ _ _ h _ _ _ h,
      { exact (irrefl _ h).elim },
      { exact h } },
    { refine sum.inl (⟨b', _⟩, a'),
      cases h with _ _ _ _ h _ _ _ h,
      { exact h }, { exact (e rfl).elim } } },
  { rcases a with ⟨⟨b₁, a₁⟩, h₁⟩,
    rcases b with ⟨⟨b₂, a₂⟩, h₂⟩,
    intro h, by_cases e₁ : b = b₁; by_cases e₂ : b = b₂,
    { substs b₁ b₂,
      simpa only [subrel_val, prod.lex_def, @irrefl _ s _ b, true_and, false_or, eq_self_iff_true,
        dif_pos, sum.lex_inr_inr] using h },
    { subst b₁,
      simp only [subrel_val, prod.lex_def, e₂, prod.lex_def, dif_pos, subrel_val, eq_self_iff_true,
        or_false, dif_neg, not_false_iff, sum.lex_inr_inl, false_and] at h ⊢,
      cases h₂; [exact asymm h h₂_h, exact e₂ rfl] },
    { simp only [e₂, dif_pos, eq_self_iff_true, dif_neg e₁, not_false_iff, sum.lex.sep] },
    { simpa only [dif_neg e₁, dif_neg e₂, prod.lex_def, subrel_val, subtype.mk_eq_mk,
        sum.lex_inl_inl] using h } }
end

theorem mul_le_of_limit {a b c : ordinal.{u}}
  (h : is_limit b) : a * b ≤ c ↔ ∀ b' < b, a * b' ≤ c :=
⟨λ h b' l, le_trans (mul_le_mul_left _ (le_of_lt l)) h,
λ H, le_of_not_lt $ induction_on a (λ α r _, induction_on b $ λ β s _,
  by exactI mul_le_of_limit_aux) h H⟩

theorem mul_is_normal {a : ordinal} (h : 0 < a) : is_normal ((*) a) :=
⟨λ b, by rw mul_succ; simpa only [add_zero] using (add_lt_add_iff_left (a*b)).2 h,
 λ b l c, mul_le_of_limit l⟩

theorem lt_mul_of_limit {a b c : ordinal.{u}}
  (h : is_limit c) : a < b * c ↔ ∃ c' < c, a < b * c' :=
by simpa only [not_ball, not_le] using not_congr (@mul_le_of_limit b c a h)

theorem mul_lt_mul_iff_left {a b c : ordinal} (a0 : 0 < a) : a * b < a * c ↔ b < c :=
(mul_is_normal a0).lt_iff

theorem mul_le_mul_iff_left {a b c : ordinal} (a0 : 0 < a) : a * b ≤ a * c ↔ b ≤ c :=
(mul_is_normal a0).le_iff

theorem mul_lt_mul_of_pos_left {a b c : ordinal}
  (h : a < b) (c0 : 0 < c) : c * a < c * b :=
(mul_lt_mul_iff_left c0).2 h

theorem mul_pos {a b : ordinal} (h₁ : 0 < a) (h₂ : 0 < b) : 0 < a * b :=
by simpa only [mul_zero] using mul_lt_mul_of_pos_left h₂ h₁

theorem mul_ne_zero {a b : ordinal} : a ≠ 0 → b ≠ 0 → a * b ≠ 0 :=
by simpa only [ordinal.pos_iff_ne_zero] using mul_pos

theorem le_of_mul_le_mul_left {a b c : ordinal}
  (h : c * a ≤ c * b) (h0 : 0 < c) : a ≤ b :=
le_imp_le_of_lt_imp_lt (λ h', mul_lt_mul_of_pos_left h' h0) h

theorem mul_right_inj {a b c : ordinal} (a0 : 0 < a) : a * b = a * c ↔ b = c :=
(mul_is_normal a0).inj

theorem mul_is_limit {a b : ordinal}
  (a0 : 0 < a) : is_limit b → is_limit (a * b) :=
(mul_is_normal a0).is_limit

theorem mul_is_limit_left {a b : ordinal}
  (l : is_limit a) (b0 : 0 < b) : is_limit (a * b) :=
begin
  rcases zero_or_succ_or_limit b with rfl|⟨b,rfl⟩|lb,
  { exact (lt_irrefl _).elim b0 },
  { rw mul_succ, exact add_is_limit _ l },
  { exact mul_is_limit l.pos lb }
end

/-! ### Division on ordinals -/

protected lemma div_aux (a b : ordinal.{u}) (h : b ≠ 0) : set.nonempty {o | a < b * succ o} :=
⟨a, succ_le.1 $
  by simpa only [succ_zero, one_mul]
    using mul_le_mul_right (succ a) (succ_le.2 (ordinal.pos_iff_ne_zero.2 h))⟩

/-- `a / b` is the unique ordinal `o` satisfying
  `a = b * o + o'` with `o' < b`. -/
protected def div (a b : ordinal.{u}) : ordinal.{u} :=
if h : b = 0 then 0 else omin {o | a < b * succ o} (ordinal.div_aux a b h)

instance : has_div ordinal := ⟨ordinal.div⟩

@[simp] theorem div_zero (a : ordinal) : a / 0 = 0 := dif_pos rfl

lemma div_def (a) {b : ordinal} (h : b ≠ 0) :
  a / b = omin {o | a < b * succ o} (ordinal.div_aux a b h) := dif_neg h

theorem lt_mul_succ_div (a) {b : ordinal} (h : b ≠ 0) : a < b * succ (a / b) :=
by rw div_def a h; exact omin_mem {o | a < b * succ o} _

theorem lt_mul_div_add (a) {b : ordinal} (h : b ≠ 0) : a < b * (a / b) + b :=
by simpa only [mul_succ] using lt_mul_succ_div a h

theorem div_le {a b c : ordinal} (b0 : b ≠ 0) : a / b ≤ c ↔ a < b * succ c :=
⟨λ h, lt_of_lt_of_le (lt_mul_succ_div a b0) (mul_le_mul_left _ $ succ_le_succ.2 h),
 λ h, by rw div_def a b0; exact omin_le h⟩

theorem lt_div {a b c : ordinal} (c0 : c ≠ 0) : a < b / c ↔ c * succ a ≤ b :=
by rw [← not_le, div_le c0, not_lt]

theorem le_div {a b c : ordinal} (c0 : c ≠ 0) :
  a ≤ b / c ↔ c * a ≤ b :=
begin
  apply limit_rec_on a,
  { simp only [mul_zero, ordinal.zero_le] },
  { intros, rw [succ_le, lt_div c0] },
  { simp only [mul_le_of_limit, limit_le, iff_self, forall_true_iff] {contextual := tt} }
end

theorem div_lt {a b c : ordinal} (b0 : b ≠ 0) :
  a / b < c ↔ a < b * c :=
lt_iff_lt_of_le_iff_le $ le_div b0

theorem div_le_of_le_mul {a b c : ordinal} (h : a ≤ b * c) : a / b ≤ c :=
if b0 : b = 0 then by simp only [b0, div_zero, ordinal.zero_le] else
(div_le b0).2 $ lt_of_le_of_lt h $
mul_lt_mul_of_pos_left (lt_succ_self _) (ordinal.pos_iff_ne_zero.2 b0)

theorem mul_lt_of_lt_div {a b c : ordinal} : a < b / c → c * a < b :=
lt_imp_lt_of_le_imp_le div_le_of_le_mul

@[simp] theorem zero_div (a : ordinal) : 0 / a = 0 :=
ordinal.le_zero.1 $ div_le_of_le_mul $ ordinal.zero_le _

theorem mul_div_le (a b : ordinal) : b * (a / b) ≤ a :=
if b0 : b = 0 then by simp only [b0, zero_mul, ordinal.zero_le] else (le_div b0).1 (le_refl _)

theorem mul_add_div (a) {b : ordinal} (b0 : b ≠ 0) (c) : (b * a + c) / b = a + c / b :=
begin
  apply le_antisymm,
  { apply (div_le b0).2,
    rw [mul_succ, mul_add, add_assoc, add_lt_add_iff_left],
    apply lt_mul_div_add _ b0 },
  { rw [le_div b0, mul_add, add_le_add_iff_left],
    apply mul_div_le }
end

theorem div_eq_zero_of_lt {a b : ordinal} (h : a < b) : a / b = 0 :=
begin
  rw [← ordinal.le_zero, div_le $ ordinal.pos_iff_ne_zero.1 $ lt_of_le_of_lt (ordinal.zero_le _) h],
  simpa only [succ_zero, mul_one] using h
end

@[simp] theorem mul_div_cancel (a) {b : ordinal} (b0 : b ≠ 0) : b * a / b = a :=
by simpa only [add_zero, zero_div] using mul_add_div a b0 0

@[simp] theorem div_one (a : ordinal) : a / 1 = a :=
by simpa only [one_mul] using mul_div_cancel a ordinal.one_ne_zero

@[simp] theorem div_self {a : ordinal} (h : a ≠ 0) : a / a = 1 :=
by simpa only [mul_one] using mul_div_cancel 1 h

theorem mul_sub (a b c : ordinal) : a * (b - c) = a * b - a * c :=
if a0 : a = 0 then by simp only [a0, zero_mul, sub_self] else
eq_of_forall_ge_iff $ λ d,
by rw [sub_le, ← le_div a0, sub_le, ← le_div a0, mul_add_div _ a0]

theorem is_limit_add_iff {a b} : is_limit (a + b) ↔ is_limit b ∨ (b = 0 ∧ is_limit a) :=
begin
  split; intro h,
  { by_cases h' : b = 0,
    { rw [h', add_zero] at h, right, exact ⟨h', h⟩ },
      left, rw [←add_sub_cancel a b], apply sub_is_limit h,
      suffices : a + 0 < a + b, simpa only [add_zero],
      rwa [add_lt_add_iff_left, ordinal.pos_iff_ne_zero] },
  rcases h with h|⟨rfl, h⟩, exact add_is_limit a h, simpa only [add_zero]
end

theorem dvd_add_iff : ∀ {a b c : ordinal}, a ∣ b → (a ∣ b + c ↔ a ∣ c)
| a _ c ⟨b, rfl⟩ :=
 ⟨λ ⟨d, e⟩, ⟨d - b, by rw [mul_sub, ← e, add_sub_cancel]⟩,
  λ ⟨d, e⟩, by { rw [e, ← mul_add], apply dvd_mul_right }⟩

theorem dvd_add {a b c : ordinal} (h₁ : a ∣ b) : a ∣ c → a ∣ b + c :=
(dvd_add_iff h₁).2

theorem dvd_zero (a : ordinal) : a ∣ 0 := ⟨_, (mul_zero _).symm⟩

theorem zero_dvd {a : ordinal} : 0 ∣ a ↔ a = 0 :=
⟨λ ⟨h, e⟩, by simp only [e, zero_mul], λ e, e.symm ▸ dvd_zero _⟩

theorem one_dvd (a : ordinal) : 1 ∣ a := ⟨a, (one_mul _).symm⟩

theorem div_mul_cancel : ∀ {a b : ordinal}, a ≠ 0 → a ∣ b → a * (b / a) = b
| a _ a0 ⟨b, rfl⟩ := by rw [mul_div_cancel _ a0]

theorem le_of_dvd : ∀ {a b : ordinal}, b ≠ 0 → a ∣ b → a ≤ b
| a _ b0 ⟨b, rfl⟩ := by simpa only [mul_one] using mul_le_mul_left a
  (one_le_iff_ne_zero.2 (λ h : b = 0, by simpa only [h, mul_zero] using b0))

theorem dvd_antisymm {a b : ordinal} (h₁ : a ∣ b) (h₂ : b ∣ a) : a = b :=
if a0 : a = 0 then by subst a; exact (zero_dvd.1 h₁).symm else
if b0 : b = 0 then by subst b; exact zero_dvd.1 h₂ else
le_antisymm (le_of_dvd b0 h₁) (le_of_dvd a0 h₂)

/-- `a % b` is the unique ordinal `o'` satisfying
  `a = b * o + o'` with `o' < b`. -/
instance : has_mod ordinal := ⟨λ a b, a - b * (a / b)⟩

theorem mod_def (a b : ordinal) : a % b = a - b * (a / b) := rfl

@[simp] theorem mod_zero (a : ordinal) : a % 0 = a :=
by simp only [mod_def, div_zero, zero_mul, sub_zero]

theorem mod_eq_of_lt {a b : ordinal} (h : a < b) : a % b = a :=
by simp only [mod_def, div_eq_zero_of_lt h, mul_zero, sub_zero]

@[simp] theorem zero_mod (b : ordinal) : 0 % b = 0 :=
by simp only [mod_def, zero_div, mul_zero, sub_self]

theorem div_add_mod (a b : ordinal) : b * (a / b) + a % b = a :=
ordinal.add_sub_cancel_of_le $ mul_div_le _ _

theorem mod_lt (a) {b : ordinal} (h : b ≠ 0) : a % b < b :=
(add_lt_add_iff_left (b * (a / b))).1 $
by rw div_add_mod; exact lt_mul_div_add a h

@[simp] theorem mod_self (a : ordinal) : a % a = 0 :=
if a0 : a = 0 then by simp only [a0, zero_mod] else
by simp only [mod_def, div_self a0, mul_one, sub_self]

@[simp] theorem mod_one (a : ordinal) : a % 1 = 0 :=
by simp only [mod_def, div_one, one_mul, sub_self]

/-! ### Supremum of a family of ordinals -/

/-- The supremum of a family of ordinals -/
def sup {ι} (f : ι → ordinal) : ordinal :=
omin {c | ∀ i, f i ≤ c}
  ⟨(sup (cardinal.succ ∘ card ∘ f)).ord, λ i, le_of_lt $
    cardinal.lt_ord.2 (lt_of_lt_of_le (cardinal.lt_succ_self _) (le_sup _ _))⟩

theorem le_sup {ι} (f : ι → ordinal) : ∀ i, f i ≤ sup f :=
omin_mem {c | ∀ i, f i ≤ c} _

theorem sup_le {ι} {f : ι → ordinal} {a} : sup f ≤ a ↔ ∀ i, f i ≤ a :=
⟨λ h i, le_trans (le_sup _ _) h, λ h, omin_le h⟩

theorem lt_sup {ι} {f : ι → ordinal} {a} : a < sup f ↔ ∃ i, a < f i :=
by simpa only [not_forall, not_le] using not_congr (@sup_le _ f a)

theorem is_normal.sup {f} (H : is_normal f)
  {ι} {g : ι → ordinal} (h : nonempty ι) : f (sup g) = sup (f ∘ g) :=
eq_of_forall_ge_iff $ λ a,
by rw [sup_le, comp, H.le_set' (λ_:ι, true) g (let ⟨i⟩ := h in ⟨i, ⟨⟩⟩)];
  intros; simp only [sup_le, true_implies_iff]

theorem sup_ord {ι} (f : ι → cardinal) : sup (λ i, (f i).ord) = (cardinal.sup f).ord :=
eq_of_forall_ge_iff $ λ a, by simp only [sup_le, cardinal.ord_le, cardinal.sup_le]

lemma sup_succ {ι} (f : ι → ordinal) : sup (λ i, succ (f i)) ≤ succ (sup f) :=
by { rw [ordinal.sup_le], intro i, rw ordinal.succ_le_succ, apply ordinal.le_sup }

lemma unbounded_range_of_sup_ge {α β : Type u} (r : α → α → Prop) [is_well_order α r] (f : β → α)
  (h : type r ≤ sup.{u u} (typein r ∘ f)) : unbounded r (range f) :=
begin
  apply (not_bounded_iff _).mp, rintro ⟨x, hx⟩, apply not_lt_of_ge h,
  refine lt_of_le_of_lt _ (typein_lt_type r x), rw [sup_le], intro y,
  apply le_of_lt, rw typein_lt_typein, apply hx, apply mem_range_self
end

/-- The supremum of a family of ordinals indexed by the set
  of ordinals less than some `o : ordinal.{u}`.
  (This is not a special case of `sup` over the subtype,
  because `{a // a < o} : Type (u+1)` and `sup` only works over
  families in `Type u`.) -/
def bsup (o : ordinal.{u}) : (Π a < o, ordinal.{max u v}) → ordinal.{max u v} :=
match o, o.out, o.out_eq with
| _, ⟨α, r, _⟩, rfl, f := by exactI sup (λ a, f (typein r a) (typein_lt_type _ _))
end

theorem bsup_le {o f a} : bsup.{u v} o f ≤ a ↔ ∀ i h, f i h ≤ a :=
match o, o.out, o.out_eq, f :
 ∀ o w (e : ⟦w⟧ = o) (f : Π (a : ordinal.{u}), a < o → ordinal.{(max u v)}),
   bsup._match_1 o w e f ≤ a ↔ ∀ i h, f i h ≤ a with
| _, ⟨α, r, _⟩, rfl, f := by rw [bsup._match_1, sup_le]; exactI
  ⟨λ H i h, by simpa only [typein_enum] using H (enum r i h), λ H b, H _ _⟩
end

theorem bsup_type (r : α → α → Prop) [is_well_order α r] (f) :
  bsup (type r) f = sup (λ a, f (typein r a) (typein_lt_type _ _)) :=
eq_of_forall_ge_iff $ λ o,
by rw [bsup_le, sup_le]; exact
  ⟨λ H b, H _ _, λ H i h, by simpa only [typein_enum] using H (enum r i h)⟩

theorem le_bsup {o} (f : Π a < o, ordinal) (i h) : f i h ≤ bsup o f :=
bsup_le.1 (le_refl _) _ _

theorem lt_bsup {o : ordinal} {f : Π a < o, ordinal}
  (hf : ∀{a a'} (ha : a < o) (ha' : a' < o), a < a' → f a ha < f a' ha')
  (ho : o.is_limit) (i h) : f i h < bsup o f :=
lt_of_lt_of_le (hf _ _ $ lt_succ_self i) (le_bsup f i.succ $ ho.2 _ h)

theorem bsup_id {o} (ho : is_limit o) : bsup.{u u} o (λ x _, x) = o :=
begin
  apply le_antisymm, rw [bsup_le], intro i, apply le_of_lt,
  rw [←not_lt], intro h, apply lt_irrefl (bsup.{u u} o (λ x _, x)),
  apply lt_of_le_of_lt _ (lt_bsup _ ho _ h), refl, intros, assumption
end

theorem is_normal.bsup {f} (H : is_normal f)
  {o : ordinal} : ∀ (g : Π a < o, ordinal) (h : o ≠ 0),
  f (bsup o g) = bsup o (λ a h, f (g a h)) :=
induction_on o $ λ α r _ g h,
by resetI; rw [bsup_type,
     H.sup (type_ne_zero_iff_nonempty.1 h), bsup_type]

theorem is_normal.bsup_eq {f} (H : is_normal f) {o : ordinal} (h : is_limit o) :
  bsup.{u} o (λx _, f x) = f o :=
by { rw [←is_normal.bsup.{u u} H (λ x _, x) h.1, bsup_id h] }

/-! ### Ordinal exponential -/

/-- The ordinal exponential, defined by transfinite recursion. -/
def power (a b : ordinal) : ordinal :=
if a = 0 then 1 - b else
limit_rec_on b 1 (λ _ IH, IH * a) (λ b _, bsup.{u u} b)

instance : has_pow ordinal ordinal := ⟨power⟩
local infixr ^ := @pow ordinal ordinal ordinal.has_pow

theorem zero_power' (a : ordinal) : 0 ^ a = 1 - a :=
by simp only [pow, power, if_pos rfl]

@[simp] theorem zero_power {a : ordinal} (a0 : a ≠ 0) : 0 ^ a = 0 :=
by rwa [zero_power', ordinal.sub_eq_zero_iff_le, one_le_iff_ne_zero]

@[simp] theorem power_zero (a : ordinal) : a ^ 0 = 1 :=
by by_cases a = 0; [simp only [pow, power, if_pos h, sub_zero],
simp only [pow, power, if_neg h, limit_rec_on_zero]]

@[simp] theorem power_succ (a b : ordinal) : a ^ succ b = a ^ b * a :=
if h : a = 0 then by subst a; simp only [zero_power (succ_ne_zero _), mul_zero]
else by simp only [pow, power, limit_rec_on_succ, if_neg h]

theorem power_limit {a b : ordinal} (a0 : a ≠ 0) (h : is_limit b) :
  a ^ b = bsup.{u u} b (λ c _, a ^ c) :=
by simp only [pow, power, if_neg a0]; rw limit_rec_on_limit _ _ _ _ h; refl

theorem power_le_of_limit {a b c : ordinal} (a0 : a ≠ 0) (h : is_limit b) :
  a ^ b ≤ c ↔ ∀ b' < b, a ^ b' ≤ c :=
by rw [power_limit a0 h, bsup_le]

theorem lt_power_of_limit {a b c : ordinal} (b0 : b ≠ 0) (h : is_limit c) :
  a < b ^ c ↔ ∃ c' < c, a < b ^ c' :=
by rw [← not_iff_not, not_exists]; simp only [not_lt, power_le_of_limit b0 h, exists_prop, not_and]

@[simp] theorem power_one (a : ordinal) : a ^ 1 = a :=
by rw [← succ_zero, power_succ]; simp only [power_zero, one_mul]

@[simp] theorem one_power (a : ordinal) : 1 ^ a = 1 :=
begin
  apply limit_rec_on a,
  { simp only [power_zero] },
  { intros _ ih, simp only [power_succ, ih, mul_one] },
  refine λ b l IH, eq_of_forall_ge_iff (λ c, _),
  rw [power_le_of_limit ordinal.one_ne_zero l],
  exact ⟨λ H, by simpa only [power_zero] using H 0 l.pos,
         λ H b' h, by rwa IH _ h⟩,
end

theorem power_pos {a : ordinal} (b)
  (a0 : 0 < a) : 0 < a ^ b :=
begin
  have h0 : 0 < a ^ 0, {simp only [power_zero, zero_lt_one]},
  apply limit_rec_on b,
  { exact h0 },
  { intros b IH, rw [power_succ],
    exact mul_pos IH a0 },
  { exact λ b l _, (lt_power_of_limit (ordinal.pos_iff_ne_zero.1 a0) l).2
      ⟨0, l.pos, h0⟩ },
end

theorem power_ne_zero {a : ordinal} (b)
  (a0 : a ≠ 0) : a ^ b ≠ 0 :=
ordinal.pos_iff_ne_zero.1 $ power_pos b $ ordinal.pos_iff_ne_zero.2 a0

theorem power_is_normal {a : ordinal} (h : 1 < a) : is_normal ((^) a) :=
have a0 : 0 < a, from lt_trans zero_lt_one h,
⟨λ b, by simpa only [mul_one, power_succ] using
  (mul_lt_mul_iff_left (power_pos b a0)).2 h,
 λ b l c, power_le_of_limit (ne_of_gt a0) l⟩

theorem power_lt_power_iff_right {a b c : ordinal}
  (a1 : 1 < a) : a ^ b < a ^ c ↔ b < c :=
(power_is_normal a1).lt_iff

theorem power_le_power_iff_right {a b c : ordinal}
  (a1 : 1 < a) : a ^ b ≤ a ^ c ↔ b ≤ c :=
(power_is_normal a1).le_iff

theorem power_right_inj {a b c : ordinal}
  (a1 : 1 < a) : a ^ b = a ^ c ↔ b = c :=
(power_is_normal a1).inj

theorem power_is_limit {a b : ordinal}
  (a1 : 1 < a) : is_limit b → is_limit (a ^ b) :=
(power_is_normal a1).is_limit

theorem power_is_limit_left {a b : ordinal}
  (l : is_limit a) (hb : b ≠ 0) : is_limit (a ^ b) :=
begin
  rcases zero_or_succ_or_limit b with e|⟨b,rfl⟩|l',
  { exact absurd e hb },
  { rw power_succ,
    exact mul_is_limit (power_pos _ l.pos) l },
  { exact power_is_limit l.one_lt l' }
end

theorem power_le_power_right {a b c : ordinal}
  (h₁ : 0 < a) (h₂ : b ≤ c) : a ^ b ≤ a ^ c :=
begin
  cases lt_or_eq_of_le (one_le_iff_pos.2 h₁) with h₁ h₁,
  { exact (power_le_power_iff_right h₁).2 h₂ },
  { subst a, simp only [one_power] }
end

theorem power_le_power_left {a b : ordinal} (c)
  (ab : a ≤ b) : a ^ c ≤ b ^ c :=
begin
  by_cases a0 : a = 0,
  { subst a, by_cases c0 : c = 0,
    { subst c, simp only [power_zero] },
    { simp only [zero_power c0, ordinal.zero_le] } },
  { apply limit_rec_on c,
    { simp only [power_zero] },
    { intros c IH, simpa only [power_succ] using mul_le_mul IH ab },
    { exact λ c l IH, (power_le_of_limit a0 l).2
        (λ b' h, le_trans (IH _ h) (power_le_power_right
          (lt_of_lt_of_le (ordinal.pos_iff_ne_zero.2 a0) ab) (le_of_lt h))) } }
end

theorem le_power_self {a : ordinal} (b) (a1 : 1 < a) : b ≤ a ^ b :=
(power_is_normal a1).le_self _

theorem power_lt_power_left_of_succ {a b c : ordinal}
  (ab : a < b) : a ^ succ c < b ^ succ c :=
by rw [power_succ, power_succ]; exact
lt_of_le_of_lt
  (mul_le_mul_right _ $ power_le_power_left _ $ le_of_lt ab)
  (mul_lt_mul_of_pos_left ab (power_pos _ (lt_of_le_of_lt (ordinal.zero_le _) ab)))

theorem power_add (a b c : ordinal) : a ^ (b + c) = a ^ b * a ^ c :=
begin
  by_cases a0 : a = 0,
  { subst a,
    by_cases c0 : c = 0, {simp only [c0, add_zero, power_zero, mul_one]},
    have : b+c ≠ 0 := ne_of_gt (lt_of_lt_of_le
      (ordinal.pos_iff_ne_zero.2 c0) (le_add_left _ _)),
    simp only [zero_power c0, zero_power this, mul_zero] },
  cases eq_or_lt_of_le (one_le_iff_ne_zero.2 a0) with a1 a1,
  { subst a1, simp only [one_power, mul_one] },
  apply limit_rec_on c,
  { simp only [add_zero, power_zero, mul_one] },
  { intros c IH,
    rw [add_succ, power_succ, IH, power_succ, mul_assoc] },
  { intros c l IH,
    refine eq_of_forall_ge_iff (λ d, (((power_is_normal a1).trans
      (add_is_normal b)).limit_le l).trans _),
    simp only [IH] {contextual := tt},
    exact (((mul_is_normal $ power_pos b (ordinal.pos_iff_ne_zero.2 a0)).trans
      (power_is_normal a1)).limit_le l).symm }
end

theorem power_dvd_power (a) {b c : ordinal}
  (h : b ≤ c) : a ^ b ∣ a ^ c :=
by { rw [← ordinal.add_sub_cancel_of_le h, power_add], apply dvd_mul_right }

theorem power_dvd_power_iff {a b c : ordinal}
  (a1 : 1 < a) : a ^ b ∣ a ^ c ↔ b ≤ c :=
⟨λ h, le_of_not_lt $ λ hn,
  not_le_of_lt ((power_lt_power_iff_right a1).2 hn) $
   le_of_dvd (power_ne_zero _ $ one_le_iff_ne_zero.1 $ le_of_lt a1) h,
power_dvd_power _⟩

theorem power_mul (a b c : ordinal) : a ^ (b * c) = (a ^ b) ^ c :=
begin
  by_cases b0 : b = 0, {simp only [b0, zero_mul, power_zero, one_power]},
  by_cases a0 : a = 0,
  { subst a,
    by_cases c0 : c = 0, {simp only [c0, mul_zero, power_zero]},
    simp only [zero_power b0, zero_power c0, zero_power (mul_ne_zero b0 c0)] },
  cases eq_or_lt_of_le (one_le_iff_ne_zero.2 a0) with a1 a1,
  { subst a1, simp only [one_power] },
  apply limit_rec_on c,
  { simp only [mul_zero, power_zero] },
  { intros c IH,
    rw [mul_succ, power_add, IH, power_succ] },
  { intros c l IH,
    refine eq_of_forall_ge_iff (λ d, (((power_is_normal a1).trans
      (mul_is_normal (ordinal.pos_iff_ne_zero.2 b0))).limit_le l).trans _),
    simp only [IH] {contextual := tt},
    exact (power_le_of_limit (power_ne_zero _ a0) l).symm }
end

/-! ### Ordinal logarithm -/

/-- The ordinal logarithm is the solution `u` to the equation
  `x = b ^ u * v + w` where `v < b` and `w < b`. -/
def log (b : ordinal) (x : ordinal) : ordinal :=
if h : 1 < b then pred $
  omin {o | x < b^o} ⟨succ x, succ_le.1 (le_power_self _ h)⟩
else 0

@[simp] theorem log_not_one_lt {b : ordinal} (b1 : ¬ 1 < b) (x : ordinal) : log b x = 0 :=
by simp only [log, dif_neg b1]

theorem log_def {b : ordinal} (b1 : 1 < b) (x : ordinal) : log b x =
  pred (omin {o | x < b^o} (log._proof_1 b x b1)) :=
by simp only [log, dif_pos b1]

@[simp] theorem log_zero (b : ordinal) : log b 0 = 0 :=
if b1 : 1 < b then
  by rw [log_def b1, ← ordinal.le_zero, pred_le];
     apply omin_le; change 0<b^succ 0;
     rw [succ_zero, power_one];
     exact lt_trans zero_lt_one b1
else by simp only [log_not_one_lt b1]

theorem succ_log_def {b x : ordinal} (b1 : 1 < b) (x0 : 0 < x) : succ (log b x) =
  omin {o | x < b^o} (log._proof_1 b x b1) :=
begin
  let t := omin {o | x < b^o} (log._proof_1 b x b1),
  have : x < b ^ t := omin_mem {o | x < b^o} _,
  rcases zero_or_succ_or_limit t with h|h|h,
  { refine (not_lt_of_le (one_le_iff_pos.2 x0) _).elim,
    simpa only [h, power_zero] },
  { rw [show log b x = pred t, from log_def b1 x,
        succ_pred_iff_is_succ.2 h] },
  { rcases (lt_power_of_limit (ne_of_gt $ lt_trans zero_lt_one b1) h).1 this with ⟨a, h₁, h₂⟩,
    exact (not_le_of_lt h₁).elim (le_omin.1 (le_refl t) a h₂) }
end

theorem lt_power_succ_log {b : ordinal} (b1 : 1 < b) (x : ordinal) :
  x < b ^ succ (log b x) :=
begin
  cases lt_or_eq_of_le (ordinal.zero_le x) with x0 x0,
  { rw [succ_log_def b1 x0], exact omin_mem {o | x < b^o} _ },
  { subst x, apply power_pos _ (lt_trans zero_lt_one b1) }
end

theorem power_log_le (b) {x : ordinal} (x0 : 0 < x) :
  b ^ log b x ≤ x :=
begin
  by_cases b0 : b = 0,
  { rw [b0, zero_power'],
    refine le_trans (sub_le_self _ _) (one_le_iff_pos.2 x0) },
  cases lt_or_eq_of_le (one_le_iff_ne_zero.2 b0) with b1 b1,
  { refine le_of_not_lt (λ h, not_le_of_lt (lt_succ_self (log b x)) _),
    have := @omin_le {o | x < b^o} _ _ h,
    rwa ← succ_log_def b1 x0 at this },
  { rw [← b1, one_power], exact one_le_iff_pos.2 x0 }
end

theorem le_log {b x c : ordinal} (b1 : 1 < b) (x0 : 0 < x) :
  c ≤ log b x ↔ b ^ c ≤ x :=
⟨λ h, le_trans ((power_le_power_iff_right b1).2 h) (power_log_le b x0),
 λ h, le_of_not_lt $ λ hn,
   not_le_of_lt (lt_power_succ_log b1 x) $
   le_trans ((power_le_power_iff_right b1).2 (succ_le.2 hn)) h⟩

theorem log_lt {b x c : ordinal} (b1 : 1 < b) (x0 : 0 < x) :
  log b x < c ↔ x < b ^ c :=
lt_iff_lt_of_le_iff_le (le_log b1 x0)

theorem log_le_log (b) {x y : ordinal} (xy : x ≤ y) :
  log b x ≤ log b y :=
if x0 : x = 0 then by simp only [x0, log_zero, ordinal.zero_le] else
have x0 : 0 < x, from ordinal.pos_iff_ne_zero.2 x0,
if b1 : 1 < b then
  (le_log b1 (lt_of_lt_of_le x0 xy)).2 $ le_trans (power_log_le _ x0) xy
else by simp only [log_not_one_lt b1, ordinal.zero_le]

theorem log_le_self (b x : ordinal) : log b x ≤ x :=
if x0 : x = 0 then by simp only [x0, log_zero, ordinal.zero_le] else
if b1 : 1 < b then
  le_trans (le_power_self _ b1) (power_log_le b (ordinal.pos_iff_ne_zero.2 x0))
else by simp only [log_not_one_lt b1, ordinal.zero_le]

/-! ### The Cantor normal form -/

theorem CNF_aux {b o : ordinal} (b0 : b ≠ 0) (o0 : o ≠ 0) :
  o % b ^ log b o < o :=
lt_of_lt_of_le
  (mod_lt _ $ power_ne_zero _ b0)
  (power_log_le _ $ ordinal.pos_iff_ne_zero.2 o0)

/-- Proving properties of ordinals by induction over their Cantor normal form. -/
@[elab_as_eliminator] noncomputable def CNF_rec {b : ordinal} (b0 : b ≠ 0)
  {C : ordinal → Sort*}
  (H0 : C 0)
  (H : ∀ o, o ≠ 0 → o % b ^ log b o < o → C (o % b ^ log b o) → C o)
  : ∀ o, C o
| o :=
  if o0 : o = 0 then by rw o0; exact H0 else
  have _, from CNF_aux b0 o0,
  H o o0 this (CNF_rec (o % b ^ log b o))
using_well_founded {dec_tac := `[assumption]}

@[simp] theorem CNF_rec_zero {b} (b0) {C H0 H} : @CNF_rec b b0 C H0 H 0 = H0 :=
by rw [CNF_rec, dif_pos rfl]; refl

@[simp] theorem CNF_rec_ne_zero {b} (b0) {C H0 H o} (o0) :
  @CNF_rec b b0 C H0 H o = H o o0 (CNF_aux b0 o0) (@CNF_rec b b0 C H0 H _) :=
by rw [CNF_rec, dif_neg o0]

/-- The Cantor normal form of an ordinal is the list of coefficients
  in the base-`b` expansion of `o`.

    CNF b (b ^ u₁ * v₁ + b ^ u₂ * v₂) = [(u₁, v₁), (u₂, v₂)] -/
noncomputable def CNF (b := omega) (o : ordinal) : list (ordinal × ordinal) :=
if b0 : b = 0 then [] else
CNF_rec b0 [] (λ o o0 h IH, (log b o, o / b ^ log b o) :: IH) o

@[simp] theorem zero_CNF (o) : CNF 0 o = [] :=
dif_pos rfl

@[simp] theorem CNF_zero (b) : CNF b 0 = [] :=
if b0 : b = 0 then dif_pos b0 else
(dif_neg b0).trans $ CNF_rec_zero _

theorem CNF_ne_zero {b o : ordinal} (b0 : b ≠ 0) (o0 : o ≠ 0) :
  CNF b o = (log b o, o / b ^ log b o) :: CNF b (o % b ^ log b o) :=
by unfold CNF; rw [dif_neg b0, dif_neg b0, CNF_rec_ne_zero b0 o0]

theorem one_CNF {o : ordinal} (o0 : o ≠ 0) :
  CNF 1 o = [(0, o)] :=
by rw [CNF_ne_zero ordinal.one_ne_zero o0, log_not_one_lt (lt_irrefl _), power_zero, mod_one,
       CNF_zero, div_one]

theorem CNF_foldr {b : ordinal} (b0 : b ≠ 0) (o) :
  (CNF b o).foldr (λ p r, b ^ p.1 * p.2 + r) 0 = o :=
CNF_rec b0 (by rw CNF_zero; refl)
  (λ o o0 h IH, by rw [CNF_ne_zero b0 o0, list.foldr_cons, IH, div_add_mod]) o

theorem CNF_pairwise_aux (b := omega) (o) :
  (∀ p ∈ CNF b o, prod.fst p ≤ log b o) ∧
  (CNF b o).pairwise (λ p q, q.1 < p.1) :=
begin
  by_cases b0 : b = 0,
  { simp only [b0, zero_CNF, list.pairwise.nil, and_true], exact λ _, false.elim },
  cases lt_or_eq_of_le (one_le_iff_ne_zero.2 b0) with b1 b1,
  { refine CNF_rec b0 _ _ o,
    { simp only [CNF_zero, list.pairwise.nil, and_true], exact λ _, false.elim },
    intros o o0 H IH, cases IH with IH₁ IH₂,
    simp only [CNF_ne_zero b0 o0, list.forall_mem_cons, list.pairwise_cons, IH₂, and_true],
    refine ⟨⟨le_refl _, λ p m, _⟩, λ p m, _⟩,
    { exact le_trans (IH₁ p m) (log_le_log _ $ le_of_lt H) },
    { refine lt_of_le_of_lt (IH₁ p m) ((log_lt b1 _).2 _),
      { rw ordinal.pos_iff_ne_zero, intro e,
        rw e at m, simpa only [CNF_zero] using m },
      { exact mod_lt _ (power_ne_zero _ b0) } } },
  { by_cases o0 : o = 0,
    { simp only [o0, CNF_zero, list.pairwise.nil, and_true], exact λ _, false.elim },
    rw [← b1, one_CNF o0],
    simp only [list.mem_singleton, log_not_one_lt (lt_irrefl _), forall_eq, le_refl, true_and,
      list.pairwise_singleton] }
end

theorem CNF_pairwise (b := omega) (o) :
  (CNF b o).pairwise (λ p q, prod.fst q < p.1) :=
(CNF_pairwise_aux _ _).2

theorem CNF_fst_le_log (b := omega) (o) :
  ∀ p ∈ CNF b o, prod.fst p ≤ log b o :=
(CNF_pairwise_aux _ _).1

theorem CNF_fst_le (b := omega) (o) (p ∈ CNF b o) : prod.fst p ≤ o :=
le_trans (CNF_fst_le_log _ _ p H) (log_le_self _ _)

theorem CNF_snd_lt {b : ordinal} (b1 : 1 < b) (o) :
  ∀ p ∈ CNF b o, prod.snd p < b :=
begin
  have b0 := ne_of_gt (lt_trans zero_lt_one b1),
  refine CNF_rec b0 (λ _, by rw [CNF_zero]; exact false.elim) _ o,
  intros o o0 H IH,
  simp only [CNF_ne_zero b0 o0, list.mem_cons_iff, forall_eq_or_imp, iff_true_intro IH, and_true],
  rw [div_lt (power_ne_zero _ b0), ← power_succ],
  exact lt_power_succ_log b1 _,
end

theorem CNF_sorted (b := omega) (o) :
  ((CNF b o).map prod.fst).sorted (>) :=
by rw [list.sorted, list.pairwise_map]; exact CNF_pairwise b o

/-! ### Casting naturals into ordinals, compatibility with operations -/

@[simp] theorem nat_cast_mul {m n : ℕ} : ((m * n : ℕ) : ordinal) = m * n :=
by induction n with n IH; [simp only [nat.cast_zero, nat.mul_zero, mul_zero],
  rw [nat.mul_succ, nat.cast_add, IH, nat.cast_succ, mul_add_one]]

@[simp] theorem nat_cast_power {m n : ℕ} : ((pow m n : ℕ) : ordinal) = m ^ n :=
by induction n with n IH; [simp only [pow_zero, nat.cast_zero, power_zero, nat.cast_one],
  rw [pow_succ', nat_cast_mul, IH, nat.cast_succ, ← succ_eq_add_one, power_succ]]

@[simp] theorem nat_cast_le {m n : ℕ} : (m : ordinal) ≤ n ↔ m ≤ n :=
by rw [← cardinal.ord_nat, ← cardinal.ord_nat,
       cardinal.ord_le_ord, cardinal.nat_cast_le]

@[simp] theorem nat_cast_lt {m n : ℕ} : (m : ordinal) < n ↔ m < n :=
by simp only [lt_iff_le_not_le, nat_cast_le]

@[simp] theorem nat_cast_inj {m n : ℕ} : (m : ordinal) = n ↔ m = n :=
by simp only [le_antisymm_iff, nat_cast_le]

@[simp] theorem nat_cast_eq_zero {n : ℕ} : (n : ordinal) = 0 ↔ n = 0 :=
@nat_cast_inj n 0

theorem nat_cast_ne_zero {n : ℕ} : (n : ordinal) ≠ 0 ↔ n ≠ 0 :=
not_congr nat_cast_eq_zero

@[simp] theorem nat_cast_pos {n : ℕ} : (0 : ordinal) < n ↔ 0 < n :=
@nat_cast_lt 0 n

@[simp] theorem nat_cast_sub {m n : ℕ} : ((m - n : ℕ) : ordinal) = m - n :=
(_root_.le_total m n).elim
  (λ h, by rw [tsub_eq_zero_iff_le.2 h, ordinal.sub_eq_zero_iff_le.2 (nat_cast_le.2 h)]; refl)
  (λ h, (add_left_cancel n).1 $ by rw [← nat.cast_add,
     add_tsub_cancel_of_le h, ordinal.add_sub_cancel_of_le (nat_cast_le.2 h)])

@[simp] theorem nat_cast_div {m n : ℕ} : ((m / n : ℕ) : ordinal) = m / n :=
if n0 : n = 0 then by simp only [n0, nat.div_zero, nat.cast_zero, div_zero] else
have n0':_, from nat_cast_ne_zero.2 n0,
le_antisymm
  (by rw [le_div n0', ← nat_cast_mul, nat_cast_le, mul_comm];
      apply nat.div_mul_le_self)
  (by rw [div_le n0', succ, ← nat.cast_succ, ← nat_cast_mul,
          nat_cast_lt, mul_comm, ← nat.div_lt_iff_lt_mul _ _ (nat.pos_of_ne_zero n0)];
      apply nat.lt_succ_self)

@[simp] theorem nat_cast_mod {m n : ℕ} : ((m % n : ℕ) : ordinal) = m % n :=
by rw [← add_left_cancel (n*(m/n)), div_add_mod, ← nat_cast_div, ← nat_cast_mul, ← nat.cast_add,
       nat.div_add_mod]

@[simp] theorem nat_le_card {o} {n : ℕ} : (n : cardinal) ≤ card o ↔ (n : ordinal) ≤ o :=
⟨λ h, by rwa [← cardinal.ord_le, cardinal.ord_nat] at h,
 λ h, card_nat n ▸ card_le_card h⟩

@[simp] theorem nat_lt_card {o} {n : ℕ} : (n : cardinal) < card o ↔ (n : ordinal) < o :=
by rw [← succ_le, ← cardinal.succ_le, ← cardinal.nat_succ, nat_le_card]; refl

@[simp] theorem card_lt_nat {o} {n : ℕ} : card o < n ↔ o < n :=
lt_iff_lt_of_le_iff_le nat_le_card

@[simp] theorem card_le_nat {o} {n : ℕ} : card o ≤ n ↔ o ≤ n :=
le_iff_le_iff_lt_iff_lt.2 nat_lt_card

@[simp] theorem card_eq_nat {o} {n : ℕ} : card o = n ↔ o = n :=
by simp only [le_antisymm_iff, card_le_nat, nat_le_card]

@[simp] theorem type_fin (n : ℕ) : @type (fin n) (<) _ = n :=
by rw [← card_eq_nat, card_type, mk_fin]

@[simp] theorem lift_nat_cast (n : ℕ) : lift n = n :=
by induction n with n ih; [simp only [nat.cast_zero, lift_zero],
  simp only [nat.cast_succ, lift_add, ih, lift_one]]

theorem lift_type_fin (n : ℕ) : lift (@type (fin n) (<) _) = n :=
by simp only [type_fin, lift_nat_cast]

<<<<<<< HEAD
theorem fintype_card (r : α → α → Prop) [is_well_order α r] [fintype α] : type r = fintype.card α :=
=======
theorem type_fintype (r : α → α → Prop) [is_well_order α r] [fintype α] : type r = fintype.card α :=
>>>>>>> 2e4813dd
by rw [← card_eq_nat, card_type, mk_fintype]

end ordinal

/-! ### Properties of `omega` -/

namespace cardinal
open ordinal

@[simp] theorem ord_omega : ord.{u} omega = ordinal.omega :=
le_antisymm (ord_le.2 $ le_refl _) $
le_of_forall_lt $ λ o h, begin
  rcases ordinal.lt_lift_iff.1 h with ⟨o, rfl, h'⟩,
  rw [lt_ord, ← lift_card, ← lift_omega.{0 u},
      lift_lt, ← typein_enum (<) h'],
  exact lt_omega_iff_fintype.2 ⟨set.fintype_lt_nat _⟩
end

@[simp] theorem add_one_of_omega_le {c} (h : omega ≤ c) : c + 1 = c :=
by rw [add_comm, ← card_ord c, ← card_one,
       ← card_add, one_add_of_omega_le];
   rwa [← ord_omega, ord_le_ord]

end cardinal

namespace ordinal

theorem lt_omega {o : ordinal.{u}} : o < omega ↔ ∃ n : ℕ, o = n :=
by rw [← cardinal.ord_omega, cardinal.lt_ord, lt_omega]; simp only [card_eq_nat]

theorem nat_lt_omega (n : ℕ) : (n : ordinal) < omega :=
lt_omega.2 ⟨_, rfl⟩

theorem omega_pos : 0 < omega := nat_lt_omega 0

theorem omega_ne_zero : omega ≠ 0 := ne_of_gt omega_pos

theorem one_lt_omega : 1 < omega := by simpa only [nat.cast_one] using nat_lt_omega 1

theorem omega_is_limit : is_limit omega :=
⟨omega_ne_zero, λ o h,
  let ⟨n, e⟩ := lt_omega.1 h in
  by rw [e]; exact nat_lt_omega (n+1)⟩

theorem omega_le {o : ordinal.{u}} : omega ≤ o ↔ ∀ n : ℕ, (n : ordinal) ≤ o :=
⟨λ h n, le_trans (le_of_lt (nat_lt_omega _)) h,
 λ H, le_of_forall_lt $ λ a h,
   let ⟨n, e⟩ := lt_omega.1 h in
   by rw [e, ← succ_le]; exact H (n+1)⟩

theorem nat_lt_limit {o} (h : is_limit o) : ∀ n : ℕ, (n : ordinal) < o
| 0     := lt_of_le_of_ne (ordinal.zero_le o) h.1.symm
| (n+1) := h.2 _ (nat_lt_limit n)

theorem omega_le_of_is_limit {o} (h : is_limit o) : omega ≤ o :=
omega_le.2 $ λ n, le_of_lt $ nat_lt_limit h n

theorem add_omega {a : ordinal} (h : a < omega) : a + omega = omega :=
begin
  rcases lt_omega.1 h with ⟨n, rfl⟩,
  clear h, induction n with n IH,
  { rw [nat.cast_zero, zero_add] },
  { rw [nat.cast_succ, add_assoc, one_add_of_omega_le (le_refl _), IH] }
end

theorem add_lt_omega {a b : ordinal} (ha : a < omega) (hb : b < omega) : a + b < omega :=
match a, b, lt_omega.1 ha, lt_omega.1 hb with
| _, _, ⟨m, rfl⟩, ⟨n, rfl⟩ := by rw [← nat.cast_add]; apply nat_lt_omega
end

theorem mul_lt_omega {a b : ordinal} (ha : a < omega) (hb : b < omega) : a * b < omega :=
match a, b, lt_omega.1 ha, lt_omega.1 hb with
| _, _, ⟨m, rfl⟩, ⟨n, rfl⟩ := by rw [← nat_cast_mul]; apply nat_lt_omega
end

theorem is_limit_iff_omega_dvd {a : ordinal} : is_limit a ↔ a ≠ 0 ∧ omega ∣ a :=
begin
  refine ⟨λ l, ⟨l.1, ⟨a / omega, le_antisymm _ (mul_div_le _ _)⟩⟩, λ h, _⟩,
  { refine (limit_le l).2 (λ x hx, le_of_lt _),
    rw [← div_lt omega_ne_zero, ← succ_le, le_div omega_ne_zero,
        mul_succ, add_le_of_limit omega_is_limit],
    intros b hb,
    rcases lt_omega.1 hb with ⟨n, rfl⟩,
    exact le_trans (add_le_add_right (mul_div_le _ _) _)
      (le_of_lt $ lt_sub.1 $ nat_lt_limit (sub_is_limit l hx) _) },
  { rcases h with ⟨a0, b, rfl⟩,
    refine mul_is_limit_left omega_is_limit
      (ordinal.pos_iff_ne_zero.2 $ mt _ a0),
    intro e, simp only [e, mul_zero] }
end

local infixr ^ := @pow ordinal ordinal ordinal.has_pow

theorem power_lt_omega {a b : ordinal} (ha : a < omega) (hb : b < omega) : a ^ b < omega :=
match a, b, lt_omega.1 ha, lt_omega.1 hb with
| _, _, ⟨m, rfl⟩, ⟨n, rfl⟩ := by rw [← nat_cast_power]; apply nat_lt_omega
end

theorem add_omega_power {a b : ordinal} (h : a < omega ^ b) : a + omega ^ b = omega ^ b :=
begin
  refine le_antisymm _ (le_add_left _ _),
  revert h, apply limit_rec_on b,
  { intro h, rw [power_zero, ← succ_zero, lt_succ, ordinal.le_zero] at h,
    rw [h, zero_add] },
  { intros b _ h, rw [power_succ] at h,
    rcases (lt_mul_of_limit omega_is_limit).1 h with ⟨x, xo, ax⟩,
    refine le_trans (add_le_add_right (le_of_lt ax) _) _,
    rw [power_succ, ← mul_add, add_omega xo] },
  { intros b l IH h, rcases (lt_power_of_limit omega_ne_zero l).1 h with ⟨x, xb, ax⟩,
    refine (((add_is_normal a).trans (power_is_normal one_lt_omega))
      .limit_le l).2 (λ y yb, _),
    let z := max x y,
    have := IH z (max_lt xb yb)
      (lt_of_lt_of_le ax $ power_le_power_right omega_pos (le_max_left _ _)),
    exact le_trans (add_le_add_left (power_le_power_right omega_pos (le_max_right _ _)) _)
      (le_trans this (power_le_power_right omega_pos $ le_of_lt $ max_lt xb yb)) }
end

theorem add_lt_omega_power {a b c : ordinal} (h₁ : a < omega ^ c) (h₂ : b < omega ^ c) :
  a + b < omega ^ c :=
by rwa [← add_omega_power h₁, add_lt_add_iff_left]

theorem add_absorp {a b c : ordinal} (h₁ : a < omega ^ b) (h₂ : omega ^ b ≤ c) : a + c = c :=
by rw [← ordinal.add_sub_cancel_of_le h₂, ← add_assoc, add_omega_power h₁]

theorem add_absorp_iff {o : ordinal} (o0 : 0 < o) : (∀ a < o, a + o = o) ↔ ∃ a, o = omega ^ a :=
⟨λ H, ⟨log omega o, begin
  refine ((lt_or_eq_of_le (power_log_le _ o0))
    .resolve_left $ λ h, _).symm,
  have := H _ h,
  have := lt_power_succ_log one_lt_omega o,
  rw [power_succ, lt_mul_of_limit omega_is_limit] at this,
  rcases this with ⟨a, ao, h'⟩,
  rcases lt_omega.1 ao with ⟨n, rfl⟩, clear ao,
  revert h', apply not_lt_of_le,
  suffices e : omega ^ log omega o * ↑n + o = o,
  { simpa only [e] using le_add_right (omega ^ log omega o * ↑n) o },
  induction n with n IH, {simp only [nat.cast_zero, mul_zero, zero_add]},
  simp only [nat.cast_succ, mul_add_one, add_assoc, this, IH]
end⟩,
λ ⟨b, e⟩, e.symm ▸ λ a, add_omega_power⟩

theorem add_mul_limit_aux {a b c : ordinal} (ba : b + a = a)
  (l : is_limit c)
  (IH : ∀ c' < c, (a + b) * succ c' = a * succ c' + b) :
  (a + b) * c = a * c :=
le_antisymm
  ((mul_le_of_limit l).2 $ λ c' h, begin
    apply le_trans (mul_le_mul_left _ (le_of_lt $ lt_succ_self _)),
    rw IH _ h,
    apply le_trans (add_le_add_left _ _),
    { rw ← mul_succ, exact mul_le_mul_left _ (succ_le.2 $ l.2 _ h) },
    { rw ← ba, exact le_add_right _ _ }
  end)
  (mul_le_mul_right _ (le_add_right _ _))

theorem add_mul_succ {a b : ordinal} (c) (ba : b + a = a) :
  (a + b) * succ c = a * succ c + b :=
begin
  apply limit_rec_on c,
  { simp only [succ_zero, mul_one] },
  { intros c IH,
    rw [mul_succ, IH, ← add_assoc, add_assoc _ b, ba, ← mul_succ] },
  { intros c l IH,
    have := add_mul_limit_aux ba l IH,
    rw [mul_succ, add_mul_limit_aux ba l IH, mul_succ, add_assoc] }
end

theorem add_mul_limit {a b c : ordinal} (ba : b + a = a)
  (l : is_limit c) : (a + b) * c = a * c :=
add_mul_limit_aux ba l (λ c' _, add_mul_succ c' ba)

theorem mul_omega {a : ordinal} (a0 : 0 < a) (ha : a < omega) : a * omega = omega :=
le_antisymm
  ((mul_le_of_limit omega_is_limit).2 $ λ b hb, le_of_lt (mul_lt_omega ha hb))
  (by simpa only [one_mul] using mul_le_mul_right omega (one_le_iff_pos.2 a0))

theorem mul_lt_omega_power {a b c : ordinal}
  (c0 : 0 < c) (ha : a < omega ^ c) (hb : b < omega) : a * b < omega ^ c :=
if b0 : b = 0 then by simp only [b0, mul_zero, power_pos _ omega_pos] else begin
  rcases zero_or_succ_or_limit c with rfl|⟨c,rfl⟩|l,
  { exact (lt_irrefl _).elim c0 },
  { rw power_succ at ha,
    rcases ((mul_is_normal $ power_pos _ omega_pos).limit_lt
      omega_is_limit).1 ha with ⟨n, hn, an⟩,
    refine lt_of_le_of_lt (mul_le_mul_right _ (le_of_lt an)) _,
    rw [power_succ, mul_assoc, mul_lt_mul_iff_left (power_pos _ omega_pos)],
    exact mul_lt_omega hn hb },
  { rcases ((power_is_normal one_lt_omega).limit_lt l).1 ha with ⟨x, hx, ax⟩,
    refine lt_of_le_of_lt (mul_le_mul (le_of_lt ax) (le_of_lt hb)) _,
    rw [← power_succ, power_lt_power_iff_right one_lt_omega],
    exact l.2 _ hx }
end

theorem mul_omega_dvd {a : ordinal}
  (a0 : 0 < a) (ha : a < omega) : ∀ {b}, omega ∣ b → a * b = b
| _ ⟨b, rfl⟩ := by rw [← mul_assoc, mul_omega a0 ha]

theorem mul_omega_power_power {a b : ordinal} (a0 : 0 < a) (h : a < omega ^ omega ^ b) :
  a * omega ^ omega ^ b = omega ^ omega ^ b :=
begin
  by_cases b0 : b = 0, {rw [b0, power_zero, power_one] at h ⊢, exact mul_omega a0 h},
  refine le_antisymm _
    (by simpa only [one_mul] using mul_le_mul_right (omega^omega^b) (one_le_iff_pos.2 a0)),
  rcases (lt_power_of_limit omega_ne_zero (power_is_limit_left omega_is_limit b0)).1 h
    with ⟨x, xb, ax⟩,
  refine le_trans (mul_le_mul_right _ (le_of_lt ax)) _,
  rw [← power_add, add_omega_power xb]
end

theorem power_omega {a : ordinal} (a1 : 1 < a) (h : a < omega) : a ^ omega = omega :=
le_antisymm
  ((power_le_of_limit (one_le_iff_ne_zero.1 $ le_of_lt a1) omega_is_limit).2
    (λ b hb, le_of_lt (power_lt_omega h hb)))
  (le_power_self _ a1)

/-! ### Fixed points of normal functions -/

/-- The next fixed point function, the least fixed point of the
  normal function `f` above `a`. -/
def nfp (f : ordinal → ordinal) (a : ordinal) :=
sup (λ n : ℕ, f^[n] a)

theorem iterate_le_nfp (f a n) : f^[n] a ≤ nfp f a :=
le_sup _ n

theorem le_nfp_self (f a) : a ≤ nfp f a :=
iterate_le_nfp f a 0

theorem is_normal.lt_nfp {f} (H : is_normal f) {a b} :
  f b < nfp f a ↔ b < nfp f a :=
lt_sup.trans $ iff.trans
  (by exact
   ⟨λ ⟨n, h⟩, ⟨n, lt_of_le_of_lt (H.le_self _) h⟩,
    λ ⟨n, h⟩, ⟨n+1, by rw iterate_succ'; exact H.lt_iff.2 h⟩⟩)
  lt_sup.symm

theorem is_normal.nfp_le {f} (H : is_normal f) {a b} :
  nfp f a ≤ f b ↔ nfp f a ≤ b :=
le_iff_le_iff_lt_iff_lt.2 H.lt_nfp

theorem is_normal.nfp_le_fp {f} (H : is_normal f) {a b}
  (ab : a ≤ b) (h : f b ≤ b) : nfp f a ≤ b :=
sup_le.2 $ λ i, begin
  induction i with i IH generalizing a, {exact ab},
  exact IH (le_trans (H.le_iff.2 ab) h),
end

theorem is_normal.nfp_fp {f} (H : is_normal f) (a) : f (nfp f a) = nfp f a :=
begin
  refine le_antisymm _ (H.le_self _),
  cases le_or_lt (f a) a with aa aa,
  { rwa le_antisymm (H.nfp_le_fp (le_refl _) aa) (le_nfp_self _ _) },
  rcases zero_or_succ_or_limit (nfp f a) with e|⟨b, e⟩|l,
  { refine @le_trans _ _ _ (f a) _ (H.le_iff.2 _) (iterate_le_nfp f a 1),
    simp only [e, ordinal.zero_le] },
  { have : f b < nfp f a := H.lt_nfp.2 (by simp only [e, lt_succ_self]),
    rw [e, lt_succ] at this,
    have ab : a ≤ b,
    { rw [← lt_succ, ← e],
      exact lt_of_lt_of_le aa (iterate_le_nfp f a 1) },
    refine le_trans (H.le_iff.2 (H.nfp_le_fp ab this))
      (le_trans this (le_of_lt _)),
    simp only [e, lt_succ_self] },
  { exact (H.2 _ l _).2 (λ b h, le_of_lt (H.lt_nfp.2 h)) }
end

theorem is_normal.le_nfp {f} (H : is_normal f) {a b} :
  f b ≤ nfp f a ↔ b ≤ nfp f a :=
⟨le_trans (H.le_self _), λ h,
  by simpa only [H.nfp_fp] using H.le_iff.2 h⟩

theorem nfp_eq_self {f : ordinal → ordinal} {a} (h : f a = a) : nfp f a = a :=
le_antisymm (sup_le.mpr $ λ i, by rw [iterate_fixed h]) (le_nfp_self f a)

/-- The derivative of a normal function `f` is
  the sequence of fixed points of `f`. -/
def deriv (f : ordinal → ordinal) (o : ordinal) : ordinal :=
limit_rec_on o (nfp f 0)
  (λ a IH, nfp f (succ IH))
  (λ a l, bsup.{u u} a)

@[simp] theorem deriv_zero (f) : deriv f 0 = nfp f 0 := limit_rec_on_zero _ _ _

@[simp] theorem deriv_succ (f o) : deriv f (succ o) = nfp f (succ (deriv f o)) :=
limit_rec_on_succ _ _ _ _

theorem deriv_limit (f) {o} : is_limit o →
  deriv f o = bsup.{u u} o (λ a _, deriv f a) :=
limit_rec_on_limit _ _ _ _

theorem deriv_is_normal (f) : is_normal (deriv f) :=
⟨λ o, by rw [deriv_succ, ← succ_le]; apply le_nfp_self,
 λ o l a, by rw [deriv_limit _ l, bsup_le]⟩

theorem is_normal.deriv_fp {f} (H : is_normal f) (o) : f (deriv.{u} f o) = deriv f o :=
begin
  apply limit_rec_on o,
  { rw [deriv_zero, H.nfp_fp] },
  { intros o ih, rw [deriv_succ, H.nfp_fp] },
  intros o l IH,
  rw [deriv_limit _ l, is_normal.bsup.{u u u} H _ l.1],
  refine eq_of_forall_ge_iff (λ c, _),
  simp only [bsup_le, IH] {contextual:=tt}
end

theorem is_normal.fp_iff_deriv {f} (H : is_normal f)
  {a} : f a ≤ a ↔ ∃ o, a = deriv f o :=
⟨λ ha, begin
  suffices : ∀ o (_:a ≤ deriv f o), ∃ o, a = deriv f o,
  from this a ((deriv_is_normal _).le_self _),
  intro o, apply limit_rec_on o,
  { intros h₁,
    refine ⟨0, le_antisymm h₁ _⟩,
    rw deriv_zero,
    exact H.nfp_le_fp (ordinal.zero_le _) ha },
  { intros o IH h₁,
    cases le_or_lt a (deriv f o), {exact IH h},
    refine ⟨succ o, le_antisymm h₁ _⟩,
    rw deriv_succ,
    exact H.nfp_le_fp (succ_le.2 h) ha },
  { intros o l IH h₁,
    cases eq_or_lt_of_le h₁, {exact ⟨_, h⟩},
    rw [deriv_limit _ l, ← not_le, bsup_le, not_ball] at h,
    exact let ⟨o', h, hl⟩ := h in IH o' h (le_of_not_le hl) }
end, λ ⟨o, e⟩, e.symm ▸ le_of_eq (H.deriv_fp _)⟩

end ordinal<|MERGE_RESOLUTION|>--- conflicted
+++ resolved
@@ -1376,11 +1376,7 @@
 theorem lift_type_fin (n : ℕ) : lift (@type (fin n) (<) _) = n :=
 by simp only [type_fin, lift_nat_cast]
 
-<<<<<<< HEAD
-theorem fintype_card (r : α → α → Prop) [is_well_order α r] [fintype α] : type r = fintype.card α :=
-=======
 theorem type_fintype (r : α → α → Prop) [is_well_order α r] [fintype α] : type r = fintype.card α :=
->>>>>>> 2e4813dd
 by rw [← card_eq_nat, card_type, mk_fintype]
 
 end ordinal
