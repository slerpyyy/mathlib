/-
Copyright (c) 2017 Johannes Hölzl. All rights reserved.
Released under Apache 2.0 license as described in the file LICENSE.
Authors: Mario Carneiro, Floris van Doorn, Violeta Hernández Palacios
-/
import order.bounded
import set_theory.ordinal
import tactic.by_contra

/-!
# Ordinal arithmetic

Ordinals have an addition (corresponding to disjoint union) that turns them into an additive
monoid, and a multiplication (corresponding to the lexicographic order on the product) that turns
them into a monoid. One can also define correspondingly a subtraction, a division, a successor
function, a power function and a logarithm function.

We also define limit ordinals and prove the basic induction principle on ordinals separating
successor ordinals and limit ordinals, in `limit_rec_on`.

## Main definitions and results

* `o₁ + o₂` is the order on the disjoint union of `o₁` and `o₂` obtained by declaring that
  every element of `o₁` is smaller than every element of `o₂`.
* `o₁ - o₂` is the unique ordinal `o` such that `o₂ + o = o₁`, when `o₂ ≤ o₁`.
* `o₁ * o₂` is the lexicographic order on `o₂ × o₁`.
* `o₁ / o₂` is the ordinal `o` such that `o₁ = o₂ * o + o'` with `o' < o₂`. We also define the
  divisibility predicate, and a modulo operation.
* `succ o = o + 1` is the successor of `o`.
* `pred o` if the predecessor of `o`. If `o` is not a successor, we set `pred o = o`.

We also define the power function and the logarithm function on ordinals, and discuss the properties
of casts of natural numbers of and of `omega` with respect to these operations.

Some properties of the operations are also used to discuss general tools on ordinals:

* `is_limit o`: an ordinal is a limit ordinal if it is neither `0` nor a successor.
* `limit_rec_on` is the main induction principle of ordinals: if one can prove a property by
  induction at successor ordinals and at limit ordinals, then it holds for all ordinals.

* `is_normal`: a function `f : ordinal → ordinal` satisfies `is_normal` if it is strictly increasing
  and order-continuous, i.e., the image `f o` of a limit ordinal `o` is the sup of `f a` for
  `a < o`.
* `nfp f a`: the next fixed point of a function `f` on ordinals, above `a`. It behaves well
  for normal functions.

* `CNF b o` is the Cantor normal form of the ordinal `o` in base `b`.

* `sup`: the supremum of an indexed family of ordinals in `Type u`, as an ordinal in `Type u`.
* `bsup`: the supremum of a set of ordinals indexed by ordinals less than a given ordinal `o`.
-/

noncomputable theory

open function cardinal set equiv
open_locale classical cardinal

universes u v w
variables {α : Type*} {β : Type*} {γ : Type*}
  {r : α → α → Prop} {s : β → β → Prop} {t : γ → γ → Prop}

namespace ordinal

/-! ### Further properties of addition on ordinals -/

@[simp] theorem lift_add (a b) : lift (a + b) = lift a + lift b :=
quotient.induction_on₂ a b $ λ ⟨α, r, _⟩ ⟨β, s, _⟩,
quotient.sound ⟨(rel_iso.preimage equiv.ulift _).trans
 (rel_iso.sum_lex_congr (rel_iso.preimage equiv.ulift _)
   (rel_iso.preimage equiv.ulift _)).symm⟩

@[simp] theorem lift_succ (a) : lift (succ a) = succ (lift a) :=
by unfold succ; simp only [lift_add, lift_one]

theorem add_le_add_iff_left (a) {b c : ordinal} : a + b ≤ a + c ↔ b ≤ c :=
⟨induction_on a $ λ α r hr, induction_on b $ λ β₁ s₁ hs₁, induction_on c $ λ β₂ s₂ hs₂ ⟨f⟩, ⟨
  have fl : ∀ a, f (sum.inl a) = sum.inl a := λ a,
    by simpa only [initial_seg.trans_apply, initial_seg.le_add_apply]
      using @initial_seg.eq _ _ _ _ (@sum.lex.is_well_order _ _ _ _ hr hs₂)
        ((initial_seg.le_add r s₁).trans f) (initial_seg.le_add r s₂) a,
  have ∀ b, {b' // f (sum.inr b) = sum.inr b'}, begin
    intro b, cases e : f (sum.inr b),
    { rw ← fl at e, have := f.inj' e, contradiction },
    { exact ⟨_, rfl⟩ }
  end,
  let g (b) := (this b).1 in
  have fr : ∀ b, f (sum.inr b) = sum.inr (g b), from λ b, (this b).2,
  ⟨⟨⟨g, λ x y h, by injection f.inj'
    (by rw [fr, fr, h] : f (sum.inr x) = f (sum.inr y))⟩,
    λ a b, by simpa only [sum.lex_inr_inr, fr, rel_embedding.coe_fn_to_embedding,
        initial_seg.coe_fn_to_rel_embedding, function.embedding.coe_fn_mk]
      using @rel_embedding.map_rel_iff _ _ _ _ f.to_rel_embedding (sum.inr a) (sum.inr b)⟩,
    λ a b H, begin
      rcases f.init' (by rw fr; exact sum.lex_inr_inr.2 H) with ⟨a'|a', h⟩,
      { rw fl at h, cases h },
      { rw fr at h, exact ⟨a', sum.inr.inj h⟩ }
    end⟩⟩,
λ h, add_le_add_left h _⟩

theorem add_succ (o₁ o₂ : ordinal) : o₁ + succ o₂ = succ (o₁ + o₂) :=
(add_assoc _ _ _).symm

@[simp] theorem succ_zero : succ 0 = 1 := zero_add _

theorem one_le_iff_pos {o : ordinal} : 1 ≤ o ↔ 0 < o :=
by rw [← succ_zero, succ_le]

theorem one_le_iff_ne_zero {o : ordinal} : 1 ≤ o ↔ o ≠ 0 :=
by rw [one_le_iff_pos, ordinal.pos_iff_ne_zero]

theorem succ_pos (o : ordinal) : 0 < succ o :=
lt_of_le_of_lt (ordinal.zero_le _) (lt_succ_self _)

theorem succ_ne_zero (o : ordinal) : succ o ≠ 0 :=
ne_of_gt $ succ_pos o

@[simp] theorem card_succ (o : ordinal) : card (succ o) = card o + 1 :=
by simp only [succ, card_add, card_one]

theorem nat_cast_succ (n : ℕ) : (succ n : ordinal) = n.succ := rfl

theorem add_left_cancel (a) {b c : ordinal} : a + b = a + c ↔ b = c :=
by simp only [le_antisymm_iff, add_le_add_iff_left]

theorem lt_succ {a b : ordinal} : a < succ b ↔ a ≤ b :=
by rw [← not_le, succ_le, not_lt]

theorem lt_one_iff_zero {a : ordinal} : a < 1 ↔ a = 0 :=
by rw [←succ_zero, lt_succ, ordinal.le_zero]

theorem add_lt_add_iff_left (a) {b c : ordinal} : a + b < a + c ↔ b < c :=
by rw [← not_le, ← not_le, add_le_add_iff_left]

theorem lt_of_add_lt_add_right {a b c : ordinal} : a + b < c + b → a < c :=
lt_imp_lt_of_le_imp_le (λ h, add_le_add_right h _)

@[simp] theorem succ_lt_succ {a b : ordinal} : succ a < succ b ↔ a < b :=
by rw [lt_succ, succ_le]

@[simp] theorem succ_le_succ {a b : ordinal} : succ a ≤ succ b ↔ a ≤ b :=
le_iff_le_iff_lt_iff_lt.2 succ_lt_succ

theorem succ_inj {a b : ordinal} : succ a = succ b ↔ a = b :=
by simp only [le_antisymm_iff, succ_le_succ]

theorem add_le_add_iff_right {a b : ordinal} (n : ℕ) : a + n ≤ b + n ↔ a ≤ b :=
by induction n with n ih; [rw [nat.cast_zero, add_zero, add_zero],
  rw [← nat_cast_succ, add_succ, add_succ, succ_le_succ, ih]]

theorem add_right_cancel {a b : ordinal} (n : ℕ) : a + n = b + n ↔ a = b :=
by simp only [le_antisymm_iff, add_le_add_iff_right]

/-! ### The zero ordinal -/

@[simp] theorem card_eq_zero {o} : card o = 0 ↔ o = 0 :=
⟨induction_on o $ λ α r _ h, begin
  refine le_antisymm (le_of_not_lt $
    λ hn, mk_ne_zero_iff.2 _ h) (ordinal.zero_le _),
  rw [← succ_le, succ_zero] at hn, cases hn with f,
  exact ⟨f punit.star⟩
end, λ e, by simp only [e, card_zero]⟩

@[simp] theorem type_eq_zero_of_empty [is_well_order α r] [is_empty α] : type r = 0 :=
card_eq_zero.symm.mpr (mk_eq_zero _)

@[simp] theorem type_eq_zero_iff_is_empty [is_well_order α r] : type r = 0 ↔ is_empty α :=
(@card_eq_zero (type r)).symm.trans mk_eq_zero_iff

theorem type_ne_zero_iff_nonempty [is_well_order α r] : type r ≠ 0 ↔ nonempty α :=
(not_congr (@card_eq_zero (type r))).symm.trans mk_ne_zero_iff

protected lemma one_ne_zero : (1 : ordinal) ≠ 0 :=
type_ne_zero_iff_nonempty.2 ⟨punit.star⟩

instance : nontrivial ordinal.{u} :=
⟨⟨1, 0, ordinal.one_ne_zero⟩⟩

theorem zero_lt_one : (0 : ordinal) < 1 :=
lt_iff_le_and_ne.2 ⟨ordinal.zero_le _, ne.symm $ ordinal.one_ne_zero⟩

theorem eq_zero_or_pos (a : ordinal) : a = 0 ∨ 0 < a :=
by { convert eq_or_ne a 0, exact propext ordinal.pos_iff_ne_zero }

/-! ### The predecessor of an ordinal -/

/-- The ordinal predecessor of `o` is `o'` if `o = succ o'`,
  and `o` otherwise. -/
def pred (o : ordinal.{u}) : ordinal.{u} :=
if h : ∃ a, o = succ a then classical.some h else o

@[simp] theorem pred_succ (o) : pred (succ o) = o :=
by have h : ∃ a, succ o = succ a := ⟨_, rfl⟩;
   simpa only [pred, dif_pos h] using (succ_inj.1 $ classical.some_spec h).symm

theorem pred_le_self (o) : pred o ≤ o :=
if h : ∃ a, o = succ a then let ⟨a, e⟩ := h in
by rw [e, pred_succ]; exact le_of_lt (lt_succ_self _)
else by rw [pred, dif_neg h]

theorem pred_eq_iff_not_succ {o} : pred o = o ↔ ¬ ∃ a, o = succ a :=
⟨λ e ⟨a, e'⟩, by rw [e', pred_succ] at e; exact ne_of_lt (lt_succ_self _) e,
 λ h, dif_neg h⟩

theorem pred_lt_iff_is_succ {o} : pred o < o ↔ ∃ a, o = succ a :=
iff.trans (by simp only [le_antisymm_iff, pred_le_self, true_and, not_le])
  (iff_not_comm.1 pred_eq_iff_not_succ).symm

theorem succ_pred_iff_is_succ {o} : succ (pred o) = o ↔ ∃ a, o = succ a :=
⟨λ e, ⟨_, e.symm⟩, λ ⟨a, e⟩, by simp only [e, pred_succ]⟩

theorem succ_lt_of_not_succ {o} (h : ¬ ∃ a, o = succ a) {b} : succ b < o ↔ b < o :=
⟨lt_trans (lt_succ_self _), λ l,
  lt_of_le_of_ne (succ_le.2 l) (λ e, h ⟨_, e.symm⟩)⟩

theorem lt_pred {a b} : a < pred b ↔ succ a < b :=
if h : ∃ a, b = succ a then let ⟨c, e⟩ := h in
by rw [e, pred_succ, succ_lt_succ]
else by simp only [pred, dif_neg h, succ_lt_of_not_succ h]

theorem pred_le {a b} : pred a ≤ b ↔ a ≤ succ b :=
le_iff_le_iff_lt_iff_lt.2 lt_pred

@[simp] theorem lift_is_succ {o} : (∃ a, lift o = succ a) ↔ (∃ a, o = succ a) :=
⟨λ ⟨a, h⟩,
  let ⟨b, e⟩ := lift_down $ show a ≤ lift o, from le_of_lt $
    h.symm ▸ lt_succ_self _ in
  ⟨b, lift_inj.1 $ by rw [h, ← e, lift_succ]⟩,
 λ ⟨a, h⟩, ⟨lift a, by simp only [h, lift_succ]⟩⟩

@[simp] theorem lift_pred (o) : lift (pred o) = pred (lift o) :=
if h : ∃ a, o = succ a then
by cases h with a e; simp only [e, pred_succ, lift_succ]
else by rw [pred_eq_iff_not_succ.2 h,
            pred_eq_iff_not_succ.2 (mt lift_is_succ.1 h)]

/-! ### Limit ordinals -/

/-- A limit ordinal is an ordinal which is not zero and not a successor. -/
def is_limit (o : ordinal) : Prop := o ≠ 0 ∧ ∀ a < o, succ a < o

theorem not_zero_is_limit : ¬ is_limit 0
| ⟨h, _⟩ := h rfl

theorem not_succ_is_limit (o) : ¬ is_limit (succ o)
| ⟨_, h⟩ := lt_irrefl _ (h _ (lt_succ_self _))

theorem not_succ_of_is_limit {o} (h : is_limit o) : ¬ ∃ a, o = succ a
| ⟨a, e⟩ := not_succ_is_limit a (e ▸ h)

theorem succ_lt_of_is_limit {o} (h : is_limit o) {a} : succ a < o ↔ a < o :=
⟨lt_trans (lt_succ_self _), h.2 _⟩

theorem le_succ_of_is_limit {o} (h : is_limit o) {a} : o ≤ succ a ↔ o ≤ a :=
le_iff_le_iff_lt_iff_lt.2 $ succ_lt_of_is_limit h

theorem limit_le {o} (h : is_limit o) {a} : o ≤ a ↔ ∀ x < o, x ≤ a :=
⟨λ h x l, le_trans (le_of_lt l) h,
 λ H, (le_succ_of_is_limit h).1 $ le_of_not_lt $ λ hn,
  not_lt_of_le (H _ hn) (lt_succ_self _)⟩

theorem lt_limit {o} (h : is_limit o) {a} : a < o ↔ ∃ x < o, a < x :=
by simpa only [not_ball, not_le] using not_congr (@limit_le _ h a)

@[simp] theorem lift_is_limit (o) : is_limit (lift o) ↔ is_limit o :=
and_congr (not_congr $ by simpa only [lift_zero] using @lift_inj o 0)
⟨λ H a h, lift_lt.1 $ by simpa only [lift_succ] using H _ (lift_lt.2 h),
 λ H a h, let ⟨a', e⟩ := lift_down (le_of_lt h) in
   by rw [← e, ← lift_succ, lift_lt];
      rw [← e, lift_lt] at h; exact H a' h⟩

theorem is_limit.pos {o : ordinal} (h : is_limit o) : 0 < o :=
lt_of_le_of_ne (ordinal.zero_le _) h.1.symm

theorem is_limit.one_lt {o : ordinal} (h : is_limit o) : 1 < o :=
by simpa only [succ_zero] using h.2 _ h.pos

theorem is_limit.nat_lt {o : ordinal} (h : is_limit o) : ∀ n : ℕ, (n : ordinal) < o
| 0     := h.pos
| (n+1) := h.2 _ (is_limit.nat_lt n)

theorem zero_or_succ_or_limit (o : ordinal) :
  o = 0 ∨ (∃ a, o = succ a) ∨ is_limit o :=
if o0 : o = 0 then or.inl o0 else
if h : ∃ a, o = succ a then or.inr (or.inl h) else
or.inr $ or.inr ⟨o0, λ a, (succ_lt_of_not_succ h).2⟩

/-- Main induction principle of ordinals: if one can prove a property by
  induction at successor ordinals and at limit ordinals, then it holds for all ordinals. -/
@[elab_as_eliminator] def limit_rec_on {C : ordinal → Sort*}
  (o : ordinal) (H₁ : C 0) (H₂ : ∀ o, C o → C (succ o))
  (H₃ : ∀ o, is_limit o → (∀ o' < o, C o') → C o) : C o :=
wf.fix (λ o IH,
  if o0 : o = 0 then by rw o0; exact H₁ else
  if h : ∃ a, o = succ a then
    by rw ← succ_pred_iff_is_succ.2 h; exact
    H₂ _ (IH _ $ pred_lt_iff_is_succ.2 h)
  else H₃ _ ⟨o0, λ a, (succ_lt_of_not_succ h).2⟩ IH) o

@[simp] theorem limit_rec_on_zero {C} (H₁ H₂ H₃) : @limit_rec_on C 0 H₁ H₂ H₃ = H₁ :=
by rw [limit_rec_on, well_founded.fix_eq, dif_pos rfl]; refl

@[simp] theorem limit_rec_on_succ {C} (o H₁ H₂ H₃) :
  @limit_rec_on C (succ o) H₁ H₂ H₃ = H₂ o (@limit_rec_on C o H₁ H₂ H₃) :=
begin
  have h : ∃ a, succ o = succ a := ⟨_, rfl⟩,
  rw [limit_rec_on, well_founded.fix_eq,
      dif_neg (succ_ne_zero o), dif_pos h],
  generalize : limit_rec_on._proof_2 (succ o) h = h₂,
  generalize : limit_rec_on._proof_3 (succ o) h = h₃,
  revert h₂ h₃, generalize e : pred (succ o) = o', intros,
  rw pred_succ at e, subst o', refl
end

@[simp] theorem limit_rec_on_limit {C} (o H₁ H₂ H₃ h) :
  @limit_rec_on C o H₁ H₂ H₃ = H₃ o h (λ x h, @limit_rec_on C x H₁ H₂ H₃) :=
by rw [limit_rec_on, well_founded.fix_eq,
       dif_neg h.1, dif_neg (not_succ_of_is_limit h)]; refl

lemma has_succ_of_is_limit {α} {r : α → α → Prop} [wo : is_well_order α r]
  (h : (type r).is_limit) (x : α) : ∃y, r x y :=
begin
  use enum r (typein r x).succ (h.2 _ (typein_lt_type r x)),
  convert (enum_lt (typein_lt_type r x) _).mpr (lt_succ_self _), rw [enum_typein]
end

lemma type_subrel_lt (o : ordinal.{u}) :
  type (subrel (<) {o' : ordinal | o' < o}) = ordinal.lift.{u+1} o :=
begin
  refine quotient.induction_on o _,
  rintro ⟨α, r, wo⟩, resetI, apply quotient.sound,
  constructor, symmetry, refine (rel_iso.preimage equiv.ulift r).trans (typein_iso r)
end

lemma mk_initial_seg (o : ordinal.{u}) :
  #{o' : ordinal | o' < o} = cardinal.lift.{u+1} o.card :=
by rw [lift_card, ←type_subrel_lt, card_type]

/-! ### Normal ordinal functions -/

/-- A normal ordinal function is a strictly increasing function which is
  order-continuous, i.e., the image `f o` of a limit ordinal `o` is the sup of `f a` for
  `a < o`.  -/
def is_normal (f : ordinal → ordinal) : Prop :=
(∀ o, f o < f (succ o)) ∧ ∀ o, is_limit o → ∀ a, f o ≤ a ↔ ∀ b < o, f b ≤ a

theorem is_normal.limit_le {f} (H : is_normal f) : ∀ {o}, is_limit o →
  ∀ {a}, f o ≤ a ↔ ∀ b < o, f b ≤ a := H.2

theorem is_normal.limit_lt {f} (H : is_normal f) {o} (h : is_limit o) {a} :
  a < f o ↔ ∃ b < o, a < f b :=
not_iff_not.1 $ by simpa only [exists_prop, not_exists, not_and, not_lt] using H.2 _ h a

theorem is_normal.strict_mono {f} (H : is_normal f) : strict_mono f :=
λ a b, limit_rec_on b (not.elim (not_lt_of_le $ ordinal.zero_le _))
  (λ b IH h, (lt_or_eq_of_le (lt_succ.1 h)).elim
    (λ h, lt_trans (IH h) (H.1 _))
    (λ e, e ▸ H.1 _))
  (λ b l IH h, lt_of_lt_of_le (H.1 a)
    ((H.2 _ l _).1 (le_refl _) _ (l.2 _ h)))

theorem is_normal.lt_iff {f} (H : is_normal f) {a b} : f a < f b ↔ a < b :=
strict_mono.lt_iff_lt $ H.strict_mono

theorem is_normal.le_iff {f} (H : is_normal f) {a b} : f a ≤ f b ↔ a ≤ b :=
le_iff_le_iff_lt_iff_lt.2 H.lt_iff

theorem is_normal.inj {f} (H : is_normal f) {a b} : f a = f b ↔ a = b :=
by simp only [le_antisymm_iff, H.le_iff]

theorem is_normal.le_self {f} (H : is_normal f) (a) : a ≤ f a :=
well_founded.self_le_of_strict_mono wf H.strict_mono a

theorem is_normal.le_set {f} (H : is_normal f) (p : ordinal → Prop)
  (p0 : ∃ x, p x) (S)
  (H₂ : ∀ o, S ≤ o ↔ ∀ a, p a → a ≤ o) {o} :
  f S ≤ o ↔ ∀ a, p a → f a ≤ o :=
⟨λ h a pa, le_trans (H.le_iff.2 ((H₂ _).1 (le_refl _) _ pa)) h,
λ h, begin
  revert H₂, apply limit_rec_on S,
  { intro H₂,
     cases p0 with x px,
     have := ordinal.le_zero.1 ((H₂ _).1 (ordinal.zero_le _) _ px),
     rw this at px, exact h _ px },
  { intros S _ H₂,
    rcases not_ball.1 (mt (H₂ S).2 $ not_le_of_lt $ lt_succ_self _) with ⟨a, h₁, h₂⟩,
    exact le_trans (H.le_iff.2 $ succ_le.2 $ not_le.1 h₂) (h _ h₁) },
  { intros S L _ H₂, apply (H.2 _ L _).2, intros a h',
    rcases not_ball.1 (mt (H₂ a).2 (not_le.2 h')) with ⟨b, h₁, h₂⟩,
    exact le_trans (H.le_iff.2 $ le_of_lt $ not_le.1 h₂) (h _ h₁) }
end⟩

theorem is_normal.le_set' {f} (H : is_normal f) (p : α → Prop) (g : α → ordinal)
  (p0 : ∃ x, p x) (S)
  (H₂ : ∀ o, S ≤ o ↔ ∀ a, p a → g a ≤ o) {o} :
  f S ≤ o ↔ ∀ a, p a → f (g a) ≤ o :=
(H.le_set (λ x, ∃ y, p y ∧ x = g y)
  (let ⟨x, px⟩ := p0 in ⟨_, _, px, rfl⟩) _
  (λ o, (H₂ o).trans ⟨λ H a ⟨y, h1, h2⟩, h2.symm ▸ H y h1,
    λ H a h1, H (g a) ⟨a, h1, rfl⟩⟩)).trans
⟨λ H a h, H (g a) ⟨a, h, rfl⟩, λ H a ⟨y, h1, h2⟩, h2.symm ▸ H y h1⟩

theorem is_normal.refl : is_normal id :=
⟨λ x, lt_succ_self _, λ o l a, limit_le l⟩

theorem is_normal.trans {f g} (H₁ : is_normal f) (H₂ : is_normal g) :
  is_normal (λ x, f (g x)) :=
⟨λ x, H₁.lt_iff.2 (H₂.1 _),
 λ o l a, H₁.le_set' (< o) g ⟨_, l.pos⟩ _ (λ c, H₂.2 _ l _)⟩

theorem is_normal.is_limit {f} (H : is_normal f) {o} (l : is_limit o) :
  is_limit (f o) :=
⟨ne_of_gt $ lt_of_le_of_lt (ordinal.zero_le _) $ H.lt_iff.2 l.pos,
λ a h, let ⟨b, h₁, h₂⟩ := (H.limit_lt l).1 h in
  lt_of_le_of_lt (succ_le.2 h₂) (H.lt_iff.2 h₁)⟩

theorem is_normal.le_iff_eq {f} (H : is_normal f) {a} : f a ≤ a ↔ f a = a :=
⟨λ h, le_antisymm h (H.le_self a), le_of_eq⟩

theorem add_le_of_limit {a b c : ordinal.{u}}
  (h : is_limit b) : a + b ≤ c ↔ ∀ b' < b, a + b' ≤ c :=
⟨λ h b' l, le_trans (add_le_add_left (le_of_lt l) _) h,
λ H, le_of_not_lt $
induction_on a (λ α r _, induction_on b $ λ β s _ h H l, begin
  resetI,
  suffices : ∀ x : β, sum.lex r s (sum.inr x) (enum _ _ l),
  { cases enum _ _ l with x x,
    { cases this (enum s 0 h.pos) },
    { exact irrefl _ (this _) } },
  intros x,
  rw [← typein_lt_typein (sum.lex r s), typein_enum],
  have := H _ (h.2 _ (typein_lt_type s x)),
  rw [add_succ, succ_le] at this,
  refine lt_of_le_of_lt (type_le'.2
    ⟨rel_embedding.of_monotone (λ a, _) (λ a b, _)⟩) this,
  { rcases a with ⟨a | b, h⟩,
    { exact sum.inl a },
    { exact sum.inr ⟨b, by cases h; assumption⟩ } },
  { rcases a with ⟨a | a, h₁⟩; rcases b with ⟨b | b, h₂⟩; cases h₁; cases h₂;
      rintro ⟨⟩; constructor; assumption }
end) h H⟩

theorem add_is_normal (a : ordinal) : is_normal ((+) a) :=
⟨λ b, (add_lt_add_iff_left a).2 (lt_succ_self _),
 λ b l c, add_le_of_limit l⟩

theorem add_is_limit (a) {b} : is_limit b → is_limit (a + b) :=
(add_is_normal a).is_limit

/-! ### Subtraction on ordinals-/

/-- `a - b` is the unique ordinal satisfying
  `b + (a - b) = a` when `b ≤ a`. -/
def sub (a b : ordinal.{u}) : ordinal.{u} :=
omin {o | a ≤ b+o} ⟨a, le_add_left _ _⟩

instance : has_sub ordinal := ⟨sub⟩

theorem le_add_sub (a b : ordinal) : a ≤ b + (a - b) :=
omin_mem {o | a ≤ b+o} _

theorem sub_le {a b c : ordinal} : a - b ≤ c ↔ a ≤ b + c :=
⟨λ h, le_trans (le_add_sub a b) (add_le_add_left h _),
 λ h, omin_le h⟩

theorem lt_sub {a b c : ordinal} : a < b - c ↔ c + a < b :=
lt_iff_lt_of_le_iff_le sub_le

theorem add_sub_cancel (a b : ordinal) : a + b - a = b :=
le_antisymm (sub_le.2 $ le_refl _)
  ((add_le_add_iff_left a).1 $ le_add_sub _ _)

theorem sub_eq_of_add_eq {a b c : ordinal} (h : a + b = c) : c - a = b :=
h ▸ add_sub_cancel _ _

theorem sub_le_self (a b : ordinal) : a - b ≤ a :=
sub_le.2 $ le_add_left _ _

protected theorem add_sub_cancel_of_le {a b : ordinal} (h : b ≤ a) : b + (a - b) = a :=
le_antisymm begin
  rcases zero_or_succ_or_limit (a-b) with e|⟨c,e⟩|l,
  { simp only [e, add_zero, h] },
  { rw [e, add_succ, succ_le, ← lt_sub, e], apply lt_succ_self },
  { exact (add_le_of_limit l).2 (λ c l, le_of_lt (lt_sub.1 l)) }
end (le_add_sub _ _)

@[simp] theorem sub_zero (a : ordinal) : a - 0 = a :=
by simpa only [zero_add] using add_sub_cancel 0 a

@[simp] theorem zero_sub (a : ordinal) : 0 - a = 0 :=
by rw ← ordinal.le_zero; apply sub_le_self

@[simp] theorem sub_self (a : ordinal) : a - a = 0 :=
by simpa only [add_zero] using add_sub_cancel a 0

protected theorem sub_eq_zero_iff_le {a b : ordinal} : a - b = 0 ↔ a ≤ b :=
⟨λ h, by simpa only [h, add_zero] using le_add_sub a b,
 λ h, by rwa [← ordinal.le_zero, sub_le, add_zero]⟩

theorem sub_sub (a b c : ordinal) : a - b - c = a - (b + c) :=
eq_of_forall_ge_iff $ λ d, by rw [sub_le, sub_le, sub_le, add_assoc]

theorem add_sub_add_cancel (a b c : ordinal) : a + b - (a + c) = b - c :=
by rw [← sub_sub, add_sub_cancel]

theorem sub_is_limit {a b} (l : is_limit a) (h : b < a) : is_limit (a - b) :=
⟨ne_of_gt $ lt_sub.2 $ by rwa add_zero,
 λ c h, by rw [lt_sub, add_succ]; exact l.2 _ (lt_sub.1 h)⟩

@[simp] theorem one_add_omega : 1 + omega.{u} = omega :=
begin
  refine le_antisymm _ (le_add_left _ _),
  rw [omega, one_eq_lift_type_unit, ← lift_add, lift_le, type_add],
  have : is_well_order unit empty_relation := by apply_instance,
  refine ⟨rel_embedding.collapse (rel_embedding.of_monotone _ _)⟩,
  { apply sum.rec, exact λ _, 0, exact nat.succ },
  { intros a b, cases a; cases b; intro H; cases H with _ _ H _ _ H;
    [cases H, exact nat.succ_pos _, exact nat.succ_lt_succ H] }
end

@[simp, priority 990]
theorem one_add_of_omega_le {o} (h : omega ≤ o) : 1 + o = o :=
by rw [← ordinal.add_sub_cancel_of_le h, ← add_assoc, one_add_omega]

/-! ### Multiplication of ordinals-/

/-- The multiplication of ordinals `o₁` and `o₂` is the (well founded) lexicographic order on
`o₂ × o₁`. -/
instance : monoid ordinal.{u} :=
{ mul := λ a b, quotient.lift_on₂ a b
      (λ ⟨α, r, wo⟩ ⟨β, s, wo'⟩, ⟦⟨β × α, prod.lex s r, by exactI prod.lex.is_well_order⟩⟧
        : Well_order → Well_order → ordinal) $
    λ ⟨α₁, r₁, o₁⟩ ⟨α₂, r₂, o₂⟩ ⟨β₁, s₁, p₁⟩ ⟨β₂, s₂, p₂⟩ ⟨f⟩ ⟨g⟩,
    quot.sound ⟨rel_iso.prod_lex_congr g f⟩,
  one := 1,
  mul_assoc := λ a b c, quotient.induction_on₃ a b c $ λ ⟨α, r, _⟩ ⟨β, s, _⟩ ⟨γ, t, _⟩,
    eq.symm $ quotient.sound ⟨⟨prod_assoc _ _ _, λ a b, begin
      rcases a with ⟨⟨a₁, a₂⟩, a₃⟩,
      rcases b with ⟨⟨b₁, b₂⟩, b₃⟩,
      simp [prod.lex_def, and_or_distrib_left, or_assoc, and_assoc]
    end⟩⟩,
  mul_one := λ a, induction_on a $ λ α r _, quotient.sound
    ⟨⟨punit_prod _, λ a b, by rcases a with ⟨⟨⟨⟩⟩, a⟩; rcases b with ⟨⟨⟨⟩⟩, b⟩;
    simp only [prod.lex_def, empty_relation, false_or];
    simp only [eq_self_iff_true, true_and]; refl⟩⟩,
  one_mul := λ a, induction_on a $ λ α r _, quotient.sound
    ⟨⟨prod_punit _, λ a b, by rcases a with ⟨a, ⟨⟨⟩⟩⟩; rcases b with ⟨b, ⟨⟨⟩⟩⟩;
    simp only [prod.lex_def, empty_relation, and_false, or_false]; refl⟩⟩ }

@[simp] theorem type_mul {α β : Type u} (r : α → α → Prop) (s : β → β → Prop)
  [is_well_order α r] [is_well_order β s] : type r * type s = type (prod.lex s r) := rfl

@[simp] theorem lift_mul (a b) : lift (a * b) = lift a * lift b :=
quotient.induction_on₂ a b $ λ ⟨α, r, _⟩ ⟨β, s, _⟩,
quotient.sound ⟨(rel_iso.preimage equiv.ulift _).trans
 (rel_iso.prod_lex_congr (rel_iso.preimage equiv.ulift _)
   (rel_iso.preimage equiv.ulift _)).symm⟩

@[simp] theorem card_mul (a b) : card (a * b) = card a * card b :=
quotient.induction_on₂ a b $ λ ⟨α, r, _⟩ ⟨β, s, _⟩,
mul_comm (mk β) (mk α)

@[simp] theorem mul_zero (a : ordinal) : a * 0 = 0 :=
induction_on a $ λ α _ _, by exactI type_eq_zero_of_empty

@[simp] theorem zero_mul (a : ordinal) : 0 * a = 0 :=
induction_on a $ λ α _ _, by exactI type_eq_zero_of_empty

theorem mul_add (a b c : ordinal) : a * (b + c) = a * b + a * c :=
quotient.induction_on₃ a b c $ λ ⟨α, r, _⟩ ⟨β, s, _⟩ ⟨γ, t, _⟩,
quotient.sound ⟨⟨sum_prod_distrib _ _ _, begin
  rintro ⟨a₁|a₁, a₂⟩ ⟨b₁|b₁, b₂⟩; simp only [prod.lex_def,
    sum.lex_inl_inl, sum.lex.sep, sum.lex_inr_inl, sum.lex_inr_inr,
    sum_prod_distrib_apply_left, sum_prod_distrib_apply_right];
  simp only [sum.inl.inj_iff, true_or, false_and, false_or]
end⟩⟩

@[simp] theorem mul_add_one (a b : ordinal) : a * (b + 1) = a * b + a :=
by rw [mul_add, mul_one]

@[simp] theorem mul_one_add (a b : ordinal) : a * (1 + b) = a + a * b :=
by rw [mul_add, mul_one]

@[simp] theorem mul_succ (a b : ordinal) : a * succ b = a * b + a := mul_add_one _ _

theorem mul_le_mul_left {a b} (c : ordinal) : a ≤ b → c * a ≤ c * b :=
quotient.induction_on₃ a b c $ λ ⟨α, r, _⟩ ⟨β, s, _⟩ ⟨γ, t, _⟩ ⟨f⟩, begin
  resetI,
  refine type_le'.2 ⟨rel_embedding.of_monotone
    (λ a, (f a.1, a.2))
    (λ a b h, _)⟩, clear_,
  cases h with a₁ b₁ a₂ b₂ h' a b₁ b₂ h',
  { exact prod.lex.left _ _ (f.to_rel_embedding.map_rel_iff.2 h') },
  { exact prod.lex.right _ h' }
end

theorem mul_le_mul_right {a b} (c : ordinal) : a ≤ b → a * c ≤ b * c :=
quotient.induction_on₃ a b c $ λ ⟨α, r, _⟩ ⟨β, s, _⟩ ⟨γ, t, _⟩ ⟨f⟩, begin
  resetI,
  refine type_le'.2 ⟨rel_embedding.of_monotone
    (λ a, (a.1, f a.2))
    (λ a b h, _)⟩,
  cases h with a₁ b₁ a₂ b₂ h' a b₁ b₂ h',
  { exact prod.lex.left _ _ h' },
  { exact prod.lex.right _ (f.to_rel_embedding.map_rel_iff.2 h') }
end

theorem le_mul_left (a : ordinal) {b : ordinal} (hb : 0 < b) : a ≤ a * b :=
by { convert mul_le_mul_left a (one_le_iff_pos.2 hb), rw mul_one a }

theorem le_mul_right (a : ordinal) {b : ordinal} (hb : 0 < b) : a ≤ b * a :=
by { convert mul_le_mul_right a (one_le_iff_pos.2 hb), rw one_mul a }

theorem mul_le_mul {a b c d : ordinal} (h₁ : a ≤ c) (h₂ : b ≤ d) : a * b ≤ c * d :=
le_trans (mul_le_mul_left _ h₂) (mul_le_mul_right _ h₁)

private lemma mul_le_of_limit_aux {α β r s} [is_well_order α r] [is_well_order β s]
  {c} (h : is_limit (type s)) (H : ∀ b' < type s, type r * b' ≤ c)
  (l : c < type r * type s) : false :=
begin
  suffices : ∀ a b, prod.lex s r (b, a) (enum _ _ l),
  { cases enum _ _ l with b a, exact irrefl _ (this _ _) },
  intros a b,
  rw [← typein_lt_typein (prod.lex s r), typein_enum],
  have := H _ (h.2 _ (typein_lt_type s b)),
  rw [mul_succ] at this,
  have := lt_of_lt_of_le ((add_lt_add_iff_left _).2
    (typein_lt_type _ a)) this,
  refine lt_of_le_of_lt _ this,
  refine (type_le'.2 _),
  constructor,
  refine rel_embedding.of_monotone (λ a, _) (λ a b, _),
  { rcases a with ⟨⟨b', a'⟩, h⟩,
    by_cases e : b = b',
    { refine sum.inr ⟨a', _⟩,
      subst e, cases h with _ _ _ _ h _ _ _ h,
      { exact (irrefl _ h).elim },
      { exact h } },
    { refine sum.inl (⟨b', _⟩, a'),
      cases h with _ _ _ _ h _ _ _ h,
      { exact h }, { exact (e rfl).elim } } },
  { rcases a with ⟨⟨b₁, a₁⟩, h₁⟩,
    rcases b with ⟨⟨b₂, a₂⟩, h₂⟩,
    intro h, by_cases e₁ : b = b₁; by_cases e₂ : b = b₂,
    { substs b₁ b₂,
      simpa only [subrel_val, prod.lex_def, @irrefl _ s _ b, true_and, false_or, eq_self_iff_true,
        dif_pos, sum.lex_inr_inr] using h },
    { subst b₁,
      simp only [subrel_val, prod.lex_def, e₂, prod.lex_def, dif_pos, subrel_val, eq_self_iff_true,
        or_false, dif_neg, not_false_iff, sum.lex_inr_inl, false_and] at h ⊢,
      cases h₂; [exact asymm h h₂_h, exact e₂ rfl] },
    { simp only [e₂, dif_pos, eq_self_iff_true, dif_neg e₁, not_false_iff, sum.lex.sep] },
    { simpa only [dif_neg e₁, dif_neg e₂, prod.lex_def, subrel_val, subtype.mk_eq_mk,
        sum.lex_inl_inl] using h } }
end

theorem mul_le_of_limit {a b c : ordinal.{u}}
  (h : is_limit b) : a * b ≤ c ↔ ∀ b' < b, a * b' ≤ c :=
⟨λ h b' l, le_trans (mul_le_mul_left _ (le_of_lt l)) h,
λ H, le_of_not_lt $ induction_on a (λ α r _, induction_on b $ λ β s _,
  by exactI mul_le_of_limit_aux) h H⟩

theorem mul_is_normal {a : ordinal} (h : 0 < a) : is_normal ((*) a) :=
⟨λ b, by rw mul_succ; simpa only [add_zero] using (add_lt_add_iff_left (a*b)).2 h,
 λ b l c, mul_le_of_limit l⟩

theorem lt_mul_of_limit {a b c : ordinal.{u}}
  (h : is_limit c) : a < b * c ↔ ∃ c' < c, a < b * c' :=
by simpa only [not_ball, not_le] using not_congr (@mul_le_of_limit b c a h)

theorem mul_lt_mul_iff_left {a b c : ordinal} (a0 : 0 < a) : a * b < a * c ↔ b < c :=
(mul_is_normal a0).lt_iff

theorem mul_le_mul_iff_left {a b c : ordinal} (a0 : 0 < a) : a * b ≤ a * c ↔ b ≤ c :=
(mul_is_normal a0).le_iff

theorem mul_lt_mul_of_pos_left {a b c : ordinal}
  (h : a < b) (c0 : 0 < c) : c * a < c * b :=
(mul_lt_mul_iff_left c0).2 h

theorem mul_pos {a b : ordinal} (h₁ : 0 < a) (h₂ : 0 < b) : 0 < a * b :=
by simpa only [mul_zero] using mul_lt_mul_of_pos_left h₂ h₁

theorem mul_ne_zero {a b : ordinal} : a ≠ 0 → b ≠ 0 → a * b ≠ 0 :=
by simpa only [ordinal.pos_iff_ne_zero] using mul_pos

theorem le_of_mul_le_mul_left {a b c : ordinal}
  (h : c * a ≤ c * b) (h0 : 0 < c) : a ≤ b :=
le_imp_le_of_lt_imp_lt (λ h', mul_lt_mul_of_pos_left h' h0) h

theorem mul_right_inj {a b c : ordinal} (a0 : 0 < a) : a * b = a * c ↔ b = c :=
(mul_is_normal a0).inj

theorem mul_is_limit {a b : ordinal}
  (a0 : 0 < a) : is_limit b → is_limit (a * b) :=
(mul_is_normal a0).is_limit

theorem mul_is_limit_left {a b : ordinal}
  (l : is_limit a) (b0 : 0 < b) : is_limit (a * b) :=
begin
  rcases zero_or_succ_or_limit b with rfl|⟨b,rfl⟩|lb,
  { exact (lt_irrefl _).elim b0 },
  { rw mul_succ, exact add_is_limit _ l },
  { exact mul_is_limit l.pos lb }
end

/-! ### Division on ordinals -/

protected lemma div_aux (a b : ordinal.{u}) (h : b ≠ 0) : set.nonempty {o | a < b * succ o} :=
⟨a, succ_le.1 $
  by simpa only [succ_zero, one_mul]
    using mul_le_mul_right (succ a) (succ_le.2 (ordinal.pos_iff_ne_zero.2 h))⟩

/-- `a / b` is the unique ordinal `o` satisfying
  `a = b * o + o'` with `o' < b`. -/
protected def div (a b : ordinal.{u}) : ordinal.{u} :=
if h : b = 0 then 0 else omin {o | a < b * succ o} (ordinal.div_aux a b h)

instance : has_div ordinal := ⟨ordinal.div⟩

@[simp] theorem div_zero (a : ordinal) : a / 0 = 0 := dif_pos rfl

lemma div_def (a) {b : ordinal} (h : b ≠ 0) :
  a / b = omin {o | a < b * succ o} (ordinal.div_aux a b h) := dif_neg h

theorem lt_mul_succ_div (a) {b : ordinal} (h : b ≠ 0) : a < b * succ (a / b) :=
by rw div_def a h; exact omin_mem {o | a < b * succ o} _

theorem lt_mul_div_add (a) {b : ordinal} (h : b ≠ 0) : a < b * (a / b) + b :=
by simpa only [mul_succ] using lt_mul_succ_div a h

theorem div_le {a b c : ordinal} (b0 : b ≠ 0) : a / b ≤ c ↔ a < b * succ c :=
⟨λ h, lt_of_lt_of_le (lt_mul_succ_div a b0) (mul_le_mul_left _ $ succ_le_succ.2 h),
 λ h, by rw div_def a b0; exact omin_le h⟩

theorem lt_div {a b c : ordinal} (c0 : c ≠ 0) : a < b / c ↔ c * succ a ≤ b :=
by rw [← not_le, div_le c0, not_lt]

theorem le_div {a b c : ordinal} (c0 : c ≠ 0) :
  a ≤ b / c ↔ c * a ≤ b :=
begin
  apply limit_rec_on a,
  { simp only [mul_zero, ordinal.zero_le] },
  { intros, rw [succ_le, lt_div c0] },
  { simp only [mul_le_of_limit, limit_le, iff_self, forall_true_iff] {contextual := tt} }
end

theorem div_lt {a b c : ordinal} (b0 : b ≠ 0) :
  a / b < c ↔ a < b * c :=
lt_iff_lt_of_le_iff_le $ le_div b0

theorem div_le_of_le_mul {a b c : ordinal} (h : a ≤ b * c) : a / b ≤ c :=
if b0 : b = 0 then by simp only [b0, div_zero, ordinal.zero_le] else
(div_le b0).2 $ lt_of_le_of_lt h $
mul_lt_mul_of_pos_left (lt_succ_self _) (ordinal.pos_iff_ne_zero.2 b0)

theorem mul_lt_of_lt_div {a b c : ordinal} : a < b / c → c * a < b :=
lt_imp_lt_of_le_imp_le div_le_of_le_mul

@[simp] theorem zero_div (a : ordinal) : 0 / a = 0 :=
ordinal.le_zero.1 $ div_le_of_le_mul $ ordinal.zero_le _

theorem mul_div_le (a b : ordinal) : b * (a / b) ≤ a :=
if b0 : b = 0 then by simp only [b0, zero_mul, ordinal.zero_le] else (le_div b0).1 (le_refl _)

theorem mul_add_div (a) {b : ordinal} (b0 : b ≠ 0) (c) : (b * a + c) / b = a + c / b :=
begin
  apply le_antisymm,
  { apply (div_le b0).2,
    rw [mul_succ, mul_add, add_assoc, add_lt_add_iff_left],
    apply lt_mul_div_add _ b0 },
  { rw [le_div b0, mul_add, add_le_add_iff_left],
    apply mul_div_le }
end

theorem div_eq_zero_of_lt {a b : ordinal} (h : a < b) : a / b = 0 :=
begin
  rw [← ordinal.le_zero, div_le $ ordinal.pos_iff_ne_zero.1 $ lt_of_le_of_lt (ordinal.zero_le _) h],
  simpa only [succ_zero, mul_one] using h
end

@[simp] theorem mul_div_cancel (a) {b : ordinal} (b0 : b ≠ 0) : b * a / b = a :=
by simpa only [add_zero, zero_div] using mul_add_div a b0 0

@[simp] theorem div_one (a : ordinal) : a / 1 = a :=
by simpa only [one_mul] using mul_div_cancel a ordinal.one_ne_zero

@[simp] theorem div_self {a : ordinal} (h : a ≠ 0) : a / a = 1 :=
by simpa only [mul_one] using mul_div_cancel 1 h

theorem mul_sub (a b c : ordinal) : a * (b - c) = a * b - a * c :=
if a0 : a = 0 then by simp only [a0, zero_mul, sub_self] else
eq_of_forall_ge_iff $ λ d,
by rw [sub_le, ← le_div a0, sub_le, ← le_div a0, mul_add_div _ a0]

theorem is_limit_add_iff {a b} : is_limit (a + b) ↔ is_limit b ∨ (b = 0 ∧ is_limit a) :=
begin
  split; intro h,
  { by_cases h' : b = 0,
    { rw [h', add_zero] at h, right, exact ⟨h', h⟩ },
      left, rw [←add_sub_cancel a b], apply sub_is_limit h,
      suffices : a + 0 < a + b, simpa only [add_zero],
      rwa [add_lt_add_iff_left, ordinal.pos_iff_ne_zero] },
  rcases h with h|⟨rfl, h⟩, exact add_is_limit a h, simpa only [add_zero]
end

theorem dvd_add_iff : ∀ {a b c : ordinal}, a ∣ b → (a ∣ b + c ↔ a ∣ c)
| a _ c ⟨b, rfl⟩ :=
 ⟨λ ⟨d, e⟩, ⟨d - b, by rw [mul_sub, ← e, add_sub_cancel]⟩,
  λ ⟨d, e⟩, by { rw [e, ← mul_add], apply dvd_mul_right }⟩

theorem dvd_add {a b c : ordinal} (h₁ : a ∣ b) : a ∣ c → a ∣ b + c :=
(dvd_add_iff h₁).2

theorem dvd_zero (a : ordinal) : a ∣ 0 := ⟨_, (mul_zero _).symm⟩

theorem zero_dvd {a : ordinal} : 0 ∣ a ↔ a = 0 :=
⟨λ ⟨h, e⟩, by simp only [e, zero_mul], λ e, e.symm ▸ dvd_zero _⟩

theorem one_dvd (a : ordinal) : 1 ∣ a := ⟨a, (one_mul _).symm⟩

theorem div_mul_cancel : ∀ {a b : ordinal}, a ≠ 0 → a ∣ b → a * (b / a) = b
| a _ a0 ⟨b, rfl⟩ := by rw [mul_div_cancel _ a0]

theorem le_of_dvd : ∀ {a b : ordinal}, b ≠ 0 → a ∣ b → a ≤ b
| a _ b0 ⟨b, rfl⟩ := by simpa only [mul_one] using mul_le_mul_left a
  (one_le_iff_ne_zero.2 (λ h : b = 0, by simpa only [h, mul_zero] using b0))

theorem dvd_antisymm {a b : ordinal} (h₁ : a ∣ b) (h₂ : b ∣ a) : a = b :=
if a0 : a = 0 then by subst a; exact (zero_dvd.1 h₁).symm else
if b0 : b = 0 then by subst b; exact zero_dvd.1 h₂ else
le_antisymm (le_of_dvd b0 h₁) (le_of_dvd a0 h₂)

/-- `a % b` is the unique ordinal `o'` satisfying
  `a = b * o + o'` with `o' < b`. -/
instance : has_mod ordinal := ⟨λ a b, a - b * (a / b)⟩

theorem mod_def (a b : ordinal) : a % b = a - b * (a / b) := rfl

@[simp] theorem mod_zero (a : ordinal) : a % 0 = a :=
by simp only [mod_def, div_zero, zero_mul, sub_zero]

theorem mod_eq_of_lt {a b : ordinal} (h : a < b) : a % b = a :=
by simp only [mod_def, div_eq_zero_of_lt h, mul_zero, sub_zero]

@[simp] theorem zero_mod (b : ordinal) : 0 % b = 0 :=
by simp only [mod_def, zero_div, mul_zero, sub_self]

theorem div_add_mod (a b : ordinal) : b * (a / b) + a % b = a :=
ordinal.add_sub_cancel_of_le $ mul_div_le _ _

theorem mod_lt (a) {b : ordinal} (h : b ≠ 0) : a % b < b :=
(add_lt_add_iff_left (b * (a / b))).1 $
by rw div_add_mod; exact lt_mul_div_add a h

@[simp] theorem mod_self (a : ordinal) : a % a = 0 :=
if a0 : a = 0 then by simp only [a0, zero_mod] else
by simp only [mod_def, div_self a0, mul_one, sub_self]

@[simp] theorem mod_one (a : ordinal) : a % 1 = 0 :=
by simp only [mod_def, div_one, one_mul, sub_self]

theorem dvd_of_mod_eq_zero {a b : ordinal} (H : a % b = 0) : b ∣ a :=
⟨a / b, by simpa [H] using (div_add_mod a b).symm⟩

theorem mod_eq_zero_of_dvd {a b : ordinal} (H : b ∣ a) : a % b = 0 :=
begin
  rcases H with ⟨c, rfl⟩,
  rcases eq_or_ne b 0 with rfl | hb,
  { simp },
  { simp [mod_def, hb] }
end

theorem dvd_iff_mod_eq_zero {a b : ordinal} : b ∣ a ↔ a % b = 0 :=
⟨mod_eq_zero_of_dvd, dvd_of_mod_eq_zero⟩

/-! ### Supremum of a family of ordinals -/

/-- The supremum of a family of ordinals -/
def sup {ι} (f : ι → ordinal) : ordinal :=
omin {c | ∀ i, f i ≤ c}
  ⟨(sup (cardinal.succ ∘ card ∘ f)).ord, λ i, le_of_lt $
    cardinal.lt_ord.2 (lt_of_lt_of_le (cardinal.lt_succ_self _) (le_sup _ _))⟩

theorem le_sup {ι} (f : ι → ordinal) : ∀ i, f i ≤ sup f :=
omin_mem {c | ∀ i, f i ≤ c} _

theorem sup_le {ι} {f : ι → ordinal} {a} : sup f ≤ a ↔ ∀ i, f i ≤ a :=
⟨λ h i, le_trans (le_sup _ _) h, λ h, omin_le h⟩

theorem lt_sup {ι} {f : ι → ordinal} {a} : a < sup f ↔ ∃ i, a < f i :=
by simpa only [not_forall, not_le] using not_congr (@sup_le _ f a)

theorem lt_sup_of_ne_sup {ι} {f : ι → ordinal} : (∀ i, f i ≠ sup f) ↔ ∀ i, f i < sup f :=
⟨λ hf _, lt_of_le_of_ne (le_sup _ _) (hf _), λ hf _, ne_of_lt (hf _)⟩

theorem sup_not_succ_of_ne_sup {ι} {f : ι → ordinal} (hf : ∀ i, f i ≠ sup f) {a}
  (hao : a < sup f) : succ a < sup f :=
begin
  by_contra' hoa,
  exact hao.not_le (sup_le.2 (λ i, lt_succ.1 ((lt_of_le_of_ne (le_sup _ _) (hf i)).trans_le hoa)))
end

@[simp] theorem sup_eq_zero_iff {ι} {f : ι → ordinal} : sup f = 0 ↔ ∀ i, f i = 0 :=
begin
  refine ⟨λ h i, _, λ h, le_antisymm
    (sup_le.2 (λ i, ordinal.le_zero.2 (h i))) (ordinal.zero_le _)⟩,
  rw [←ordinal.le_zero, ←h],
  exact le_sup f i
end

theorem is_normal.sup {f} (H : is_normal f)
  {ι} {g : ι → ordinal} (h : nonempty ι) : f (sup g) = sup (f ∘ g) :=
eq_of_forall_ge_iff $ λ a,
by rw [sup_le, comp, H.le_set' (λ_:ι, true) g (let ⟨i⟩ := h in ⟨i, ⟨⟩⟩)];
  intros; simp only [sup_le, true_implies_iff]

theorem sup_ord {ι} (f : ι → cardinal) : sup (λ i, (f i).ord) = (cardinal.sup f).ord :=
eq_of_forall_ge_iff $ λ a, by simp only [sup_le, cardinal.ord_le, cardinal.sup_le]

lemma unbounded_range_of_sup_ge {α β : Type u} (r : α → α → Prop) [is_well_order α r] (f : β → α)
  (h : type r ≤ sup.{u u} (typein r ∘ f)) : unbounded r (range f) :=
begin
  apply (not_bounded_iff _).mp, rintro ⟨x, hx⟩, apply not_lt_of_ge h,
  refine lt_of_le_of_lt _ (typein_lt_type r x), rw [sup_le], intro y,
  apply le_of_lt, rw typein_lt_typein, apply hx, apply mem_range_self
end

/-- The supremum of a family of ordinals indexed by the set
  of ordinals less than some `o : ordinal.{u}`.
  (This is not a special case of `sup` over the subtype,
  because `{a // a < o} : Type (u+1)` and `sup` only works over
  families in `Type u`.) -/
def bsup (o : ordinal.{u}) : (Π a < o, ordinal.{max u v}) → ordinal.{max u v} :=
match o, o.out, o.out_eq with
| _, ⟨α, r, _⟩, rfl, f := by exactI sup (λ a, f (typein r a) (typein_lt_type _ _))
end

theorem bsup_le {o f a} : bsup.{u v} o f ≤ a ↔ ∀ i h, f i h ≤ a :=
match o, o.out, o.out_eq, f :
 ∀ o w (e : ⟦w⟧ = o) (f : Π (a : ordinal.{u}), a < o → ordinal.{(max u v)}),
   bsup._match_1 o w e f ≤ a ↔ ∀ i h, f i h ≤ a with
| _, ⟨α, r, _⟩, rfl, f := by rw [bsup._match_1, sup_le]; exactI
  ⟨λ H i h, by simpa only [typein_enum] using H (enum r i h), λ H b, H _ _⟩
end

theorem le_bsup {o} (f : Π a < o, ordinal) (i h) : f i h ≤ bsup o f :=
bsup_le.1 (le_refl _) _ _

theorem lt_bsup {o} (f : Π a < o, ordinal) {a} : a < bsup o f ↔ ∃ i hi, a < f i hi :=
by simpa only [not_forall, not_le] using not_congr (@bsup_le _ f a)

theorem bsup_type (r : α → α → Prop) [is_well_order α r] (f) :
  bsup (type r) f = sup (λ a, f (typein r a) (typein_lt_type _ _)) :=
eq_of_forall_ge_iff $ λ o,
by rw [bsup_le, sup_le]; exact
  ⟨λ H b, H _ _, λ H i h, by simpa only [typein_enum] using H (enum r i h)⟩

theorem sup_eq_bsup {ι} (f : ι → ordinal) :
  sup f = bsup (type well_ordering_rel) (λ a ha, f (enum well_ordering_rel a ha)) :=
by simp [bsup_type]

theorem bsup_eq_sup {o} (f : Π a < o, ordinal) : bsup o f = sup (λ i, f _ (typein_lt_self i)) :=
begin
  apply le_antisymm,
  { rw bsup_le,
    intros a hao,
    rw ←type_out o at hao,
    cases typein_surj _ hao with i hi,
    simp_rw ←hi,
    exact le_sup _ _ },
  rw sup_le,
  exact λ i, le_bsup _ _ _
end

theorem is_normal.bsup {f} (H : is_normal f) {o} :
  ∀ (g : Π a < o, ordinal) (h : o ≠ 0), f (bsup o g) = bsup o (λ a h, f (g a h)) :=
induction_on o $ λ α r _ g h,
by resetI; rw [bsup_type,
     H.sup (type_ne_zero_iff_nonempty.1 h), bsup_type]

theorem lt_bsup_of_ne_bsup {o : ordinal} {f : Π a < o, ordinal} :
  (∀ i h, f i h ≠ o.bsup f) ↔ ∀ i h, f i h < o.bsup f :=
⟨λ hf _ _, lt_of_le_of_ne (le_bsup _ _ _) (hf _ _), λ hf _ _, ne_of_lt (hf _ _)⟩

theorem bsup_not_succ_of_ne_bsup {o} {f : Π a < o, ordinal}
  (hf : ∀ {i : ordinal} (h : i < o), f i h ≠ o.bsup f) (a) :
  a < bsup o f → succ a < bsup o f :=
by { rw bsup_eq_sup at *, exact sup_not_succ_of_ne_sup (λ i, hf _) }

@[simp] theorem bsup_eq_zero_iff {o} {f : Π a < o, ordinal} : bsup o f = 0 ↔ ∀ i hi, f i hi = 0 :=
begin
  refine ⟨λ h i hi, _, λ h, le_antisymm
    (bsup_le.2 (λ i hi, ordinal.le_zero.2 (h i hi))) (ordinal.zero_le _)⟩,
  rw [←ordinal.le_zero, ←h],
  exact le_bsup f i hi,
end

theorem lt_bsup_of_limit {o : ordinal} {f : Π a < o, ordinal}
  (hf : ∀ {a a'} (ha : a < o) (ha' : a' < o), a < a' → f a ha < f a' ha')
  (ho : o.is_limit) (i h) : f i h < bsup o f :=
lt_of_lt_of_le (hf _ _ $ lt_succ_self i) (le_bsup f i.succ $ ho.2 _ h)

theorem bsup_id {o} (ho : is_limit o) : bsup.{u u} o (λ x _, x) = o :=
le_antisymm (bsup_le.2 (λ i hi, hi.le))
  (not_lt.1 (λ h, (lt_bsup_of_limit.{u u} (λ _ _ _ _, id) ho _ h).false))

theorem is_normal.bsup_eq {f} (H : is_normal f) {o : ordinal} (h : is_limit o) :
  bsup.{u} o (λ x _, f x) = f o :=
by { rw [←is_normal.bsup.{u u} H (λ x _, x) h.1, bsup_id h] }

/-- The least strict upper bound of a family of ordinals. -/
def lsub {ι} (f : ι → ordinal) : ordinal :=
sup (λ i, (f i).succ)

theorem lsub_le_iff_lt {ι} {f : ι → ordinal} {a} : lsub f ≤ a ↔ ∀ i, f i < a :=
by { convert sup_le, simp [succ_le] }

theorem lt_lsub {ι} (f : ι → ordinal) (i) : f i < lsub f :=
succ_le.1 (le_sup _ i)

theorem sup_le_lsub {ι} (f : ι → ordinal) : sup f ≤ lsub f :=
sup_le.2 (λ i, le_of_lt (lt_lsub f i))

theorem lsub_le_sup_succ {ι} (f : ι → ordinal) : lsub f ≤ succ (sup f) :=
lsub_le_iff_lt.2 (λ i, lt_succ.2 (le_sup f i))

theorem sup_succ_le_lsub {ι} (f : ι → ordinal) : (sup f).succ ≤ lsub f ↔ ∃ i, f i = sup f :=
begin
  refine ⟨λ h, _, _⟩,
  { by_contra' hf,
    exact ne_of_lt (succ_le.1 h) (le_antisymm (sup_le_lsub f)
      (lsub_le_iff_lt.2 (lt_sup_of_ne_sup.1 hf))) },
  rintro ⟨_, hf⟩,
  rw [succ_le, ←hf],
  exact lt_lsub _ _
end

theorem sup_succ_eq_lsub {ι} (f : ι → ordinal) : (sup f).succ = lsub f ↔ ∃ i, f i = sup f :=
begin
  rw iff.intro le_of_eq (λ h, le_antisymm h (lsub_le_sup_succ f)),
  exact sup_succ_le_lsub f
end

theorem sup_eq_lsub {ι} (f : ι → ordinal) : sup f = lsub f ↔ ∀ a < lsub f, succ a < lsub f :=
begin
  refine ⟨λ h, _, λ hf, le_antisymm (sup_le_lsub f) _⟩,
  { rw ←h,
    exact λ a, sup_not_succ_of_ne_sup (λ i, ne_of_lt (lsub_le_iff_lt.1 (le_of_eq h.symm) i)) },
  rw lsub_le_iff_lt,
  intros i,
  by_contra' hle,
  have heq := (sup_succ_eq_lsub f).2 ⟨i, le_antisymm (le_sup _ _) hle⟩,
  have := hf (sup f) ( by { rw ←heq, exact lt_succ_self _ } ),
  rw heq at this,
  exact lt_irrefl _ this
end

lemma lsub_eq_zero {ι} [h : is_empty ι] (f : ι → ordinal) : lsub f = 0 :=
by { rw [←ordinal.le_zero, lsub_le_iff_lt], exact h.elim }

lemma zero_lt_lsub {ι} [h : nonempty ι] (f : ι → ordinal) : 0 < lsub f :=
h.elim $ λ i, (ordinal.zero_le _).trans_lt (lt_lsub f i)

@[simp] theorem lsub_eq_zero_iff {ι} {f : ι → ordinal} : lsub f = 0 ↔ is_empty ι :=
begin
  refine ⟨λ h, ⟨λ i, _⟩, λ h, @lsub_eq_zero _ h _⟩,
  have := @zero_lt_lsub _ ⟨i⟩ f,
  rw h at this,
  exact lt_irrefl 0 this
end

/-- The bounded least strict upper bound of a family of ordinals. -/
def blsub (o : ordinal.{u}) (f : Π a < o, ordinal.{max u v}) : ordinal.{max u v} :=
o.bsup (λ a ha, (f a ha).succ)

theorem lsub_eq_blsub {ι} (f : ι → ordinal) :
  lsub f = blsub (type well_ordering_rel) (λ a ha, f (enum well_ordering_rel a ha)) :=
sup_eq_bsup _

theorem blsub_eq_lsub {o} (f : Π a < o, ordinal) :
  blsub o f = lsub (λ i, f _ (typein_lt_self i)) :=
bsup_eq_sup _

theorem blsub_le_iff_lt {o f a} : blsub o f ≤ a ↔ ∀ i h, f i h < a :=
by { convert bsup_le, apply propext, simp [succ_le] }

theorem lt_blsub {o} (f : Π a < o, ordinal) (i h) : f i h < blsub o f :=
blsub_le_iff_lt.1 (le_refl _) _ _

theorem bsup_le_blsub {o} (f : Π a < o, ordinal) : bsup o f ≤ blsub o f :=
bsup_le.2 (λ i h, le_of_lt (lt_blsub f i h))

theorem blsub_le_bsup_succ {o} (f : Π a < o, ordinal) : blsub o f ≤ (bsup o f).succ :=
blsub_le_iff_lt.2 (λ i h, lt_succ.2 (le_bsup f i h))

theorem bsup_succ_le_blsub {o} (f : Π a < o, ordinal) :
  (bsup o f).succ ≤ blsub o f ↔ ∃ i hi, f i hi = bsup o f :=
begin
  refine ⟨λ h, _, _⟩,
  { by_contra' hf,
    exact ne_of_lt (succ_le.1 h) (le_antisymm (bsup_le_blsub f)
      (blsub_le_iff_lt.2 (lt_bsup_of_ne_bsup.1 hf))) },
  rintro ⟨_, _, hf⟩,
  rw [succ_le, ←hf],
  exact lt_blsub _ _ _
end

theorem bsup_succ_eq_blsub {o} (f : Π a < o, ordinal) :
  (bsup o f).succ = blsub o f ↔ ∃ i hi, f i hi = bsup o f :=
begin
  rw iff.intro le_of_eq (λ h, le_antisymm h (blsub_le_bsup_succ f)),
  exact bsup_succ_le_blsub f
end

theorem bsup_eq_blsub {o} (f : Π a < o, ordinal) :
  bsup o f = blsub o f ↔ ∀ a < blsub o f, succ a < blsub o f :=
by { rw [bsup_eq_sup, blsub_eq_lsub], exact sup_eq_lsub _ }

@[simp] theorem blsub_eq_zero_iff {o} {f : Π a < o, ordinal} : blsub o f = 0 ↔ o = 0 :=
by { rw [blsub_eq_lsub, lsub_eq_zero_iff], exact out_empty_iff_eq_zero }

lemma blsub_eq_zero {o : ordinal} (ho : o = 0) (f : Π a < o, ordinal) : blsub o f = 0 :=
by rwa blsub_eq_zero_iff

lemma zero_lt_blsub {o : ordinal} (ho : 0 < o) (f : Π a < o, ordinal) : 0 < blsub o f :=
(ordinal.zero_le _).trans_lt (lt_blsub f 0 ho)

theorem blsub_type (r : α → α → Prop) [is_well_order α r] (f) :
  blsub (type r) f = lsub (λ a, f (typein r a) (typein_lt_type _ _)) :=
eq_of_forall_ge_iff $ λ o,
by rw [blsub_le_iff_lt, lsub_le_iff_lt]; exact
  ⟨λ H b, H _ _, λ H i h, by simpa only [typein_enum] using H (enum r i h)⟩

theorem blsub_id {o} : blsub.{u u} o (λ x _, x) = o :=
begin
  apply le_antisymm,
  { rw blsub_le_iff_lt,
    exact λ _, id },
  by_contra' h,
  exact lt_irrefl _ (lt_blsub.{u u} (λ x _, x) _ h)
end

/-! ### Enumerating unbounded sets of ordinals with ordinals -/

section
variables {S : set ordinal.{u}} (hS : unbounded (<) S)

-- A characterization of unboundedness that's more convenient to our purposes.
private lemma unbounded_aux (hS : unbounded (<) S) (a) : ∃ b, b ∈ S ∧ a ≤ b :=
let ⟨b, hb, hb'⟩ := hS a in ⟨b, hb, le_of_not_gt hb'⟩

/-- Enumerator function for an unbounded set of ordinals. -/
def enum_ord (S : set ordinal) (hS : unbounded (<) S) : ordinal → ordinal :=
wf.fix (λ o f, omin _ (unbounded_aux hS (blsub.{u u} o f)))

/-- The hypothesis that asserts that the `omin` from `enum_ord_def'` exists. -/
lemma enum_ord_def'_H {hS : unbounded (<) S} {o} :
  ∃ x, x ∈ S ∧ blsub.{u u} o (λ c _, enum_ord S hS c) ≤ x :=
unbounded_aux hS _

/-- The equation that characterizes `enum_ord` definitionally. This isn't the nicest expression to
work with, so consider using `enum_ord_def` instead. -/
theorem enum_ord_def' (o) :
  enum_ord S hS o = omin (S ∩ {b | blsub.{u u} o (λ c _, enum_ord S hS c) ≤ b}) enum_ord_def'_H :=
wf.fix_eq _ _

private theorem enum_ord_mem_aux (o) :
  S (enum_ord S hS o) ∧ blsub.{u u} o (λ c _, enum_ord S hS c) ≤ (enum_ord S hS o) :=
by { rw enum_ord_def', exact omin_mem (λ _, _ ∧ _) _ }

theorem enum_ord_mem (o) : enum_ord S hS o ∈ S :=
(enum_ord_mem_aux hS o).left

theorem blsub_le_enum_ord (o) : blsub.{u u} o (λ c _, enum_ord S hS c) ≤ enum_ord S hS o :=
(enum_ord_mem_aux hS o).right

theorem enum_ord.strict_mono : strict_mono (enum_ord S hS) :=
λ _ _ h, (lt_blsub.{u u} _ _ h).trans_le (blsub_le_enum_ord hS _)

/-- The hypothesis that asserts that the `omin` from `enum_ord_def` exists. -/
lemma enum_ord_def_H {hS : unbounded (<) S} {o} :
  ∃ x, x ∈ S ∧ ∀ c, c < o → enum_ord S hS c < x :=
(⟨_, enum_ord_mem hS o, λ _ b, enum_ord.strict_mono hS b⟩)

/-- A more workable definition for `enum_ord`. -/
theorem enum_ord_def (o) :
  enum_ord S hS o = omin (S ∩ {b | ∀ c, c < o → enum_ord S hS c < b}) enum_ord_def_H :=
begin
  rw enum_ord_def',
  congr,
  ext,
  exact ⟨λ h a hao, (lt_blsub.{u u} _ _ hao).trans_le h, λ h, blsub_le_iff_lt.2 h⟩
end

theorem enum_ord.surjective : ∀ s ∈ S, ∃ a, enum_ord S hS a = s :=
begin
  by_contra' H,
  cases omin_mem _ H with hal har,
  apply har (omin (λ b, omin _ H ≤ enum_ord S hS b)
    ⟨_, well_founded.self_le_of_strict_mono wf (enum_ord.strict_mono hS) _⟩),
  rw enum_ord_def,
  refine le_antisymm (omin_le ⟨hal, λ b hb, _⟩) _,
  { by_contra' h,
    exact not_lt_of_le (@omin_le _ _ b h) hb },
  rw le_omin,
  rintros b ⟨hb, hbr⟩,
  by_contra' hba,
  refine @not_lt_omin _ H _ ⟨hb, (λ d hdb, ne_of_lt (hbr d _) hdb)⟩ hba,
  by_contra' hcd,
  apply not_le_of_lt hba,
  rw ←hdb,
  refine le_trans _ ((enum_ord.strict_mono hS).monotone hcd),
  exact omin_mem (λ _, omin _ H ≤ _) _
end

/-- An order isomorphism between an unbounded set of ordinals and the ordinals. -/
def enum_ord.order_iso : ordinal ≃o S :=
strict_mono.order_iso_of_surjective (λ o, ⟨_, enum_ord_mem hS o⟩) (enum_ord.strict_mono hS)
  (λ s, let ⟨a, ha⟩ := enum_ord.surjective hS s s.prop in ⟨a, subtype.eq ha⟩)

theorem enum_ord_range : range (enum_ord S hS) = S :=
by { rw range_eq_iff, exact ⟨enum_ord_mem hS, enum_ord.surjective hS⟩ }

/-- A characterization of `enum_ord`: it is the unique strict monotonic function with range `S`. -/
theorem eq_enum_ord (f : ordinal → ordinal) :
  strict_mono f ∧ range f = S ↔ f = enum_ord S hS :=
begin
  split, swap,
  { rintro rfl,
    exact ⟨enum_ord.strict_mono hS, enum_ord_range hS⟩ },
  rw range_eq_iff,
  rintro ⟨h, hl, hr⟩,
  refine funext (λ a, _),
  apply wf.induction a,
  refine λ b H, le_antisymm _ _,
  { cases hr _ (enum_ord_mem hS b) with d hd,
    rw ←hd,
    apply h.monotone,
    by_contra' hbd,
    have := enum_ord.strict_mono hS hbd,
    rw ←(H d hbd) at this,
    exact ne_of_lt this hd },
  rw enum_ord_def,
  refine omin_le ⟨hl b, λ c hc, _⟩,
  rw ←(H c hc),
  exact h hc
end

end

/-! ### Ordinal exponential -/

/-- The ordinal exponential, defined by transfinite recursion. -/
def power (a b : ordinal) : ordinal :=
if a = 0 then 1 - b else
limit_rec_on b 1 (λ _ IH, IH * a) (λ b _, bsup.{u u} b)

instance : has_pow ordinal ordinal := ⟨power⟩
local infixr ^ := @pow ordinal ordinal ordinal.has_pow

theorem zero_power' (a : ordinal) : 0 ^ a = 1 - a :=
by simp only [pow, power, if_pos rfl]

@[simp] theorem zero_power {a : ordinal} (a0 : a ≠ 0) : 0 ^ a = 0 :=
by rwa [zero_power', ordinal.sub_eq_zero_iff_le, one_le_iff_ne_zero]

@[simp] theorem power_zero (a : ordinal) : a ^ 0 = 1 :=
by by_cases a = 0; [simp only [pow, power, if_pos h, sub_zero],
simp only [pow, power, if_neg h, limit_rec_on_zero]]

@[simp] theorem power_succ (a b : ordinal) : a ^ succ b = a ^ b * a :=
if h : a = 0 then by subst a; simp only [zero_power (succ_ne_zero _), mul_zero]
else by simp only [pow, power, limit_rec_on_succ, if_neg h]

theorem power_limit {a b : ordinal} (a0 : a ≠ 0) (h : is_limit b) :
  a ^ b = bsup.{u u} b (λ c _, a ^ c) :=
by simp only [pow, power, if_neg a0]; rw limit_rec_on_limit _ _ _ _ h; refl

theorem power_le_of_limit {a b c : ordinal} (a0 : a ≠ 0) (h : is_limit b) :
  a ^ b ≤ c ↔ ∀ b' < b, a ^ b' ≤ c :=
by rw [power_limit a0 h, bsup_le]

theorem lt_power_of_limit {a b c : ordinal} (b0 : b ≠ 0) (h : is_limit c) :
  a < b ^ c ↔ ∃ c' < c, a < b ^ c' :=
by rw [← not_iff_not, not_exists]; simp only [not_lt, power_le_of_limit b0 h, exists_prop, not_and]

@[simp] theorem power_one (a : ordinal) : a ^ 1 = a :=
by rw [← succ_zero, power_succ]; simp only [power_zero, one_mul]

@[simp] theorem one_power (a : ordinal) : 1 ^ a = 1 :=
begin
  apply limit_rec_on a,
  { simp only [power_zero] },
  { intros _ ih, simp only [power_succ, ih, mul_one] },
  refine λ b l IH, eq_of_forall_ge_iff (λ c, _),
  rw [power_le_of_limit ordinal.one_ne_zero l],
  exact ⟨λ H, by simpa only [power_zero] using H 0 l.pos,
         λ H b' h, by rwa IH _ h⟩,
end

theorem power_pos {a : ordinal} (b)
  (a0 : 0 < a) : 0 < a ^ b :=
begin
  have h0 : 0 < a ^ 0, {simp only [power_zero, zero_lt_one]},
  apply limit_rec_on b,
  { exact h0 },
  { intros b IH, rw [power_succ],
    exact mul_pos IH a0 },
  { exact λ b l _, (lt_power_of_limit (ordinal.pos_iff_ne_zero.1 a0) l).2
      ⟨0, l.pos, h0⟩ },
end

theorem power_ne_zero {a : ordinal} (b)
  (a0 : a ≠ 0) : a ^ b ≠ 0 :=
ordinal.pos_iff_ne_zero.1 $ power_pos b $ ordinal.pos_iff_ne_zero.2 a0

theorem power_is_normal {a : ordinal} (h : 1 < a) : is_normal ((^) a) :=
have a0 : 0 < a, from lt_trans zero_lt_one h,
⟨λ b, by simpa only [mul_one, power_succ] using
  (mul_lt_mul_iff_left (power_pos b a0)).2 h,
 λ b l c, power_le_of_limit (ne_of_gt a0) l⟩

theorem power_lt_power_iff_right {a b c : ordinal}
  (a1 : 1 < a) : a ^ b < a ^ c ↔ b < c :=
(power_is_normal a1).lt_iff

theorem power_le_power_iff_right {a b c : ordinal}
  (a1 : 1 < a) : a ^ b ≤ a ^ c ↔ b ≤ c :=
(power_is_normal a1).le_iff

theorem power_right_inj {a b c : ordinal}
  (a1 : 1 < a) : a ^ b = a ^ c ↔ b = c :=
(power_is_normal a1).inj

theorem power_is_limit {a b : ordinal}
  (a1 : 1 < a) : is_limit b → is_limit (a ^ b) :=
(power_is_normal a1).is_limit

theorem power_is_limit_left {a b : ordinal}
  (l : is_limit a) (hb : b ≠ 0) : is_limit (a ^ b) :=
begin
  rcases zero_or_succ_or_limit b with e|⟨b,rfl⟩|l',
  { exact absurd e hb },
  { rw power_succ,
    exact mul_is_limit (power_pos _ l.pos) l },
  { exact power_is_limit l.one_lt l' }
end

theorem power_le_power_right {a b c : ordinal}
  (h₁ : 0 < a) (h₂ : b ≤ c) : a ^ b ≤ a ^ c :=
begin
  cases lt_or_eq_of_le (one_le_iff_pos.2 h₁) with h₁ h₁,
  { exact (power_le_power_iff_right h₁).2 h₂ },
  { subst a, simp only [one_power] }
end

theorem power_le_power_left {a b : ordinal} (c)
  (ab : a ≤ b) : a ^ c ≤ b ^ c :=
begin
  by_cases a0 : a = 0,
  { subst a, by_cases c0 : c = 0,
    { subst c, simp only [power_zero] },
    { simp only [zero_power c0, ordinal.zero_le] } },
  { apply limit_rec_on c,
    { simp only [power_zero] },
    { intros c IH, simpa only [power_succ] using mul_le_mul IH ab },
    { exact λ c l IH, (power_le_of_limit a0 l).2
        (λ b' h, le_trans (IH _ h) (power_le_power_right
          (lt_of_lt_of_le (ordinal.pos_iff_ne_zero.2 a0) ab) (le_of_lt h))) } }
end

theorem le_power_self_left (a : ordinal) {b : ordinal} (b1 : 0 < b) : a ≤ a ^ b :=
begin
  nth_rewrite 0 ←power_one a,
  cases le_or_gt a 1 with a1 a1,
  { cases lt_or_eq_of_le a1 with a0 a1,
    { rw lt_one_iff_zero at a0,
      rw [a0, zero_power ordinal.one_ne_zero],
      exact ordinal.zero_le _ },
    rw [a1, one_power, one_power] },
  rwa [power_le_power_iff_right a1, one_le_iff_pos]
end

theorem le_power_self_right {a : ordinal} (b) (a1 : 1 < a) : b ≤ a ^ b :=
(power_is_normal a1).le_self _

theorem power_lt_power_left_of_succ {a b c : ordinal}
  (ab : a < b) : a ^ succ c < b ^ succ c :=
by rw [power_succ, power_succ]; exact
lt_of_le_of_lt
  (mul_le_mul_right _ $ power_le_power_left _ $ le_of_lt ab)
  (mul_lt_mul_of_pos_left ab (power_pos _ (lt_of_le_of_lt (ordinal.zero_le _) ab)))

theorem power_add (a b c : ordinal) : a ^ (b + c) = a ^ b * a ^ c :=
begin
  by_cases a0 : a = 0,
  { subst a,
    by_cases c0 : c = 0, {simp only [c0, add_zero, power_zero, mul_one]},
    have : b+c ≠ 0 := ne_of_gt (lt_of_lt_of_le
      (ordinal.pos_iff_ne_zero.2 c0) (le_add_left _ _)),
    simp only [zero_power c0, zero_power this, mul_zero] },
  cases eq_or_lt_of_le (one_le_iff_ne_zero.2 a0) with a1 a1,
  { subst a1, simp only [one_power, mul_one] },
  apply limit_rec_on c,
  { simp only [add_zero, power_zero, mul_one] },
  { intros c IH,
    rw [add_succ, power_succ, IH, power_succ, mul_assoc] },
  { intros c l IH,
    refine eq_of_forall_ge_iff (λ d, (((power_is_normal a1).trans
      (add_is_normal b)).limit_le l).trans _),
    simp only [IH] {contextual := tt},
    exact (((mul_is_normal $ power_pos b (ordinal.pos_iff_ne_zero.2 a0)).trans
      (power_is_normal a1)).limit_le l).symm }
end

theorem power_one_add (a b : ordinal) : a ^ (1 + b) = a * a ^ b :=
by rw [power_add, power_one]

theorem power_dvd_power (a) {b c : ordinal}
  (h : b ≤ c) : a ^ b ∣ a ^ c :=
by { rw [← ordinal.add_sub_cancel_of_le h, power_add], apply dvd_mul_right }

theorem power_dvd_power_iff {a b c : ordinal}
  (a1 : 1 < a) : a ^ b ∣ a ^ c ↔ b ≤ c :=
⟨λ h, le_of_not_lt $ λ hn,
  not_le_of_lt ((power_lt_power_iff_right a1).2 hn) $
   le_of_dvd (power_ne_zero _ $ one_le_iff_ne_zero.1 $ le_of_lt a1) h,
power_dvd_power _⟩

theorem power_mul (a b c : ordinal) : a ^ (b * c) = (a ^ b) ^ c :=
begin
  by_cases b0 : b = 0, {simp only [b0, zero_mul, power_zero, one_power]},
  by_cases a0 : a = 0,
  { subst a,
    by_cases c0 : c = 0, {simp only [c0, mul_zero, power_zero]},
    simp only [zero_power b0, zero_power c0, zero_power (mul_ne_zero b0 c0)] },
  cases eq_or_lt_of_le (one_le_iff_ne_zero.2 a0) with a1 a1,
  { subst a1, simp only [one_power] },
  apply limit_rec_on c,
  { simp only [mul_zero, power_zero] },
  { intros c IH,
    rw [mul_succ, power_add, IH, power_succ] },
  { intros c l IH,
    refine eq_of_forall_ge_iff (λ d, (((power_is_normal a1).trans
      (mul_is_normal (ordinal.pos_iff_ne_zero.2 b0))).limit_le l).trans _),
    simp only [IH] {contextual := tt},
    exact (power_le_of_limit (power_ne_zero _ a0) l).symm }
end

/-! ### Ordinal logarithm -/

/-- The ordinal logarithm is the solution `u` to the equation
  `x = b ^ u * v + w` where `v < b` and `w < b ^ u`. -/
def log (b : ordinal) (x : ordinal) : ordinal :=
if h : 1 < b then pred $
  omin {o | x < b^o} ⟨succ x, succ_le.1 (le_power_self_right _ h)⟩
else 0

@[simp] theorem log_not_one_lt {b : ordinal} (b1 : ¬ 1 < b) (x : ordinal) : log b x = 0 :=
by simp only [log, dif_neg b1]

theorem log_def {b : ordinal} (b1 : 1 < b) (x : ordinal) : log b x =
  pred (omin {o | x < b^o} (log._proof_1 b x b1)) :=
by simp only [log, dif_pos b1]

@[simp] theorem log_zero (b : ordinal) : log b 0 = 0 :=
if b1 : 1 < b then
  by rw [log_def b1, ← ordinal.le_zero, pred_le];
     apply omin_le; change 0<b^succ 0;
     rw [succ_zero, power_one];
     exact lt_trans zero_lt_one b1
else by simp only [log_not_one_lt b1]

theorem succ_log_def {b x : ordinal} (b1 : 1 < b) (x0 : 0 < x) : succ (log b x) =
  omin {o | x < b^o} (log._proof_1 b x b1) :=
begin
  let t := omin {o | x < b^o} (log._proof_1 b x b1),
  have : x < b ^ t := omin_mem {o | x < b^o} _,
  rcases zero_or_succ_or_limit t with h|h|h,
  { refine (not_lt_of_le (one_le_iff_pos.2 x0) _).elim,
    simpa only [h, power_zero] },
  { rw [show log b x = pred t, from log_def b1 x,
        succ_pred_iff_is_succ.2 h] },
  { rcases (lt_power_of_limit (ne_of_gt $ lt_trans zero_lt_one b1) h).1 this with ⟨a, h₁, h₂⟩,
    exact (not_le_of_lt h₁).elim (le_omin.1 (le_refl t) a h₂) }
end

theorem lt_power_succ_log {b : ordinal} (b1 : 1 < b) (x : ordinal) :
  x < b ^ succ (log b x) :=
begin
  cases lt_or_eq_of_le (ordinal.zero_le x) with x0 x0,
  { rw [succ_log_def b1 x0], exact omin_mem {o | x < b^o} _ },
  { subst x, apply power_pos _ (lt_trans zero_lt_one b1) }
end

theorem power_log_le (b) {x : ordinal} (x0 : 0 < x) :
  b ^ log b x ≤ x :=
begin
  by_cases b0 : b = 0,
  { rw [b0, zero_power'],
    refine le_trans (sub_le_self _ _) (one_le_iff_pos.2 x0) },
  cases lt_or_eq_of_le (one_le_iff_ne_zero.2 b0) with b1 b1,
  { refine le_of_not_lt (λ h, not_le_of_lt (lt_succ_self (log b x)) _),
    have := @omin_le {o | x < b^o} _ _ h,
    rwa ← succ_log_def b1 x0 at this },
  { rw [← b1, one_power], exact one_le_iff_pos.2 x0 }
end

theorem le_log {b x c : ordinal} (b1 : 1 < b) (x0 : 0 < x) :
  c ≤ log b x ↔ b ^ c ≤ x :=
⟨λ h, le_trans ((power_le_power_iff_right b1).2 h) (power_log_le b x0),
 λ h, le_of_not_lt $ λ hn,
   not_le_of_lt (lt_power_succ_log b1 x) $
   le_trans ((power_le_power_iff_right b1).2 (succ_le.2 hn)) h⟩

theorem log_lt {b x c : ordinal} (b1 : 1 < b) (x0 : 0 < x) :
  log b x < c ↔ x < b ^ c :=
lt_iff_lt_of_le_iff_le (le_log b1 x0)

theorem log_le_log (b) {x y : ordinal} (xy : x ≤ y) :
  log b x ≤ log b y :=
if x0 : x = 0 then by simp only [x0, log_zero, ordinal.zero_le] else
have x0 : 0 < x, from ordinal.pos_iff_ne_zero.2 x0,
if b1 : 1 < b then
  (le_log b1 (lt_of_lt_of_le x0 xy)).2 $ le_trans (power_log_le _ x0) xy
else by simp only [log_not_one_lt b1, ordinal.zero_le]

theorem log_le_self (b x : ordinal) : log b x ≤ x :=
if x0 : x = 0 then by simp only [x0, log_zero, ordinal.zero_le] else
if b1 : 1 < b then
  le_trans (le_power_self_right _ b1) (power_log_le b (ordinal.pos_iff_ne_zero.2 x0))
else by simp only [log_not_one_lt b1, ordinal.zero_le]

@[simp] theorem log_one (b : ordinal) : log b 1 = 0 :=
if hb : 1 < b then by rwa [←lt_one_iff_zero, log_lt hb zero_lt_one, power_one]
else log_not_one_lt hb 1

lemma power_mul_add_pos {b v : ordinal} (hb : 0 < b) (u) (hv : 0 < v) (w) :
  0 < b ^ u * v + w :=
(power_pos u hb).trans_le ((le_mul_left _ hv).trans (le_add_right _ _))

lemma power_mul_add_lt_power_mul_succ {b u w : ordinal} (v : ordinal) (hw : w < b ^ u) :
  b ^ u * v + w < b ^ u * v.succ :=
by rwa [mul_succ, add_lt_add_iff_left]

lemma power_mul_add_lt_power_succ {b u v w : ordinal} (hvb : v < b) (hw : w < b ^ u) :
  b ^ u * v + w < b ^ u.succ :=
begin
  convert (power_mul_add_lt_power_mul_succ v hw).trans_le (mul_le_mul_left _ (succ_le.2 hvb)),
  exact power_succ b u
end

theorem log_power_mul_add {b u v w : ordinal} (hb : 1 < b) (hv : 0 < v) (hvb : v < b)
  (hw : w < b ^ u) : log b (b ^ u * v + w) = u :=
begin
  have hpos := power_mul_add_pos (zero_lt_one.trans hb) u hv w,
  by_contra' hne,
  cases lt_or_gt_of_ne hne with h h,
  { rw log_lt hb hpos at h,
    exact not_le_of_lt h ((le_mul_left _ hv).trans (le_add_right _ _)) },
  { change _ < _ at h,
    rw [←succ_le, le_log hb hpos] at h,
    exact (not_lt_of_le h) (power_mul_add_lt_power_succ hvb hw) }
end

@[simp] theorem log_power {b : ordinal} (hb : 1 < b) (x : ordinal) : log b (b ^ x) = x :=
begin
  convert log_power_mul_add hb zero_lt_one hb (power_pos x (zero_lt_one.trans hb)),
  rw [add_zero, mul_one]
end

theorem add_log_le_log_mul {x y : ordinal} (b : ordinal) (x0 : 0 < x) (y0 : 0 < y) :
  log b x + log b y ≤ log b (x * y) :=
begin
  by_cases hb : 1 < b,
  { rw [le_log hb (mul_pos x0 y0), power_add],
    exact mul_le_mul (power_log_le b x0) (power_log_le b y0) },
  simp only [log_not_one_lt hb, zero_add]
end

/-! ### The Cantor normal form -/

theorem CNF_aux {b o : ordinal} (b0 : b ≠ 0) (o0 : o ≠ 0) :
  o % b ^ log b o < o :=
lt_of_lt_of_le
  (mod_lt _ $ power_ne_zero _ b0)
  (power_log_le _ $ ordinal.pos_iff_ne_zero.2 o0)

/-- Proving properties of ordinals by induction over their Cantor normal form. -/
@[elab_as_eliminator] noncomputable def CNF_rec {b : ordinal} (b0 : b ≠ 0)
  {C : ordinal → Sort*}
  (H0 : C 0)
  (H : ∀ o, o ≠ 0 → o % b ^ log b o < o → C (o % b ^ log b o) → C o)
  : ∀ o, C o
| o :=
  if o0 : o = 0 then by rw o0; exact H0 else
  have _, from CNF_aux b0 o0,
  H o o0 this (CNF_rec (o % b ^ log b o))
using_well_founded {dec_tac := `[assumption]}

@[simp] theorem CNF_rec_zero {b} (b0) {C H0 H} : @CNF_rec b b0 C H0 H 0 = H0 :=
by rw [CNF_rec, dif_pos rfl]; refl

@[simp] theorem CNF_rec_ne_zero {b} (b0) {C H0 H o} (o0) :
  @CNF_rec b b0 C H0 H o = H o o0 (CNF_aux b0 o0) (@CNF_rec b b0 C H0 H _) :=
by rw [CNF_rec, dif_neg o0]

/-- The Cantor normal form of an ordinal is the list of coefficients
  in the base-`b` expansion of `o`.

    CNF b (b ^ u₁ * v₁ + b ^ u₂ * v₂) = [(u₁, v₁), (u₂, v₂)] -/
def CNF (b := omega) (o : ordinal) : list (ordinal × ordinal) :=
if b0 : b = 0 then [] else
CNF_rec b0 [] (λ o o0 h IH, (log b o, o / b ^ log b o) :: IH) o

@[simp] theorem zero_CNF (o) : CNF 0 o = [] :=
dif_pos rfl

@[simp] theorem CNF_zero (b) : CNF b 0 = [] :=
if b0 : b = 0 then dif_pos b0 else
(dif_neg b0).trans $ CNF_rec_zero _

theorem CNF_ne_zero {b o : ordinal} (b0 : b ≠ 0) (o0 : o ≠ 0) :
  CNF b o = (log b o, o / b ^ log b o) :: CNF b (o % b ^ log b o) :=
by unfold CNF; rw [dif_neg b0, dif_neg b0, CNF_rec_ne_zero b0 o0]

theorem one_CNF {o : ordinal} (o0 : o ≠ 0) :
  CNF 1 o = [(0, o)] :=
by rw [CNF_ne_zero ordinal.one_ne_zero o0, log_not_one_lt (lt_irrefl _), power_zero, mod_one,
       CNF_zero, div_one]

theorem CNF_foldr {b : ordinal} (b0 : b ≠ 0) (o) :
  (CNF b o).foldr (λ p r, b ^ p.1 * p.2 + r) 0 = o :=
CNF_rec b0 (by rw CNF_zero; refl)
  (λ o o0 h IH, by rw [CNF_ne_zero b0 o0, list.foldr_cons, IH, div_add_mod]) o

theorem CNF_pairwise_aux (b := omega) (o) :
  (∀ p ∈ CNF b o, prod.fst p ≤ log b o) ∧
  (CNF b o).pairwise (λ p q, q.1 < p.1) :=
begin
  by_cases b0 : b = 0,
  { simp only [b0, zero_CNF, list.pairwise.nil, and_true], exact λ _, false.elim },
  cases lt_or_eq_of_le (one_le_iff_ne_zero.2 b0) with b1 b1,
  { refine CNF_rec b0 _ _ o,
    { simp only [CNF_zero, list.pairwise.nil, and_true], exact λ _, false.elim },
    intros o o0 H IH, cases IH with IH₁ IH₂,
    simp only [CNF_ne_zero b0 o0, list.forall_mem_cons, list.pairwise_cons, IH₂, and_true],
    refine ⟨⟨le_refl _, λ p m, _⟩, λ p m, _⟩,
    { exact le_trans (IH₁ p m) (log_le_log _ $ le_of_lt H) },
    { refine lt_of_le_of_lt (IH₁ p m) ((log_lt b1 _).2 _),
      { rw ordinal.pos_iff_ne_zero, intro e,
        rw e at m, simpa only [CNF_zero] using m },
      { exact mod_lt _ (power_ne_zero _ b0) } } },
  { by_cases o0 : o = 0,
    { simp only [o0, CNF_zero, list.pairwise.nil, and_true], exact λ _, false.elim },
    rw [← b1, one_CNF o0],
    simp only [list.mem_singleton, log_not_one_lt (lt_irrefl _), forall_eq, le_refl, true_and,
      list.pairwise_singleton] }
end

theorem CNF_pairwise (b := omega) (o) :
  (CNF b o).pairwise (λ p q, prod.fst q < p.1) :=
(CNF_pairwise_aux _ _).2

theorem CNF_fst_le_log (b := omega) (o) :
  ∀ p ∈ CNF b o, prod.fst p ≤ log b o :=
(CNF_pairwise_aux _ _).1

theorem CNF_fst_le (b := omega) (o) (p ∈ CNF b o) : prod.fst p ≤ o :=
le_trans (CNF_fst_le_log _ _ p H) (log_le_self _ _)

theorem CNF_snd_lt {b : ordinal} (b1 : 1 < b) (o) :
  ∀ p ∈ CNF b o, prod.snd p < b :=
begin
  have b0 := ne_of_gt (lt_trans zero_lt_one b1),
  refine CNF_rec b0 (λ _, by rw [CNF_zero]; exact false.elim) _ o,
  intros o o0 H IH,
  simp only [CNF_ne_zero b0 o0, list.mem_cons_iff, forall_eq_or_imp, iff_true_intro IH, and_true],
  rw [div_lt (power_ne_zero _ b0), ← power_succ],
  exact lt_power_succ_log b1 _,
end

theorem CNF_sorted (b := omega) (o) :
  ((CNF b o).map prod.fst).sorted (>) :=
by rw [list.sorted, list.pairwise_map]; exact CNF_pairwise b o

/-! ### Casting naturals into ordinals, compatibility with operations -/

@[simp] theorem nat_cast_mul {m n : ℕ} : ((m * n : ℕ) : ordinal) = m * n :=
by induction n with n IH; [simp only [nat.cast_zero, nat.mul_zero, mul_zero],
  rw [nat.mul_succ, nat.cast_add, IH, nat.cast_succ, mul_add_one]]

@[simp] theorem nat_cast_power {m n : ℕ} : ((pow m n : ℕ) : ordinal) = m ^ n :=
by induction n with n IH; [simp only [pow_zero, nat.cast_zero, power_zero, nat.cast_one],
  rw [pow_succ', nat_cast_mul, IH, nat.cast_succ, ← succ_eq_add_one, power_succ]]

@[simp] theorem nat_cast_le {m n : ℕ} : (m : ordinal) ≤ n ↔ m ≤ n :=
by rw [← cardinal.ord_nat, ← cardinal.ord_nat,
       cardinal.ord_le_ord, cardinal.nat_cast_le]

@[simp] theorem nat_cast_lt {m n : ℕ} : (m : ordinal) < n ↔ m < n :=
by simp only [lt_iff_le_not_le, nat_cast_le]

@[simp] theorem nat_cast_inj {m n : ℕ} : (m : ordinal) = n ↔ m = n :=
by simp only [le_antisymm_iff, nat_cast_le]

@[simp] theorem nat_cast_eq_zero {n : ℕ} : (n : ordinal) = 0 ↔ n = 0 :=
@nat_cast_inj n 0

theorem nat_cast_ne_zero {n : ℕ} : (n : ordinal) ≠ 0 ↔ n ≠ 0 :=
not_congr nat_cast_eq_zero

@[simp] theorem nat_cast_pos {n : ℕ} : (0 : ordinal) < n ↔ 0 < n :=
@nat_cast_lt 0 n

@[simp] theorem nat_cast_sub {m n : ℕ} : ((m - n : ℕ) : ordinal) = m - n :=
(_root_.le_total m n).elim
  (λ h, by rw [tsub_eq_zero_iff_le.2 h, ordinal.sub_eq_zero_iff_le.2 (nat_cast_le.2 h)]; refl)
  (λ h, (add_left_cancel n).1 $ by rw [← nat.cast_add,
     add_tsub_cancel_of_le h, ordinal.add_sub_cancel_of_le (nat_cast_le.2 h)])

@[simp] theorem nat_cast_div {m n : ℕ} : ((m / n : ℕ) : ordinal) = m / n :=
if n0 : n = 0 then by simp only [n0, nat.div_zero, nat.cast_zero, div_zero] else
have n0':_, from nat_cast_ne_zero.2 n0,
le_antisymm
  (by rw [le_div n0', ← nat_cast_mul, nat_cast_le, mul_comm];
      apply nat.div_mul_le_self)
  (by rw [div_le n0', succ, ← nat.cast_succ, ← nat_cast_mul,
          nat_cast_lt, mul_comm, ← nat.div_lt_iff_lt_mul _ _ (nat.pos_of_ne_zero n0)];
      apply nat.lt_succ_self)

@[simp] theorem nat_cast_mod {m n : ℕ} : ((m % n : ℕ) : ordinal) = m % n :=
by rw [← add_left_cancel (n*(m/n)), div_add_mod, ← nat_cast_div, ← nat_cast_mul, ← nat.cast_add,
       nat.div_add_mod]

@[simp] theorem nat_le_card {o} {n : ℕ} : (n : cardinal) ≤ card o ↔ (n : ordinal) ≤ o :=
⟨λ h, by rwa [← cardinal.ord_le, cardinal.ord_nat] at h,
 λ h, card_nat n ▸ card_le_card h⟩

@[simp] theorem nat_lt_card {o} {n : ℕ} : (n : cardinal) < card o ↔ (n : ordinal) < o :=
by rw [← succ_le, ← cardinal.succ_le, ← cardinal.nat_succ, nat_le_card]; refl

@[simp] theorem card_lt_nat {o} {n : ℕ} : card o < n ↔ o < n :=
lt_iff_lt_of_le_iff_le nat_le_card

@[simp] theorem card_le_nat {o} {n : ℕ} : card o ≤ n ↔ o ≤ n :=
le_iff_le_iff_lt_iff_lt.2 nat_lt_card

@[simp] theorem card_eq_nat {o} {n : ℕ} : card o = n ↔ o = n :=
by simp only [le_antisymm_iff, card_le_nat, nat_le_card]

@[simp] theorem type_fin (n : ℕ) : @type (fin n) (<) _ = n :=
by rw [← card_eq_nat, card_type, mk_fin]

@[simp] theorem lift_nat_cast (n : ℕ) : lift n = n :=
by induction n with n ih; [simp only [nat.cast_zero, lift_zero],
  simp only [nat.cast_succ, lift_add, ih, lift_one]]

theorem lift_type_fin (n : ℕ) : lift (@type (fin n) (<) _) = n :=
by simp only [type_fin, lift_nat_cast]

theorem type_fintype (r : α → α → Prop) [is_well_order α r] [fintype α] : type r = fintype.card α :=
by rw [← card_eq_nat, card_type, mk_fintype]

end ordinal

/-! ### Properties of `omega` -/

namespace cardinal
open ordinal

@[simp] theorem ord_omega : ord.{u} omega = ordinal.omega :=
le_antisymm (ord_le.2 $ le_refl _) $
le_of_forall_lt $ λ o h, begin
  rcases ordinal.lt_lift_iff.1 h with ⟨o, rfl, h'⟩,
  rw [lt_ord, ← lift_card, ← lift_omega.{0 u},
      lift_lt, ← typein_enum (<) h'],
  exact lt_omega_iff_fintype.2 ⟨set.fintype_lt_nat _⟩
end

@[simp] theorem add_one_of_omega_le {c} (h : omega ≤ c) : c + 1 = c :=
by rw [add_comm, ← card_ord c, ← card_one,
       ← card_add, one_add_of_omega_le];
   rwa [← ord_omega, ord_le_ord]

end cardinal

namespace ordinal

theorem lt_omega {o : ordinal.{u}} : o < omega ↔ ∃ n : ℕ, o = n :=
by rw [← cardinal.ord_omega, cardinal.lt_ord, lt_omega]; simp only [card_eq_nat]

theorem nat_lt_omega (n : ℕ) : (n : ordinal) < omega :=
lt_omega.2 ⟨_, rfl⟩

theorem omega_pos : 0 < omega := nat_lt_omega 0

theorem omega_ne_zero : omega ≠ 0 := ne_of_gt omega_pos

theorem one_lt_omega : 1 < omega := by simpa only [nat.cast_one] using nat_lt_omega 1

theorem omega_is_limit : is_limit omega :=
⟨omega_ne_zero, λ o h,
  let ⟨n, e⟩ := lt_omega.1 h in
  by rw [e]; exact nat_lt_omega (n+1)⟩

theorem omega_le {o : ordinal.{u}} : omega ≤ o ↔ ∀ n : ℕ, (n : ordinal) ≤ o :=
⟨λ h n, le_trans (le_of_lt (nat_lt_omega _)) h,
 λ H, le_of_forall_lt $ λ a h,
   let ⟨n, e⟩ := lt_omega.1 h in
   by rw [e, ← succ_le]; exact H (n+1)⟩

theorem omega_eq_sup_nat : omega.{u} = sup (λ n : ℕ, n) :=
le_antisymm (omega_le.2 (le_sup _)) (sup_le.2 (λ n, le_of_lt (nat_lt_omega n)))

theorem nat_lt_limit {o} (h : is_limit o) : ∀ n : ℕ, (n : ordinal) < o
| 0     := lt_of_le_of_ne (ordinal.zero_le o) h.1.symm
| (n+1) := h.2 _ (nat_lt_limit n)

theorem omega_le_of_is_limit {o} (h : is_limit o) : omega ≤ o :=
omega_le.2 $ λ n, le_of_lt $ nat_lt_limit h n

theorem add_omega {a : ordinal} (h : a < omega) : a + omega = omega :=
begin
  rcases lt_omega.1 h with ⟨n, rfl⟩,
  clear h, induction n with n IH,
  { rw [nat.cast_zero, zero_add] },
  { rw [nat.cast_succ, add_assoc, one_add_of_omega_le (le_refl _), IH] }
end

theorem add_lt_omega {a b : ordinal} (ha : a < omega) (hb : b < omega) : a + b < omega :=
match a, b, lt_omega.1 ha, lt_omega.1 hb with
| _, _, ⟨m, rfl⟩, ⟨n, rfl⟩ := by rw [← nat.cast_add]; apply nat_lt_omega
end

theorem mul_lt_omega {a b : ordinal} (ha : a < omega) (hb : b < omega) : a * b < omega :=
match a, b, lt_omega.1 ha, lt_omega.1 hb with
| _, _, ⟨m, rfl⟩, ⟨n, rfl⟩ := by rw [← nat_cast_mul]; apply nat_lt_omega
end

theorem is_limit_iff_omega_dvd {a : ordinal} : is_limit a ↔ a ≠ 0 ∧ omega ∣ a :=
begin
  refine ⟨λ l, ⟨l.1, ⟨a / omega, le_antisymm _ (mul_div_le _ _)⟩⟩, λ h, _⟩,
  { refine (limit_le l).2 (λ x hx, le_of_lt _),
    rw [← div_lt omega_ne_zero, ← succ_le, le_div omega_ne_zero,
        mul_succ, add_le_of_limit omega_is_limit],
    intros b hb,
    rcases lt_omega.1 hb with ⟨n, rfl⟩,
    exact le_trans (add_le_add_right (mul_div_le _ _) _)
      (le_of_lt $ lt_sub.1 $ nat_lt_limit (sub_is_limit l hx) _) },
  { rcases h with ⟨a0, b, rfl⟩,
    refine mul_is_limit_left omega_is_limit
      (ordinal.pos_iff_ne_zero.2 $ mt _ a0),
    intro e, simp only [e, mul_zero] }
end

local infixr ^ := @pow ordinal ordinal ordinal.has_pow

theorem power_lt_omega {a b : ordinal} (ha : a < omega) (hb : b < omega) : a ^ b < omega :=
match a, b, lt_omega.1 ha, lt_omega.1 hb with
| _, _, ⟨m, rfl⟩, ⟨n, rfl⟩ := by rw [← nat_cast_power]; apply nat_lt_omega
end

theorem add_omega_power {a b : ordinal} (h : a < omega ^ b) : a + omega ^ b = omega ^ b :=
begin
  refine le_antisymm _ (le_add_left _ _),
  revert h, apply limit_rec_on b,
  { intro h, rw [power_zero, ← succ_zero, lt_succ, ordinal.le_zero] at h,
    rw [h, zero_add] },
  { intros b _ h, rw [power_succ] at h,
    rcases (lt_mul_of_limit omega_is_limit).1 h with ⟨x, xo, ax⟩,
    refine le_trans (add_le_add_right (le_of_lt ax) _) _,
    rw [power_succ, ← mul_add, add_omega xo] },
  { intros b l IH h, rcases (lt_power_of_limit omega_ne_zero l).1 h with ⟨x, xb, ax⟩,
    refine (((add_is_normal a).trans (power_is_normal one_lt_omega))
      .limit_le l).2 (λ y yb, _),
    let z := max x y,
    have := IH z (max_lt xb yb)
      (lt_of_lt_of_le ax $ power_le_power_right omega_pos (le_max_left _ _)),
    exact le_trans (add_le_add_left (power_le_power_right omega_pos (le_max_right _ _)) _)
      (le_trans this (power_le_power_right omega_pos $ le_of_lt $ max_lt xb yb)) }
end

theorem add_lt_omega_power {a b c : ordinal} (h₁ : a < omega ^ c) (h₂ : b < omega ^ c) :
  a + b < omega ^ c :=
by rwa [← add_omega_power h₁, add_lt_add_iff_left]

theorem add_absorp {a b c : ordinal} (h₁ : a < omega ^ b) (h₂ : omega ^ b ≤ c) : a + c = c :=
by rw [← ordinal.add_sub_cancel_of_le h₂, ← add_assoc, add_omega_power h₁]

theorem add_absorp_iff {o : ordinal} (o0 : 0 < o) : (∀ a < o, a + o = o) ↔ ∃ a, o = omega ^ a :=
⟨λ H, ⟨log omega o, begin
  refine ((lt_or_eq_of_le (power_log_le _ o0))
    .resolve_left $ λ h, _).symm,
  have := H _ h,
  have := lt_power_succ_log one_lt_omega o,
  rw [power_succ, lt_mul_of_limit omega_is_limit] at this,
  rcases this with ⟨a, ao, h'⟩,
  rcases lt_omega.1 ao with ⟨n, rfl⟩, clear ao,
  revert h', apply not_lt_of_le,
  suffices e : omega ^ log omega o * ↑n + o = o,
  { simpa only [e] using le_add_right (omega ^ log omega o * ↑n) o },
  induction n with n IH, {simp only [nat.cast_zero, mul_zero, zero_add]},
  simp only [nat.cast_succ, mul_add_one, add_assoc, this, IH]
end⟩,
λ ⟨b, e⟩, e.symm ▸ λ a, add_omega_power⟩

theorem add_mul_limit_aux {a b c : ordinal} (ba : b + a = a)
  (l : is_limit c)
  (IH : ∀ c' < c, (a + b) * succ c' = a * succ c' + b) :
  (a + b) * c = a * c :=
le_antisymm
  ((mul_le_of_limit l).2 $ λ c' h, begin
    apply le_trans (mul_le_mul_left _ (le_of_lt $ lt_succ_self _)),
    rw IH _ h,
    apply le_trans (add_le_add_left _ _),
    { rw ← mul_succ, exact mul_le_mul_left _ (succ_le.2 $ l.2 _ h) },
    { rw ← ba, exact le_add_right _ _ }
  end)
  (mul_le_mul_right _ (le_add_right _ _))

theorem add_mul_succ {a b : ordinal} (c) (ba : b + a = a) :
  (a + b) * succ c = a * succ c + b :=
begin
  apply limit_rec_on c,
  { simp only [succ_zero, mul_one] },
  { intros c IH,
    rw [mul_succ, IH, ← add_assoc, add_assoc _ b, ba, ← mul_succ] },
  { intros c l IH,
    have := add_mul_limit_aux ba l IH,
    rw [mul_succ, add_mul_limit_aux ba l IH, mul_succ, add_assoc] }
end

theorem add_mul_limit {a b c : ordinal} (ba : b + a = a)
  (l : is_limit c) : (a + b) * c = a * c :=
add_mul_limit_aux ba l (λ c' _, add_mul_succ c' ba)

theorem add_mul_omega (a) : a + a * omega = a * omega :=
by rw [←mul_one_add, one_add_omega]

theorem mul_omega {a : ordinal} (a0 : 0 < a) (ha : a < omega) : a * omega = omega :=
le_antisymm
  ((mul_le_of_limit omega_is_limit).2 $ λ b hb, le_of_lt (mul_lt_omega ha hb))
  (by simpa only [one_mul] using mul_le_mul_right omega (one_le_iff_pos.2 a0))

theorem mul_lt_omega_power {a b c : ordinal}
  (c0 : 0 < c) (ha : a < omega ^ c) (hb : b < omega) : a * b < omega ^ c :=
begin
  rcases zero_or_succ_or_limit c with rfl|⟨c,rfl⟩|l,
  { exact (lt_irrefl _).elim c0 },
  { rw power_succ at ha,
    rcases ((mul_is_normal $ power_pos _ omega_pos).limit_lt
      omega_is_limit).1 ha with ⟨n, hn, an⟩,
    refine lt_of_le_of_lt (mul_le_mul_right _ (le_of_lt an)) _,
    rw [power_succ, mul_assoc, mul_lt_mul_iff_left (power_pos _ omega_pos)],
    exact mul_lt_omega hn hb },
  { rcases ((power_is_normal one_lt_omega).limit_lt l).1 ha with ⟨x, hx, ax⟩,
    refine lt_of_le_of_lt (mul_le_mul (le_of_lt ax) (le_of_lt hb)) _,
    rw [← power_succ, power_lt_power_iff_right one_lt_omega],
    exact l.2 _ hx }
end

theorem mul_omega_dvd {a : ordinal}
  (a0 : 0 < a) (ha : a < omega) : ∀ {b}, omega ∣ b → a * b = b
| _ ⟨b, rfl⟩ := by rw [← mul_assoc, mul_omega a0 ha]

theorem mul_omega_power_power {a b : ordinal} (a0 : 0 < a) (h : a < omega ^ omega ^ b) :
  a * omega ^ omega ^ b = omega ^ omega ^ b :=
begin
  by_cases b0 : b = 0, {rw [b0, power_zero, power_one] at h ⊢, exact mul_omega a0 h},
  refine le_antisymm _
    (by simpa only [one_mul] using mul_le_mul_right (omega^omega^b) (one_le_iff_pos.2 a0)),
  rcases (lt_power_of_limit omega_ne_zero (power_is_limit_left omega_is_limit b0)).1 h
    with ⟨x, xb, ax⟩,
  refine le_trans (mul_le_mul_right _ (le_of_lt ax)) _,
  rw [← power_add, add_omega_power xb]
end

theorem mul_power_omega {a} : a * a ^ omega = a ^ omega :=
by rw [←power_one_add, one_add_omega]

theorem power_omega {a : ordinal} (a1 : 1 < a) (h : a < omega) : a ^ omega = omega :=
le_antisymm
  ((power_le_of_limit (one_le_iff_ne_zero.1 $ le_of_lt a1) omega_is_limit).2
    (λ b hb, le_of_lt (power_lt_omega h hb)))
  (le_power_self_right _ a1)

theorem normal_omega {f : ordinal.{u} → ordinal.{u}} (hf : is_normal f) :
  f omega.{u} = sup (λ n : ℕ, f n) :=
by rw [omega_eq_sup_nat, is_normal.sup.{0 u u} hf ⟨0⟩]

theorem add_omega_eq_sup_add_nat (o : ordinal.{u}) : o + omega.{u} = sup (λ n : ℕ, o + n) :=
normal_omega (add_is_normal o)

lemma lt_add_omega {a o : ordinal.{u}} (h : a < o + omega.{u}) : ∃ n : ℕ, a < o + n :=
by rwa [add_omega_eq_sup_add_nat o, lt_sup] at h

theorem mul_omega_eq_sup_mul_nat (o : ordinal.{u}) : o * omega.{u} = sup (λ n : ℕ, o * n) :=
begin
  cases eq_zero_or_pos o with ho ho,
  { rw [ho, zero_mul],
    apply eq.symm,
    rw sup_eq_zero_iff,
    exact λ n, zero_mul _ },
  exact normal_omega (mul_is_normal ho)
end

lemma lt_mul_omega {a o : ordinal.{u}} (h : a < o * omega.{u}) : ∃ n : ℕ, a < o * n :=
by rwa [mul_omega_eq_sup_mul_nat o, lt_sup] at h

theorem power_omega_eq_sup_power_nat {o : ordinal.{u}} (ho : 0 < o) :
  o ^ omega.{u} = sup (λ n : ℕ, o ^ n) :=
begin
  rw ←one_le_iff_pos at ho,
  cases lt_or_eq_of_le ho with ho₁ ho₁,
  { exact normal_omega (power_is_normal ho₁) },
  rw [←ho₁, one_power],
  apply le_antisymm,
  { nth_rewrite 0 ←power_zero 1,
    rw ←nat.cast_zero,
    exact le_sup _ 0 },
  rw sup_le,
  intro n,
  rw one_power
end

lemma lt_power_omega {a o : ordinal.{u}} (h : a < o ^ omega.{u}) : ∃ n : ℕ, a < o ^ n :=
begin
  cases eq_zero_or_pos o with ho ho,
  { rw [ho, zero_power omega_ne_zero] at h,
    exact (ordinal.not_lt_zero a h).elim },
  rwa [power_omega_eq_sup_power_nat ho, lt_sup] at h
end

protected theorem is_normal.omega {f : ordinal.{u} → ordinal.{u}} (hf : is_normal f) :
  f omega.{u} = sup (λ n : ℕ, f n) :=
by rw [omega_eq_sup_nat, is_normal.sup.{0 u u} hf ⟨0⟩]

/-! ### Fixed points of normal functions -/

/-- The next fixed point function, the least fixed point of the normal function `f` above `a`. -/
def nfp (f : ordinal → ordinal) (a : ordinal) :=
sup (λ n : ℕ, f^[n] a)

theorem iterate_le_nfp (f a n) : f^[n] a ≤ nfp f a :=
le_sup _ n

theorem le_nfp_self (f a) : a ≤ nfp f a :=
iterate_le_nfp f a 0

theorem nfp_le_iff_iterate_le {f a b} : nfp f a ≤ b ↔ ∀ n, f^[n] a ≤ b :=
sup_le

theorem is_normal.lt_nfp {f} (H : is_normal f) {a b} :
  f b < nfp f a ↔ b < nfp f a :=
lt_sup.trans $ iff.trans
  (by exact
   ⟨λ ⟨n, h⟩, ⟨n, lt_of_le_of_lt (H.le_self _) h⟩,
    λ ⟨n, h⟩, ⟨n+1, by rw iterate_succ'; exact H.lt_iff.2 h⟩⟩)
  lt_sup.symm

theorem is_normal.nfp_le {f} (H : is_normal f) {a b} :
  nfp f a ≤ f b ↔ nfp f a ≤ b :=
le_iff_le_iff_lt_iff_lt.2 H.lt_nfp

/-- `nfp f a` is the next fixed point after `a`. -/
theorem is_normal.nfp_le_fp {f} (H : is_normal f) {a b}
  (ab : a ≤ b) (h : f b ≤ b) : nfp f a ≤ b :=
sup_le.2 $ λ i, begin
  induction i with i IH generalizing a, {exact ab},
  exact IH (le_trans (H.le_iff.2 ab) h),
end

theorem is_normal.nfp_fp {f} (H : is_normal f) (a) : f (nfp f a) = nfp f a :=
begin
  refine le_antisymm _ (H.le_self _),
  cases le_or_lt (f a) a with aa aa,
  { rwa le_antisymm (H.nfp_le_fp (le_refl _) aa) (le_nfp_self _ _) },
  rcases zero_or_succ_or_limit (nfp f a) with e|⟨b, e⟩|l,
  { refine @le_trans _ _ _ (f a) _ (H.le_iff.2 _) (iterate_le_nfp f a 1),
    simp only [e, ordinal.zero_le] },
  { have : f b < nfp f a := H.lt_nfp.2 (by simp only [e, lt_succ_self]),
    rw [e, lt_succ] at this,
    have ab : a ≤ b,
    { rw [← lt_succ, ← e],
      exact lt_of_lt_of_le aa (iterate_le_nfp f a 1) },
    refine le_trans (H.le_iff.2 (H.nfp_le_fp ab this))
      (le_trans this (le_of_lt _)),
    simp only [e, lt_succ_self] },
  { exact (H.2 _ l _).2 (λ b h, le_of_lt (H.lt_nfp.2 h)) }
end

theorem is_normal.le_nfp {f} (H : is_normal f) {a b} : f b ≤ nfp f a ↔ b ≤ nfp f a :=
⟨le_trans (H.le_self _), λ h,
  by simpa only [H.nfp_fp] using H.le_iff.2 h⟩

theorem nfp_eq_self {f : ordinal → ordinal} {a} (h : f a = a) : nfp f a = a :=
le_antisymm (sup_le.mpr $ λ i, by rw [iterate_fixed h]) (le_nfp_self f a)

protected lemma monotone.nfp {f : ordinal → ordinal} (hf : monotone f) : monotone (nfp f) :=
λ a b h, nfp_le_iff_iterate_le.2 (λ n, (hf.iterate n h).trans (le_sup _ n))

/-- Fixed point lemma for normal functions: the fixed points of a normal function are unbounded. -/
theorem is_normal.nfp_unbounded {f} (H : is_normal f) : unbounded (<) (fixed_points f) :=
λ a, ⟨_, H.nfp_fp a, not_lt_of_ge (le_nfp_self f a)⟩

/-- The derivative of a normal function `f` is the sequence of fixed points of `f`. -/
def deriv (f : ordinal → ordinal) (o : ordinal) : ordinal :=
limit_rec_on o (nfp f 0)
  (λ a IH, nfp f (succ IH))
  (λ a l, bsup.{u u} a)

@[simp] theorem deriv_zero (f) : deriv f 0 = nfp f 0 := limit_rec_on_zero _ _ _

@[simp] theorem deriv_succ (f o) : deriv f (succ o) = nfp f (succ (deriv f o)) :=
limit_rec_on_succ _ _ _ _

theorem deriv_limit (f) {o} : is_limit o → deriv f o = bsup.{u u} o (λ a _, deriv f a) :=
limit_rec_on_limit _ _ _ _

theorem deriv_is_normal (f) : is_normal (deriv f) :=
⟨λ o, by rw [deriv_succ, ← succ_le]; apply le_nfp_self,
 λ o l a, by rw [deriv_limit _ l, bsup_le]⟩

theorem is_normal.deriv_fp {f} (H : is_normal f) (o) : f (deriv.{u} f o) = deriv f o :=
begin
  apply limit_rec_on o,
  { rw [deriv_zero, H.nfp_fp] },
  { intros o ih, rw [deriv_succ, H.nfp_fp] },
  intros o l IH,
  rw [deriv_limit _ l, is_normal.bsup.{u u u} H _ l.1],
  refine eq_of_forall_ge_iff (λ c, _),
  simp only [bsup_le, IH] {contextual:=tt}
end

theorem is_normal.le_iff_deriv {f} (H : is_normal f) {a} : f a ≤ a ↔ ∃ o, deriv f o = a :=
⟨λ ha, begin
  suffices : ∀ o (_:a ≤ deriv f o), ∃ o, deriv f o = a,
  from this a ((deriv_is_normal _).le_self _),
  intro o, apply limit_rec_on o,
  { intros h₁,
    refine ⟨0, le_antisymm _ h₁⟩,
    rw deriv_zero,
    exact H.nfp_le_fp (ordinal.zero_le _) ha },
  { intros o IH h₁,
    cases le_or_lt a (deriv f o), {exact IH h},
    refine ⟨succ o, le_antisymm _ h₁⟩,
    rw deriv_succ,
    exact H.nfp_le_fp (succ_le.2 h) ha },
  { intros o l IH h₁,
    cases eq_or_lt_of_le h₁, {exact ⟨_, h.symm⟩},
    rw [deriv_limit _ l, ← not_le, bsup_le, not_ball] at h,
    exact let ⟨o', h, hl⟩ := h in IH o' h (le_of_not_le hl) }
end, λ ⟨o, e⟩, e ▸ le_of_eq (H.deriv_fp _)⟩

theorem is_normal.fp_iff_deriv {f} (H : is_normal f) {a} : f a = a ↔ ∃ o, deriv f o = a :=
by rw [←H.le_iff_deriv, H.le_iff_eq]
<<<<<<< HEAD

/-- `deriv f` is the fixed point enumerator of `f`. -/
theorem deriv_eq_enum_fp {f} (H : is_normal f) : deriv f = enum_ord _ H.nfp_unbounded :=
begin
  rw [←eq_enum_ord, range_eq_iff],
  use (deriv_is_normal f).strict_mono,
  refine ⟨λ a, H.deriv_fp a, λ _ _, _⟩,
  rwa ←H.fp_iff_deriv
end
=======
>>>>>>> d274f750

/-! ### Fixed points of addition -/

theorem mul_omega_unbounded (o) : unbounded (<) (set.Ici (o * ordinal.omega)) :=
unbounded_lt_Ici _

theorem add_iterate (a : ordinal) (n : ℕ) : a * n = (((+) a)^[n]) 0 :=
begin
  induction n with n hn,
  { rw [nat.cast_zero, mul_zero, iterate_zero_apply] },
  nth_rewrite 0 nat.succ_eq_one_add,
  rw [nat.cast_add, nat.cast_one, mul_one_add, iterate_succ_apply', hn]
end

theorem mul_omega_nfp_add_zero (a) : a * omega = nfp ((+) a) 0 :=
by { unfold nfp, rw [mul_omega_eq_sup_mul_nat, funext (add_iterate a)] }

theorem mul_omega_nfp_add_of_le_mul_omega {a b} (hba : b ≤ a * omega) :
  a * omega = nfp ((+) a) b :=
begin
  refine le_antisymm _ ((add_is_normal a).nfp_le_fp hba _),
  { rw mul_omega_nfp_add_zero,
    exact monotone.nfp (add_is_normal a).strict_mono.monotone (ordinal.zero_le b) },
  rw add_mul_omega
end

theorem mul_omega_nfp_add_self (a) : a * omega = nfp ((+) a) a :=
mul_omega_nfp_add_of_le_mul_omega (le_mul_left _ omega_pos)

theorem add_fp_iff_mul_omega_le {a b : ordinal} : a + b = b ↔ a * omega.{u} ≤ b :=
begin
  refine ⟨λ h, _, λ h, _⟩,
  { rw [mul_omega_nfp_add_zero a, ←deriv_zero],
    cases (add_is_normal a).fp_iff_deriv.1 h with c hc,
    rw ←hc,
    exact (deriv_is_normal _).strict_mono.monotone (ordinal.zero_le _) },
  have := ordinal.add_sub_cancel_of_le h,
  nth_rewrite 0 ←this,
  rwa [←add_assoc, ←mul_one_add, one_add_omega]
end

theorem add_le_iff_mul_omega_le {a b : ordinal} : a + b ≤ b ↔ a * omega.{u} ≤ b :=
by { rw ←add_fp_iff_mul_omega_le, exact (add_is_normal a).le_iff_eq }

theorem add_deriv_mul_omega_add (a b : ordinal.{u}) : deriv ((+) a) b = a * omega + b :=
begin
  refine b.limit_rec_on _ (λ o h, _) (λ o ho h, _),
  { rw [deriv_zero, add_zero],
    exact (mul_omega_nfp_add_zero a).symm },
  { rw [deriv_succ, h, add_succ],
    apply nfp_eq_self,
    rw add_fp_iff_mul_omega_le,
    exact (le_trans (le_add_right _ _) (le_of_lt (lt_succ_self _))) },
  { rw [←is_normal.bsup_eq.{u u} (add_is_normal _) ho,
      ←is_normal.bsup_eq.{u u} (deriv_is_normal _) ho],
    convert rfl,
    exact funext (λ a, funext (λ hao, (h a hao).symm)) }
end

/-! ### Fixed points of multiplication -/

theorem dvd_unbounded {a : ordinal} (ha : 0 < a) : unbounded (<) {b | a ∣ b} :=
λ b, ⟨_, dvd_mul_right a b, not_lt_of_le (le_mul_right _ ha)⟩

theorem dvd_power_omega_unbounded {a : ordinal} (ha : 0 < a) :
  unbounded (<) {b : ordinal | (a ^ ordinal.omega) ∣ b} :=
dvd_unbounded (power_pos _ ha)

theorem mul_iterate (a : ordinal) (n : ℕ) : a ^ n = (((*) a)^[n]) 1 :=
begin
  induction n with n hn,
  { rw [nat.cast_zero, power_zero, iterate_zero_apply] },
  nth_rewrite 0 nat.succ_eq_one_add,
  rw [nat.cast_add, nat.cast_one, power_one_add, iterate_succ_apply', hn]
end

theorem power_omega_nfp_mul_one {a : ordinal} (ha : 0 < a) : a ^ omega = nfp ((*) a) 1 :=
begin
  unfold nfp,
  rwa [power_omega_eq_sup_power_nat, funext (mul_iterate a)]
end

theorem nfp_mul_zero (a : ordinal) : nfp ((*) 0) a = a :=
begin
  unfold nfp,
  refine le_antisymm _ (le_sup (λ n, ((*) 0)^[n] a) 0),
  rw sup_le,
  intro n,
  induction n with n hn, { refl },
  rw function.iterate_succ',
  change 0 * _ ≤ a,
  rw zero_mul,
  exact ordinal.zero_le a
end

theorem power_omega_nfp_mul {a b : ordinal} (hb : 0 < b) (hba : b ≤ a ^ omega) :
  a ^ omega.{u} = nfp ((*) a) b :=
begin
  cases eq_zero_or_pos a with ha ha,
  { rw [ha, zero_power omega_ne_zero] at *,
    rw ordinal.le_zero at hba,
    rw hba,
    exact (nfp_mul_zero 0).symm },
  apply le_antisymm,
  { rw power_omega_nfp_mul_one ha,
    rw ←one_le_iff_pos at hb,
    exact monotone.nfp (mul_is_normal ha).strict_mono.monotone hb },
  apply (mul_is_normal ha).nfp_le_fp hba,
  rw mul_power_omega
end

theorem power_omega_nfp_mul_self (a : ordinal) : a ^ omega = nfp ((*) a) a :=
begin
  cases eq_zero_or_pos a with ha ha,
  { rw [ha, zero_power omega_ne_zero],
    exact (nfp_mul_zero 0).symm },
  exact power_omega_nfp_mul ha (le_power_self_left a omega_pos)
end

theorem mul_fp_div_power_omega (a b : ordinal) :
  a * ((a ^ omega.{u}) * b) = (a ^ omega.{u}) * b :=
by rw [←mul_assoc, ←power_one_add, one_add_omega]

theorem mul_fp_eq_zero_or_power_omega_le {a b : ordinal} (hab : a * b = b) :
  b = 0 ∨ a ^ omega.{u} ≤ b :=
begin
  cases eq_zero_or_pos a with ha ha,
  { rw [ha, zero_power omega_ne_zero],
    exact or.inr (ordinal.zero_le b) },
  rw or_iff_not_imp_left,
  intro hb,
  change b ≠ 0 at hb,
  rw power_omega_nfp_mul_one ha,
  rw ←one_le_iff_ne_zero at hb,
  exact (mul_is_normal ha).nfp_le_fp hb (le_of_eq hab)
end

theorem mul_fp_iff_dvd_power_omega {a b : ordinal} : a * b = b ↔ (a ^ omega) ∣ b :=
begin
  cases eq_zero_or_pos a with ha ha,
  { rw [ha, zero_mul, zero_power omega_ne_zero, zero_dvd],
    exact eq_comm },
  refine ⟨λ hab, _, λ h, _⟩,
  { rw dvd_iff_mod_eq_zero,
    rw [←div_add_mod b (a ^ omega), mul_add, mul_fp_div_power_omega, add_left_cancel] at hab,
    cases mul_fp_eq_zero_or_power_omega_le hab with hab hab,
    { exact hab },
    refine (not_lt_of_le hab (mod_lt b (power_ne_zero omega _))).elim,
    rwa ←ordinal.pos_iff_ne_zero },
  cases h with c hc,
  rw hc,
  exact mul_fp_div_power_omega _ _
end

theorem mul_fp_iff_dvd_power_omega' {a b : ordinal} (ha : 0 < a) : a * b ≤ b ↔ (a ^ omega) ∣ b :=
by { rw ←mul_fp_iff_dvd_power_omega, exact (mul_is_normal ha).self_le_iff_eq }

/-- `deriv ((*) a)` enumerates the multiples of `a ^ ω`. -/
theorem mul_deriv_eq_enum_dvd_power_omega {a : ordinal} (ha : 0 < a) :
  deriv ((*) a) = enum_ord _ (dvd_power_omega_unbounded ha) :=
begin
  rw ←eq_enum_ord,
  use (deriv_is_normal _).strict_mono,
  rw range_eq_iff,
  refine ⟨λ b, _, λ b hb, _⟩,
  { change _ ∣ _,
    rw [←mul_fp_iff_dvd_power_omega, (mul_is_normal ha).deriv_fp] },
  rwa [←(mul_is_normal ha).fp_iff_deriv, mul_fp_iff_dvd_power_omega]
end

end ordinal<|MERGE_RESOLUTION|>--- conflicted
+++ resolved
@@ -2155,7 +2155,6 @@
 
 theorem is_normal.fp_iff_deriv {f} (H : is_normal f) {a} : f a = a ↔ ∃ o, deriv f o = a :=
 by rw [←H.le_iff_deriv, H.le_iff_eq]
-<<<<<<< HEAD
 
 /-- `deriv f` is the fixed point enumerator of `f`. -/
 theorem deriv_eq_enum_fp {f} (H : is_normal f) : deriv f = enum_ord _ H.nfp_unbounded :=
@@ -2165,8 +2164,6 @@
   refine ⟨λ a, H.deriv_fp a, λ _ _, _⟩,
   rwa ←H.fp_iff_deriv
 end
-=======
->>>>>>> d274f750
 
 /-! ### Fixed points of addition -/
 
