--- conflicted
+++ resolved
@@ -5,12 +5,8 @@
 -/
 
 import topology.topological_fiber_bundle
-import topology.algebra.module
-<<<<<<< HEAD
 import topology.continuous_function.algebra
 
-=======
->>>>>>> 0faf0864
 
 /-!
 # Topological vector bundles
@@ -294,153 +290,6 @@
 
 end topological_vector_bundle
 
-<<<<<<< HEAD
-section sections
-
-/-! ### Sections of topological vector bundles -/
-
-/-- Type synonim to allow to declare instances that depend on implicit parameters containing `R`
-and `F`. -/
-@[reducible, nolint unused_arguments]
-def topological_vector_bundle.bundle_section (R : Type*) {B : Type*} (F : Type*)
-  (E : B → Type*) [topological_space F] [topological_space (total_space E)] [topological_space B] :=
-continuous_section (proj E)
-
-open topological_vector_bundle
-
-variables {R B E F}
-
-lemma right_inv.image_mem_trivialization_at_source (f : right_inv (proj E)) (b : B) :
-  f b ∈ (trivialization_at R F E b).source :=
-f.mem_base_set_image_mem_source (mem_base_set_trivialization_at R F E b)
-
-variables (R F E)
-
-lemma right_inv.continuous_at_iff_continuous_within_at_triv_at (f : right_inv (proj E)) (b : B) :
-  continuous_at f b ↔ continuous_within_at (λ x, ((trivialization_at R F E b) (f x)).snd)
-  (trivialization_at R F E b).base_set b :=
-f.continuous_at_iff_continuous_within_at (trivialization_at R F E b)
-  (mem_base_set_trivialization_at R F E b)
-
-variables {E}
-
-instance [has_continuous_add F] : has_add (bundle_section R F E) :=
-⟨λ g h, { continuous_to_fun := by begin
-  refine continuous_iff_continuous_at.2 (λ b, _),
-  rw [right_inv.to_fun_eq_coe,
-    (((g : right_inv (proj E)) + h).continuous_at_iff_continuous_within_at_triv_at R F E b)],
-  refine continuous_within_at.congr _ trivialization.snd_map_add
-        (trivialization.snd_map_add b (mem_base_set_trivialization_at R F E b)),
-  have hg : continuous_at g.to_fun b := g.continuous_to_fun.continuous_at,
-  have hh : continuous_at h.to_fun b := h.continuous_to_fun.continuous_at,
-  rw [continuous_section.to_fun_eq_coe, ←continuous_section.coe_fn_coe] at hg hh,
-  rw right_inv.continuous_at_iff_continuous_within_at_triv_at R F E ↑g b at hg,
-  rw right_inv.continuous_at_iff_continuous_within_at_triv_at R F E ↑h b at hh,
-  simp only [continuous_section.coe_fn_coe] at *,
-  exact continuous_add.continuous_within_at.comp_univ (hg.prod hh),
-  end,
-..((g : right_inv (proj E)) + h) } ⟩
-
-instance : has_zero (bundle_section R F E) :=
-⟨ { continuous_to_fun := begin
-  refine continuous_iff_continuous_at.2 (λ b, _),
-  rw [right_inv.to_fun_eq_coe,
-    ((0 : right_inv (proj E)).continuous_at_iff_continuous_within_at_triv_at R F E b)],
-  refine continuous_within_at.congr _ trivialization.snd_map_zero
-    (trivialization.snd_map_zero b (mem_base_set_trivialization_at R F E b)),
-  exact continuous_within_at_const
-end,
-  ..(0 : right_inv (proj E))} ⟩
-
-instance : inhabited (bundle_section R F E) := ⟨0⟩
-
-instance [has_continuous_add F] : add_comm_monoid (bundle_section R F E) :=
-{ add_assoc := λ f g h, by { apply continuous_section.ext_right_inv, exact add_assoc _ _ _ },
-  zero_add := λ f, by { apply continuous_section.ext_right_inv, exact zero_add _ },
-  add_zero := λ f, by { apply continuous_section.ext_right_inv, exact add_zero _ },
-  add_comm := λ f g, by { apply continuous_section.ext_right_inv, exact add_comm _ _ },
-  add := (+),
-  zero := 0, }
-
-variables [topological_space R] [has_continuous_smul R F]
-
-instance : has_scalar R (bundle_section R F E) :=
-⟨λ r g, { continuous_to_fun := by begin
-  refine continuous_iff_continuous_at.2 (λ b, _),
-  rw [right_inv.to_fun_eq_coe,
-    ((r • (g : right_inv (proj E))).continuous_at_iff_continuous_within_at_triv_at R F E b)],
-  refine continuous_within_at.congr _ trivialization.snd_map_smul
-    (trivialization.snd_map_smul b (mem_base_set_trivialization_at R F E b)),
-  have hg : continuous_at g.to_fun b := g.continuous_to_fun.continuous_at,
-  rw [continuous_section.to_fun_eq_coe, ←continuous_section.coe_fn_coe] at hg,
-  rw right_inv.continuous_at_iff_continuous_within_at_triv_at R F E ↑g b at hg,
-  simp only [continuous_section.coe_fn_coe] at *,
-  exact continuous_within_at.const_smul hg r,
-  end,
-..(r • (g : right_inv (proj E))) } ⟩
-
-instance [has_continuous_add F] : module R (bundle_section R F E) :=
-{ zero_smul := λ f, by { apply continuous_section.ext_right_inv, exact zero_smul R _ },
-  smul_zero := λ r, by { apply continuous_section.ext_right_inv, exact smul_zero r },
-  add_smul := λ r s f, by { apply continuous_section.ext_right_inv,
-                exact add_smul r s (f : right_inv (proj E)) },
-  smul_add := λ r f g, by { apply continuous_section.ext_right_inv, exact smul_add r _ _ },
-  add_smul := λ r s g, by { apply continuous_section.ext_right_inv, exact add_smul r s _ },
-  mul_smul := λ r s g, by { apply continuous_section.ext_right_inv, exact mul_smul r s _ },
-  one_smul := λ f, by { apply continuous_section.ext_right_inv, exact one_smul R _ },
-  ..topological_vector_bundle.bundle_section.has_scalar R F }
-
-end sections
-
-end monoid
-
-section group
-
-open topological_vector_bundle
-
-variables {E R F} [ring R] [∀ x, add_comm_group (E x)] [∀ x, module R (E x)]
-  [add_comm_group F] [module R F] [∀ x, topological_space (E x)] [topological_vector_bundle R F E]
-
-lemma trivialization.map_neg {g : right_inv (proj E)}
-  {e : trivialization R F E} (b : B) (hb : b ∈ e.base_set) :
-  (e ((- (g : right_inv (proj E))) b)).snd = - (e ((g : right_inv (proj E)) b)).snd :=
-begin
-  rw [(cont_lin_equiv_at_snd_eq_triv_snd hb).symm, (right_inv.snd_eq_to_pi_fst R).symm],
-  rw [((right_inv.to_pi R) : (right_inv (proj E)) ≃ₗ[R] (Π x, E x)).map_neg],
-  /- What is going on here!?   ↑   ↑   ↑   ↑   ↑    ↑    ↑  -/
-  rw [pi.neg_apply, continuous_linear_equiv.map_neg],
-  simp only [trivialization.continuous_linear_equiv_at_apply],
-  congr,
-  have h : ((-g) b).fst = (g b).fst := by simp only [right_inv.fst_eq_id],
-  rw [h, ((right_inv.snd_eq_to_pi_fst R).symm).symm],
-  exact sigma.eq rfl rfl,
-end
-
-variables (R F) [topological_add_group F]
-
-instance : has_neg (bundle_section R F E) :=
-⟨λ g, { continuous_to_fun := by begin
-  refine continuous_iff_continuous_at.2 (λ b, _),
-  rw [right_inv.to_fun_eq_coe,
-    ((-(g : right_inv (proj E))).continuous_at_iff_continuous_within_at_triv_at R F E b)],
-    refine continuous_within_at.congr _ trivialization.map_neg
-    (trivialization.map_neg b (mem_base_set_trivialization_at R F E b)),
-  have hg : continuous_at g.to_fun b := g.continuous_to_fun.continuous_at,
-  rw [continuous_section.to_fun_eq_coe, ←continuous_section.coe_fn_coe] at hg,
-  rw right_inv.continuous_at_iff_continuous_within_at_triv_at R F E ↑g b at hg,
-  simp only [continuous_section.coe_fn_coe] at *,
-  exact continuous_within_at.neg hg,
-  end,
-..(-(g : right_inv (proj E))) } ⟩
-
-instance : add_comm_group (bundle_section R F E) :=
-{ add_left_neg :=  λ f, by { apply continuous_section.ext_right_inv,
-                            exact add_left_neg (f : right_inv (proj E)) },
-  ..topological_vector_bundle.bundle_section.has_neg R F,
-  ..bundle_section.add_comm_monoid R F, }
-
-end group
-=======
 /-! ### Constructing topological vector bundles -/
 
 variables (B)
@@ -578,4 +427,149 @@
 topological_fiber_bundle_core.is_open_map_proj Z
 
 end topological_vector_bundle_core
->>>>>>> 0faf0864
+
+section sections
+
+/-! ### Sections of topological vector bundles -/
+
+/-- Type synonim to allow to declare instances that depend on implicit parameters containing `R`
+and `F`. -/
+@[reducible, nolint unused_arguments]
+def topological_vector_bundle.bundle_section (R : Type*) {B : Type*} (F : Type*)
+  (E : B → Type*) [topological_space F] [topological_space (total_space E)] [topological_space B] :=
+continuous_section (proj E)
+
+open topological_vector_bundle
+
+variables {R B E F}
+
+lemma right_inv.image_mem_trivialization_at_source (f : right_inv (proj E)) (b : B) :
+  f b ∈ (trivialization_at R F E b).source :=
+f.mem_base_set_image_mem_source (mem_base_set_trivialization_at R F E b)
+
+variables (R F E)
+
+lemma right_inv.continuous_at_iff_continuous_within_at_triv_at (f : right_inv (proj E)) (b : B) :
+  continuous_at f b ↔ continuous_within_at (λ x, ((trivialization_at R F E b) (f x)).snd)
+  (trivialization_at R F E b).base_set b :=
+f.continuous_at_iff_continuous_within_at (trivialization_at R F E b)
+  (mem_base_set_trivialization_at R F E b)
+
+variables {E}
+
+instance [has_continuous_add F] : has_add (bundle_section R F E) :=
+⟨λ g h, { continuous_to_fun := by begin
+  refine continuous_iff_continuous_at.2 (λ b, _),
+  rw [right_inv.to_fun_eq_coe,
+    (((g : right_inv (proj E)) + h).continuous_at_iff_continuous_within_at_triv_at R F E b)],
+  refine continuous_within_at.congr _ trivialization.snd_map_add
+        (trivialization.snd_map_add b (mem_base_set_trivialization_at R F E b)),
+  have hg : continuous_at g.to_fun b := g.continuous_to_fun.continuous_at,
+  have hh : continuous_at h.to_fun b := h.continuous_to_fun.continuous_at,
+  rw [continuous_section.to_fun_eq_coe, ←continuous_section.coe_fn_coe] at hg hh,
+  rw right_inv.continuous_at_iff_continuous_within_at_triv_at R F E ↑g b at hg,
+  rw right_inv.continuous_at_iff_continuous_within_at_triv_at R F E ↑h b at hh,
+  simp only [continuous_section.coe_fn_coe] at *,
+  exact continuous_add.continuous_within_at.comp_univ (hg.prod hh),
+  end,
+..((g : right_inv (proj E)) + h) } ⟩
+
+instance : has_zero (bundle_section R F E) :=
+⟨ { continuous_to_fun := begin
+  refine continuous_iff_continuous_at.2 (λ b, _),
+  rw [right_inv.to_fun_eq_coe,
+    ((0 : right_inv (proj E)).continuous_at_iff_continuous_within_at_triv_at R F E b)],
+  refine continuous_within_at.congr _ trivialization.snd_map_zero
+    (trivialization.snd_map_zero b (mem_base_set_trivialization_at R F E b)),
+  exact continuous_within_at_const
+end,
+  ..(0 : right_inv (proj E))} ⟩
+
+instance : inhabited (bundle_section R F E) := ⟨0⟩
+
+instance [has_continuous_add F] : add_comm_monoid (bundle_section R F E) :=
+{ add_assoc := λ f g h, by { apply continuous_section.ext_right_inv, exact add_assoc _ _ _ },
+  zero_add := λ f, by { apply continuous_section.ext_right_inv, exact zero_add _ },
+  add_zero := λ f, by { apply continuous_section.ext_right_inv, exact add_zero _ },
+  add_comm := λ f g, by { apply continuous_section.ext_right_inv, exact add_comm _ _ },
+  add := (+),
+  zero := 0, }
+
+variables [topological_space R] [has_continuous_smul R F]
+
+instance : has_scalar R (bundle_section R F E) :=
+⟨λ r g, { continuous_to_fun := by begin
+  refine continuous_iff_continuous_at.2 (λ b, _),
+  rw [right_inv.to_fun_eq_coe,
+    ((r • (g : right_inv (proj E))).continuous_at_iff_continuous_within_at_triv_at R F E b)],
+  refine continuous_within_at.congr _ trivialization.snd_map_smul
+    (trivialization.snd_map_smul b (mem_base_set_trivialization_at R F E b)),
+  have hg : continuous_at g.to_fun b := g.continuous_to_fun.continuous_at,
+  rw [continuous_section.to_fun_eq_coe, ←continuous_section.coe_fn_coe] at hg,
+  rw right_inv.continuous_at_iff_continuous_within_at_triv_at R F E ↑g b at hg,
+  simp only [continuous_section.coe_fn_coe] at *,
+  exact continuous_within_at.const_smul hg r,
+  end,
+..(r • (g : right_inv (proj E))) } ⟩
+
+instance [has_continuous_add F] : module R (bundle_section R F E) :=
+{ zero_smul := λ f, by { apply continuous_section.ext_right_inv, exact zero_smul R _ },
+  smul_zero := λ r, by { apply continuous_section.ext_right_inv, exact smul_zero r },
+  add_smul := λ r s f, by { apply continuous_section.ext_right_inv,
+                exact add_smul r s (f : right_inv (proj E)) },
+  smul_add := λ r f g, by { apply continuous_section.ext_right_inv, exact smul_add r _ _ },
+  add_smul := λ r s g, by { apply continuous_section.ext_right_inv, exact add_smul r s _ },
+  mul_smul := λ r s g, by { apply continuous_section.ext_right_inv, exact mul_smul r s _ },
+  one_smul := λ f, by { apply continuous_section.ext_right_inv, exact one_smul R _ },
+  ..topological_vector_bundle.bundle_section.has_scalar R F }
+
+end sections
+
+end monoid
+
+section group
+
+open topological_vector_bundle
+
+variables {E R F} [ring R] [∀ x, add_comm_group (E x)] [∀ x, module R (E x)]
+  [add_comm_group F] [module R F] [∀ x, topological_space (E x)] [topological_vector_bundle R F E]
+
+lemma trivialization.map_neg {g : right_inv (proj E)}
+  {e : trivialization R F E} (b : B) (hb : b ∈ e.base_set) :
+  (e ((- (g : right_inv (proj E))) b)).snd = - (e ((g : right_inv (proj E)) b)).snd :=
+begin
+  rw [(cont_lin_equiv_at_snd_eq_triv_snd hb).symm, (right_inv.snd_eq_to_pi_fst R).symm],
+  rw [((right_inv.to_pi R) : (right_inv (proj E)) ≃ₗ[R] (Π x, E x)).map_neg],
+  /- What is going on here!?   ↑   ↑   ↑   ↑   ↑    ↑    ↑  -/
+  rw [pi.neg_apply, continuous_linear_equiv.map_neg],
+  simp only [trivialization.continuous_linear_equiv_at_apply],
+  congr,
+  have h : ((-g) b).fst = (g b).fst := by simp only [right_inv.fst_eq_id],
+  rw [h, ((right_inv.snd_eq_to_pi_fst R).symm).symm],
+  exact sigma.eq rfl rfl,
+end
+
+variables (R F) [topological_add_group F]
+
+instance : has_neg (bundle_section R F E) :=
+⟨λ g, { continuous_to_fun := by begin
+  refine continuous_iff_continuous_at.2 (λ b, _),
+  rw [right_inv.to_fun_eq_coe,
+    ((-(g : right_inv (proj E))).continuous_at_iff_continuous_within_at_triv_at R F E b)],
+    refine continuous_within_at.congr _ trivialization.map_neg
+    (trivialization.map_neg b (mem_base_set_trivialization_at R F E b)),
+  have hg : continuous_at g.to_fun b := g.continuous_to_fun.continuous_at,
+  rw [continuous_section.to_fun_eq_coe, ←continuous_section.coe_fn_coe] at hg,
+  rw right_inv.continuous_at_iff_continuous_within_at_triv_at R F E ↑g b at hg,
+  simp only [continuous_section.coe_fn_coe] at *,
+  exact continuous_within_at.neg hg,
+  end,
+..(-(g : right_inv (proj E))) } ⟩
+
+instance : add_comm_group (bundle_section R F E) :=
+{ add_left_neg :=  λ f, by { apply continuous_section.ext_right_inv,
+                            exact add_left_neg (f : right_inv (proj E)) },
+  ..topological_vector_bundle.bundle_section.has_neg R F,
+  ..bundle_section.add_comm_monoid R F, }
+
+end group