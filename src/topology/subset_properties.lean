--- conflicted
+++ resolved
@@ -608,7 +608,6 @@
   is_compact (f '' s) :=
 hs.image_of_continuous_on hf.continuous_on
 
-<<<<<<< HEAD
 /-- The comap of the cocompact filter on `β` by a continuous function `f : α → β` is less than or
 equal to the cocompact filter on `α`.
 This is a reformulation of the fact that images of compact sets are compact. -/
@@ -621,10 +620,7 @@
   simpa using t.subset_preimage_image f
 end
 
-lemma compact_range [compact_space α] {f : α → β} (hf : continuous f) :
-=======
 lemma is_compact_range [compact_space α] {f : α → β} (hf : continuous f) :
->>>>>>> 395d8716
   is_compact (range f) :=
 by rw ← image_univ; exact compact_univ.image hf
 
@@ -679,26 +675,16 @@
   rwa [hf.induced, nhds_induced, ←map_le_iff_le_comap]
 end
 
-<<<<<<< HEAD
-/-- A closed embedding is proper, i.e., inverse images of compact sets are compact. -/
-=======
 /-- A closed embedding is proper, ie, inverse images of compact sets are contained in compacts. -/
->>>>>>> 395d8716
 lemma closed_embedding.tendsto_cocompact
   {f : α → β} (hf : closed_embedding f) : tendsto f (filter.cocompact α) (filter.cocompact β) :=
 begin
   rw filter.has_basis_cocompact.tendsto_iff filter.has_basis_cocompact,
   intros K hK,
   refine ⟨f ⁻¹' (K ∩ (set.range f)), _, λ x hx, by simpa using hx⟩,
-<<<<<<< HEAD
-  apply hf.to_embedding.compact_iff_compact_image.mpr,
-  convert hK.inter_right hf.closed_range,
-  exact set.image_preimage_eq_of_subset (set.inter_subset_right _ _),
-=======
   apply hf.to_embedding.is_compact_iff_is_compact_image.mpr,
   rw set.image_preimage_eq_of_subset (set.inter_subset_right _ _),
   exact hK.inter_right hf.closed_range,
->>>>>>> 395d8716
 end
 
 lemma compact_iff_compact_in_subtype {p : α → Prop} {s : set {a // p a}} :
