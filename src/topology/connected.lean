--- conflicted
+++ resolved
@@ -508,7 +508,6 @@
   exact h,
 end
 
-<<<<<<< HEAD
 /-- A clopen set is the union of its connected components -/
 lemma clopen_eq_union_connected_components {Z : set α} (h : is_clopen Z) :
   Z = (⋃ (x : α) (H : x ∈ Z), connected_component x) :=
@@ -517,9 +516,6 @@
     (by {apply subset.trans connected_component_subset_Inter_clopen (Inter_subset _ ⟨Z, ⟨h, xZ⟩⟩)}))
 
 /-- The preimage of a connected component is preconnected if the function has connected fibers
-=======
-/-- The preimage of a connected component is connected if the function has connected fibers
->>>>>>> ccb52428
 and a subset is closed iff the preimage is. -/
 lemma preimage_connected_component_connected {β : Type*} [topological_space β] {f : α → β}
   (connected_fibers : ∀ t : β, is_connected (f ⁻¹' {t}))
@@ -796,19 +792,16 @@
 lemma component_rel_iff {x y : α} : ⟦x⟧ = ⟦y⟧ ↔ connected_component x = connected_component y :=
 ⟨λ h, (quotient.exact h), λ h, quotient.sound h⟩
 
-<<<<<<< HEAD
 lemma component_nrel_iff {x y : α} : ⟦x⟧ ≠ ⟦y⟧ ↔ connected_component x ≠ connected_component y :=
 by {rw not_iff_not, exact component_rel_iff}
 
 notation `π₀ ` α :max := quotient (connected_component_setoid α)
-=======
 /-- The quotient of a space by its connecte components -/
 def pi0 (α : Type u) [topological_space α] := quotient (connected_component_setoid α)
 
 localized "notation `π₀` := pi0" in topological_space
 
 instance pi0.topological_space : topological_space (π₀ α) := quotient.topological_space
->>>>>>> ccb52428
 
 lemma image_eq_of_equiv {β : Type*} [topological_space β] [totally_disconnected_space β] {f : α → β}
   (h : continuous f) (a b : α) (hab : a ≈ b) : f a = f b :=
@@ -916,12 +909,8 @@
   exact hT
 end
 
-<<<<<<< HEAD
+/-- functoriality of π₀ -/
 def pi0_map {β : Type*} [topological_space β] {f : α → β} (h : continuous f) : π₀ α → π₀ β :=
-=======
-/-- functoriality of π₀ -/
-def pi0_map {β : Type*} [topological_space β] (f : α → β) (h : continuous f) : π₀ α → π₀ β :=
->>>>>>> ccb52428
 pi0_lift (continuous.comp (continuous_quotient_mk) h)
 
 lemma pi0_map_continuous {β : Type*} [topological_space β] {f : α → β} (h : continuous f) :
