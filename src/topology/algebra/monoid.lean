/-
Copyright (c) 2017 Johannes Hölzl. All rights reserved.
Released under Apache 2.0 license as described in the file LICENSE.
Authors: Johannes Hölzl, Mario Carneiro
-/
import algebra.big_operators.finprod
import data.set.pointwise
import topology.algebra.mul_action

/-!
# Theory of topological monoids

In this file we define mixin classes `has_continuous_mul` and `has_continuous_add`. While in many
applications the underlying type is a monoid (multiplicative or additive), we do not require this in
the definitions.
-/

universes u v
open classical set filter topological_space
open_locale classical topological_space big_operators pointwise

variables {ι α X M N : Type*} [topological_space X]

@[to_additive]
lemma continuous_one [topological_space M] [has_one M] : continuous (1 : X → M) :=
@continuous_const _ _ _ _ 1

/-- Basic hypothesis to talk about a topological additive monoid or a topological additive
semigroup. A topological additive monoid over `M`, for example, is obtained by requiring both the
instances `add_monoid M` and `has_continuous_add M`. -/
class has_continuous_add (M : Type u) [topological_space M] [has_add M] : Prop :=
(continuous_add : continuous (λ p : M × M, p.1 + p.2))

/-- Basic hypothesis to talk about a topological monoid or a topological semigroup.
A topological monoid over `M`, for example, is obtained by requiring both the instances `monoid M`
and `has_continuous_mul M`. -/
@[to_additive]
class has_continuous_mul (M : Type u) [topological_space M] [has_mul M] : Prop :=
(continuous_mul : continuous (λ p : M × M, p.1 * p.2))

section has_continuous_mul

variables [topological_space M] [has_mul M] [has_continuous_mul M]

@[to_additive]
lemma continuous_mul : continuous (λp:M×M, p.1 * p.2) :=
has_continuous_mul.continuous_mul

@[to_additive]
instance has_continuous_mul.has_continuous_smul :
  has_continuous_smul M M :=
⟨continuous_mul⟩

@[continuity, to_additive]
lemma continuous.mul {f g : X → M} (hf : continuous f) (hg : continuous g) :
  continuous (λx, f x * g x) :=
continuous_mul.comp (hf.prod_mk hg : _)

@[to_additive]
lemma continuous_mul_left (a : M) : continuous (λ b:M, a * b) :=
continuous_const.mul continuous_id

@[to_additive]
lemma continuous_mul_right (a : M) : continuous (λ b:M, b * a) :=
continuous_id.mul continuous_const

@[to_additive]
lemma continuous_on.mul {f g : X → M} {s : set X} (hf : continuous_on f s)
  (hg : continuous_on g s) :
  continuous_on (λx, f x * g x) s :=
(continuous_mul.comp_continuous_on (hf.prod hg) : _)

@[to_additive]
lemma tendsto_mul {a b : M} : tendsto (λp:M×M, p.fst * p.snd) (𝓝 (a, b)) (𝓝 (a * b)) :=
continuous_iff_continuous_at.mp has_continuous_mul.continuous_mul (a, b)

@[to_additive]
lemma filter.tendsto.mul {f g : α → M} {x : filter α} {a b : M}
  (hf : tendsto f x (𝓝 a)) (hg : tendsto g x (𝓝 b)) :
  tendsto (λx, f x * g x) x (𝓝 (a * b)) :=
tendsto_mul.comp (hf.prod_mk_nhds hg)

@[to_additive]
lemma filter.tendsto.const_mul (b : M) {c : M} {f : α → M} {l : filter α}
  (h : tendsto (λ (k:α), f k) l (𝓝 c)) : tendsto (λ (k:α), b * f k) l (𝓝 (b * c)) :=
tendsto_const_nhds.mul h

@[to_additive]
lemma filter.tendsto.mul_const (b : M) {c : M} {f : α → M} {l : filter α}
  (h : tendsto (λ (k:α), f k) l (𝓝 c)) : tendsto (λ (k:α), f k * b) l (𝓝 (c * b)) :=
h.mul tendsto_const_nhds

/-- Construct a unit from limits of units and their inverses. -/
@[to_additive filter.tendsto.add_units "Construct an additive unit from limits of additive units
and their negatives.", simps]
def filter.tendsto.units [topological_space N] [monoid N] [has_continuous_mul N] [t2_space N]
  {f : ι → Nˣ} {r₁ r₂ : N} {l : filter ι} [l.ne_bot]
  (h₁ : tendsto (λ x, ↑(f x)) l (𝓝 r₁)) (h₂ : tendsto (λ x, ↑(f x)⁻¹) l (𝓝 r₂)) : Nˣ :=
{ val := r₁,
  inv := r₂,
  val_inv := tendsto_nhds_unique (by simpa using h₁.mul h₂) tendsto_const_nhds,
  inv_val := tendsto_nhds_unique (by simpa using h₂.mul h₁) tendsto_const_nhds }

@[to_additive]
lemma continuous_at.mul {f g : X → M} {x : X} (hf : continuous_at f x) (hg : continuous_at g x) :
  continuous_at (λx, f x * g x) x :=
hf.mul hg

@[to_additive]
lemma continuous_within_at.mul {f g : X → M} {s : set X} {x : X} (hf : continuous_within_at f s x)
  (hg : continuous_within_at g s x) :
  continuous_within_at (λx, f x * g x) s x :=
hf.mul hg

@[to_additive]
instance [topological_space N] [has_mul N] [has_continuous_mul N] : has_continuous_mul (M × N) :=
⟨((continuous_fst.comp continuous_fst).mul (continuous_fst.comp continuous_snd)).prod_mk
 ((continuous_snd.comp continuous_fst).mul (continuous_snd.comp continuous_snd))⟩

@[to_additive]
instance pi.has_continuous_mul {C : ι → Type*} [∀ i, topological_space (C i)]
  [∀ i, has_mul (C i)] [∀ i, has_continuous_mul (C i)] : has_continuous_mul (Π i, C i) :=
{ continuous_mul := continuous_pi (λ i, continuous.mul
    ((continuous_apply i).comp continuous_fst) ((continuous_apply i).comp continuous_snd)) }

/-- A version of `pi.has_continuous_mul` for non-dependent functions. It is needed because sometimes
Lean fails to use `pi.has_continuous_mul` for non-dependent functions. -/
@[to_additive "A version of `pi.has_continuous_add` for non-dependent functions. It is needed
because sometimes Lean fails to use `pi.has_continuous_add` for non-dependent functions."]
instance pi.has_continuous_mul' : has_continuous_mul (ι → M) :=
pi.has_continuous_mul

@[priority 100, to_additive]
instance has_continuous_mul_of_discrete_topology [topological_space N]
  [has_mul N] [discrete_topology N] : has_continuous_mul N :=
⟨continuous_of_discrete_topology⟩

open_locale filter

open function

@[to_additive]
lemma has_continuous_mul.of_nhds_one {M : Type u} [monoid M] [topological_space M]
  (hmul : tendsto (uncurry ((*) : M → M → M)) (𝓝 1 ×ᶠ 𝓝 1) $ 𝓝 1)
  (hleft : ∀ x₀ : M, 𝓝 x₀ = map (λ x, x₀*x) (𝓝 1))
  (hright : ∀ x₀ : M, 𝓝 x₀ = map (λ x, x*x₀) (𝓝 1)) : has_continuous_mul M :=
⟨begin
    rw continuous_iff_continuous_at,
    rintros ⟨x₀, y₀⟩,
    have key : (λ p : M × M, x₀ * p.1 * (p.2 * y₀)) = ((λ x, x₀*x) ∘ (λ x, x*y₀)) ∘ (uncurry (*)),
    { ext p, simp [uncurry, mul_assoc] },
    have key₂ : (λ x, x₀*x) ∘ (λ x, y₀*x) = λ x, (x₀ *y₀)*x,
    { ext x, simp },
    calc map (uncurry (*)) (𝓝 (x₀, y₀))
        = map (uncurry (*)) (𝓝 x₀ ×ᶠ 𝓝 y₀) : by rw nhds_prod_eq
    ... = map (λ (p : M × M), x₀ * p.1 * (p.2 * y₀)) ((𝓝 1) ×ᶠ (𝓝 1))
            : by rw [uncurry, hleft x₀, hright y₀, prod_map_map_eq, filter.map_map]
    ... = map ((λ x, x₀ * x) ∘ λ x, x * y₀) (map (uncurry (*)) (𝓝 1 ×ᶠ 𝓝 1))
            : by { rw [key, ← filter.map_map], }
    ... ≤ map ((λ (x : M), x₀ * x) ∘ λ x, x * y₀) (𝓝 1) : map_mono hmul
    ... = 𝓝 (x₀*y₀) : by rw [← filter.map_map, ← hright, hleft y₀, filter.map_map, key₂, ← hleft]
  end⟩

@[to_additive]
lemma has_continuous_mul_of_comm_of_nhds_one (M : Type u) [comm_monoid M] [topological_space M]
  (hmul : tendsto (uncurry ((*) : M → M → M)) (𝓝 1 ×ᶠ 𝓝 1) (𝓝 1))
  (hleft : ∀ x₀ : M, 𝓝 x₀ = map (λ x, x₀*x) (𝓝 1)) : has_continuous_mul M :=
begin
  apply has_continuous_mul.of_nhds_one hmul hleft,
  intros x₀,
  simp_rw [mul_comm, hleft x₀]
end

end has_continuous_mul

section pointwise_limits

variables (M₁ M₂ : Type*) [topological_space M₂] [t2_space M₂]

@[to_additive] lemma is_closed_set_of_map_one [has_one M₁] [has_one M₂] :
  is_closed {f : M₁ → M₂ | f 1 = 1} :=
is_closed_eq (continuous_apply 1) continuous_const

@[to_additive] lemma is_closed_set_of_map_mul [has_mul M₁] [has_mul M₂] [has_continuous_mul M₂] :
  is_closed {f : M₁ → M₂ | ∀ x y, f (x * y) = f x * f y} :=
begin
  simp only [set_of_forall],
  exact is_closed_Inter (λ x, is_closed_Inter (λ y, is_closed_eq (continuous_apply _)
    ((continuous_apply _).mul (continuous_apply _))))
end

variables {M₁ M₂} [mul_one_class M₁] [mul_one_class M₂] [has_continuous_mul M₂]
  {F : Type*} [monoid_hom_class F M₁ M₂] {l : filter α}

/-- Construct a bundled monoid homomorphism `M₁ →* M₂` from a function `f` and a proof that it
belongs to the closure of the range of the coercion from `M₁ →* M₂` (or another type of bundled
homomorphisms that has a `monoid_hom_class` instance) to `M₁ → M₂`. -/
@[to_additive "Construct a bundled additive monoid homomorphism `M₁ →+ M₂` from a function `f`
and a proof that it belongs to the closure of the range of the coercion from `M₁ →+ M₂` (or another
type of bundled homomorphisms that has a `add_monoid_hom_class` instance) to `M₁ → M₂`.",
  simps { fully_applied := ff }]
def monoid_hom_of_mem_closure_range_coe (f : M₁ → M₂)
  (hf : f ∈ closure (range (λ (f : F) (x : M₁), f x))) : M₁ →* M₂ :=
{ to_fun := f,
  map_one' := (is_closed_set_of_map_one M₁ M₂).closure_subset_iff.2 (range_subset_iff.2 map_one) hf,
  map_mul' := (is_closed_set_of_map_mul M₁ M₂).closure_subset_iff.2
    (range_subset_iff.2 map_mul) hf }

/-- Construct a bundled monoid homomorphism from a pointwise limit of monoid homomorphisms. -/
@[to_additive "Construct a bundled additive monoid homomorphism from a pointwise limit of additive
monoid homomorphisms", simps { fully_applied := ff }]
def monoid_hom_of_tendsto (f : M₁ → M₂) (g : α → F) [l.ne_bot]
  (h : tendsto (λ a x, g a x) l (𝓝 f)) : M₁ →* M₂ :=
monoid_hom_of_mem_closure_range_coe f $ mem_closure_of_tendsto h $
  eventually_of_forall $ λ a, mem_range_self _

variables (M₁ M₂)

@[to_additive] lemma monoid_hom.is_closed_range_coe :
  is_closed (range (coe_fn : (M₁ →* M₂) → (M₁ → M₂))) :=
is_closed_of_closure_subset $ λ f hf, ⟨monoid_hom_of_mem_closure_range_coe f hf, rfl⟩

end pointwise_limits

namespace submonoid

@[to_additive] instance [topological_space α] [monoid α] [has_continuous_mul α] (S : submonoid α) :
  has_continuous_mul S :=
{ continuous_mul :=
  begin
    rw embedding_subtype_coe.to_inducing.continuous_iff,
    exact (continuous_subtype_coe.comp continuous_fst).mul
      (continuous_subtype_coe.comp continuous_snd)
  end }

end submonoid

section has_continuous_mul

variables [topological_space M] [monoid M] [has_continuous_mul M]

@[to_additive]
lemma submonoid.top_closure_mul_self_subset (s : submonoid M) :
  (closure (s : set M)) * closure (s : set M) ⊆ closure (s : set M) :=
calc
(closure (s : set M)) * closure (s : set M)
    = (λ p : M × M, p.1 * p.2) '' (closure ((s : set M) ×ˢ (s : set M))) : by simp [closure_prod_eq]
... ⊆ closure ((λ p : M × M, p.1 * p.2) '' ((s : set M) ×ˢ (s : set M))) :
  image_closure_subset_closure_image continuous_mul
... = closure s : by simp [s.coe_mul_self_eq]

@[to_additive]
lemma submonoid.top_closure_mul_self_eq (s : submonoid M) :
  (closure (s : set M)) * closure (s : set M) = closure (s : set M) :=
subset.antisymm
  s.top_closure_mul_self_subset
  (λ x hx, ⟨x, 1, hx, subset_closure s.one_mem, mul_one _⟩)

/-- The (topological-space) closure of a submonoid of a space `M` with `has_continuous_mul` is
itself a submonoid. -/
@[to_additive "The (topological-space) closure of an additive submonoid of a space `M` with
`has_continuous_add` is itself an additive submonoid."]
def submonoid.topological_closure (s : submonoid M) : submonoid M :=
{ carrier := closure (s : set M),
  one_mem' := subset_closure s.one_mem,
  mul_mem' := λ a b ha hb, s.top_closure_mul_self_subset ⟨a, b, ha, hb, rfl⟩ }

@[to_additive]
instance submonoid.topological_closure_has_continuous_mul (s : submonoid M) :
  has_continuous_mul (s.topological_closure) :=
{ continuous_mul :=
  begin
    apply continuous_induced_rng,
    change continuous (λ p : s.topological_closure × s.topological_closure, (p.1 : M) * (p.2 : M)),
    continuity,
  end }

@[to_additive]
lemma submonoid.submonoid_topological_closure (s : submonoid M) :
  s ≤ s.topological_closure :=
subset_closure

@[to_additive]
lemma submonoid.is_closed_topological_closure (s : submonoid M) :
  is_closed (s.topological_closure : set M) :=
by convert is_closed_closure

@[to_additive]
lemma submonoid.topological_closure_minimal
  (s : submonoid M) {t : submonoid M} (h : s ≤ t) (ht : is_closed (t : set M)) :
  s.topological_closure ≤ t :=
closure_minimal h ht

/-- If a submonoid of a topological monoid is commutative, then so is its topological closure. -/
@[to_additive "If a submonoid of an additive topological monoid is commutative, then so is its
topological closure."]
def submonoid.comm_monoid_topological_closure [t2_space M] (s : submonoid M)
  (hs : ∀ (x y : s), x * y = y * x) : comm_monoid s.topological_closure :=
{ mul_comm :=
  begin
    intros a b,
    have h₁ : (s.topological_closure : set M) = closure s := rfl,
    let f₁ := λ (x : M × M), x.1 * x.2,
    let f₂ := λ (x : M × M), x.2 * x.1,
    let S : set (M × M) := (s : set M) ×ˢ (s : set M),
    have h₃ : set.eq_on f₁ f₂ (closure S),
    { refine set.eq_on.closure _ continuous_mul (by continuity),
      intros x hx,
      rw [set.mem_prod] at hx,
      rcases hx with ⟨hx₁, hx₂⟩,
      change ((⟨x.1, hx₁⟩ : s) : M) * (⟨x.2, hx₂⟩ : s) = (⟨x.2, hx₂⟩ : s) * (⟨x.1, hx₁⟩ : s),
      exact_mod_cast hs _ _ },
    ext,
    change f₁ ⟨a, b⟩ = f₂ ⟨a, b⟩,
    refine h₃ _,
    rw [closure_prod_eq, set.mem_prod],
    exact ⟨by simp [←h₁], by simp [←h₁]⟩
  end,
  ..s.topological_closure.to_monoid }

@[to_additive exists_open_nhds_zero_half]
lemma exists_open_nhds_one_split {s : set M} (hs : s ∈ 𝓝 (1 : M)) :
  ∃ V : set M, is_open V ∧ (1 : M) ∈ V ∧ ∀ (v ∈ V) (w ∈ V), v * w ∈ s :=
have ((λa:M×M, a.1 * a.2) ⁻¹' s) ∈ 𝓝 ((1, 1) : M × M),
  from tendsto_mul (by simpa only [one_mul] using hs),
by simpa only [prod_subset_iff] using exists_nhds_square this

@[to_additive exists_nhds_zero_half]
lemma exists_nhds_one_split {s : set M} (hs : s ∈ 𝓝 (1 : M)) :
  ∃ V ∈ 𝓝 (1 : M), ∀ (v ∈ V) (w ∈ V), v * w ∈ s :=
let ⟨V, Vo, V1, hV⟩ := exists_open_nhds_one_split hs
in ⟨V, is_open.mem_nhds Vo V1, hV⟩

@[to_additive exists_nhds_zero_quarter]
lemma exists_nhds_one_split4 {u : set M} (hu : u ∈ 𝓝 (1 : M)) :
  ∃ V ∈ 𝓝 (1 : M),
    ∀ {v w s t}, v ∈ V → w ∈ V → s ∈ V → t ∈ V → v * w * s * t ∈ u :=
begin
  rcases exists_nhds_one_split hu with ⟨W, W1, h⟩,
  rcases exists_nhds_one_split W1 with ⟨V, V1, h'⟩,
  use [V, V1],
  intros v w s t v_in w_in s_in t_in,
  simpa only [mul_assoc] using h _ (h' v v_in w w_in) _ (h' s s_in t t_in)
end

/-- Given a neighborhood `U` of `1` there is an open neighborhood `V` of `1`
such that `VV ⊆ U`. -/
@[to_additive "Given a open neighborhood `U` of `0` there is a open neighborhood `V` of `0`
  such that `V + V ⊆ U`."]
lemma exists_open_nhds_one_mul_subset {U : set M} (hU : U ∈ 𝓝 (1 : M)) :
  ∃ V : set M, is_open V ∧ (1 : M) ∈ V ∧ V * V ⊆ U :=
begin
  rcases exists_open_nhds_one_split hU with ⟨V, Vo, V1, hV⟩,
  use [V, Vo, V1],
  rintros _ ⟨x, y, hx, hy, rfl⟩,
  exact hV _ hx _ hy
end

@[to_additive]
lemma is_compact.mul {s t : set M} (hs : is_compact s) (ht : is_compact t) : is_compact (s * t) :=
by { rw [← image_mul_prod], exact (hs.prod ht).image continuous_mul }

@[to_additive]
lemma tendsto_list_prod {f : ι → α → M} {x : filter α} {a : ι → M} :
  ∀ l:list ι, (∀i∈l, tendsto (f i) x (𝓝 (a i))) →
    tendsto (λb, (l.map (λc, f c b)).prod) x (𝓝 ((l.map a).prod))
| []       _ := by simp [tendsto_const_nhds]
| (f :: l) h :=
  begin
    simp only [list.map_cons, list.prod_cons],
    exact (h f (list.mem_cons_self _ _)).mul
      (tendsto_list_prod l (assume c hc, h c (list.mem_cons_of_mem _ hc)))
  end

@[to_additive]
lemma continuous_list_prod {f : ι → X → M} (l : list ι)
  (h : ∀i∈l, continuous (f i)) :
  continuous (λa, (l.map (λi, f i a)).prod) :=
continuous_iff_continuous_at.2 $ assume x, tendsto_list_prod l $ assume c hc,
  continuous_iff_continuous_at.1 (h c hc) x

@[continuity, to_additive]
lemma continuous_pow : ∀ n : ℕ, continuous (λ a : M, a ^ n)
| 0 := by simpa using continuous_const
| (k+1) := by { simp only [pow_succ], exact continuous_id.mul (continuous_pow _) }

instance add_monoid.has_continuous_const_smul_nat {A} [add_monoid A] [topological_space A]
  [has_continuous_add A] : has_continuous_const_smul ℕ A := ⟨continuous_nsmul⟩

instance add_monoid.has_continuous_smul_nat {A} [add_monoid A] [topological_space A]
  [has_continuous_add A] : has_continuous_smul ℕ A :=
⟨continuous_uncurry_of_discrete_topology continuous_nsmul⟩

@[continuity, to_additive continuous.nsmul]
lemma continuous.pow {f : X → M} (h : continuous f) (n : ℕ) :
  continuous (λ b, (f b) ^ n) :=
(continuous_pow n).comp h

@[to_additive]
lemma continuous_on_pow {s : set M} (n : ℕ) : continuous_on (λ x, x ^ n) s :=
(continuous_pow n).continuous_on

@[to_additive]
lemma continuous_at_pow (x : M) (n : ℕ) : continuous_at (λ x, x ^ n) x :=
(continuous_pow n).continuous_at

@[to_additive filter.tendsto.nsmul]
lemma filter.tendsto.pow {l : filter α} {f : α → M} {x : M} (hf : tendsto f l (𝓝 x)) (n : ℕ) :
  tendsto (λ x, f x ^ n) l (𝓝 (x ^ n)) :=
(continuous_at_pow _ _).tendsto.comp hf

@[to_additive continuous_within_at.nsmul]
lemma continuous_within_at.pow {f : X → M} {x : X} {s : set X} (hf : continuous_within_at f s x)
  (n : ℕ) : continuous_within_at (λ x, f x ^ n) s x :=
hf.pow n

@[to_additive continuous_at.nsmul]
lemma continuous_at.pow {f : X → M} {x : X} (hf : continuous_at f x) (n : ℕ) :
  continuous_at (λ x, f x ^ n) x :=
hf.pow n

@[to_additive continuous_on.nsmul]
lemma continuous_on.pow {f : X → M} {s : set X} (hf : continuous_on f s) (n : ℕ) :
  continuous_on (λ x, f x ^ n) s :=
λ x hx, (hf x hx).pow n

end has_continuous_mul

namespace mul_opposite

/-- If multiplication is continuous in `α`, then it also is in `αᵐᵒᵖ`. -/
@[to_additive "If addition is continuous in `α`, then it also is in `αᵃᵒᵖ`."]
instance [topological_space α] [has_mul α] [has_continuous_mul α] : has_continuous_mul αᵐᵒᵖ :=
⟨ let h₁ := @continuous_mul α _ _ _ in
  let h₂ : continuous (λ p : α × α, _) := continuous_snd.prod_mk continuous_fst in
  continuous_induced_rng $ (h₁.comp h₂).comp (continuous_unop.prod_map continuous_unop) ⟩

end mul_opposite

namespace units

open mul_opposite

variables [topological_space α] [monoid α] [has_continuous_mul α]

/-- If multiplication on a monoid is continuous, then multiplication on the units of the monoid,
with respect to the induced topology, is continuous.

Inversion is also continuous, but we register this in a later file, `topology.algebra.group`,
because the predicate `has_continuous_inv` has not yet been defined. -/
@[to_additive "If addition on an additive monoid is continuous, then addition on the additive units
of the monoid, with respect to the induced topology, is continuous.

Negation is also continuous, but we register this in a later file, `topology.algebra.group`, because
the predicate `has_continuous_neg` has not yet been defined."]
instance : has_continuous_mul αˣ :=
⟨ let h := @continuous_mul (α × αᵐᵒᵖ) _ _ _ in
  continuous_induced_rng $ h.comp $ continuous_embed_product.prod_map continuous_embed_product ⟩

end units

section

variables [topological_space M] [comm_monoid M]

@[to_additive]
lemma submonoid.mem_nhds_one (S : submonoid M) (oS : is_open (S : set M)) :
  (S : set M) ∈ 𝓝 (1 : M) :=
is_open.mem_nhds oS S.one_mem

variable [has_continuous_mul M]

@[to_additive]
lemma tendsto_multiset_prod {f : ι → α → M} {x : filter α} {a : ι → M} (s : multiset ι) :
  (∀ i ∈ s, tendsto (f i) x (𝓝 (a i))) →
    tendsto (λb, (s.map (λc, f c b)).prod) x (𝓝 ((s.map a).prod)) :=
by { rcases s with ⟨l⟩, simpa using tendsto_list_prod l }

@[to_additive]
lemma tendsto_finset_prod {f : ι → α → M} {x : filter α} {a : ι → M} (s : finset ι) :
  (∀ i ∈ s, tendsto (f i) x (𝓝 (a i))) → tendsto (λb, ∏ c in s, f c b) x (𝓝 (∏ c in s, a c)) :=
tendsto_multiset_prod _

@[continuity, to_additive]
lemma continuous_multiset_prod {f : ι → X → M} (s : multiset ι) :
  (∀i ∈ s, continuous (f i)) → continuous (λ a, (s.map (λ i, f i a)).prod) :=
by { rcases s with ⟨l⟩, simpa using continuous_list_prod l }

@[continuity, to_additive]
lemma continuous_finset_prod {f : ι → X → M} (s : finset ι) :
  (∀ i ∈ s, continuous (f i)) → continuous (λa, ∏ i in s, f i a) :=
continuous_multiset_prod _

open function

<<<<<<< HEAD
@[to_additive] lemma finprod_eventually_eq_prod {M : Type*} [comm_monoid M]
  {f : ι → X → M} (hf : locally_finite (λ i, mul_support (f i))) (x : X) :
  ∃ s : finset ι, ∀ᶠ y in 𝓝 x, (∏ᶠ i, f i y) = ∏ i in s, f i y :=
begin
  rcases hf x with ⟨U, hxU, hUf⟩,
  refine ⟨hUf.to_finset, mem_of_superset hxU $ λ y hy, _⟩,
  refine (finprod_eq_prod_of_mul_support_subset _ (λ i hi, _)),
=======
@[to_additive]
lemma locally_finite.exists_finset_mul_support {M : Type*} [comm_monoid M] {f : ι → X → M}
  (hf : locally_finite (λ i, mul_support $ f i)) (x₀ : X) :
  ∃ I : finset ι, ∀ᶠ x in 𝓝 x₀, mul_support (λ i, f i x) ⊆ I :=
begin
  rcases hf x₀ with ⟨U, hxU, hUf⟩,
  refine ⟨hUf.to_finset, mem_of_superset hxU $ λ y hy i hi, _⟩,
>>>>>>> e92ecffc
  rw [hUf.coe_to_finset],
  exact ⟨y, hi, hy⟩
end

<<<<<<< HEAD
=======
@[to_additive] lemma finprod_eventually_eq_prod {M : Type*} [comm_monoid M]
  {f : ι → X → M} (hf : locally_finite (λ i, mul_support (f i))) (x : X) :
  ∃ s : finset ι, ∀ᶠ y in 𝓝 x, (∏ᶠ i, f i y) = ∏ i in s, f i y :=
let ⟨I, hI⟩ := hf.exists_finset_mul_support x in
  ⟨I, hI.mono (λ y hy, finprod_eq_prod_of_mul_support_subset _ $ λ i hi, hy hi)⟩

>>>>>>> e92ecffc
@[to_additive] lemma continuous_finprod {f : ι → X → M} (hc : ∀ i, continuous (f i))
  (hf : locally_finite (λ i, mul_support (f i))) :
  continuous (λ x, ∏ᶠ i, f i x) :=
begin
  refine continuous_iff_continuous_at.2 (λ x, _),
  rcases finprod_eventually_eq_prod hf x with ⟨s, hs⟩,
  refine continuous_at.congr _ (eventually_eq.symm hs),
  exact tendsto_finset_prod _ (λ i hi, (hc i).continuous_at),
end

@[to_additive] lemma continuous_finprod_cond {f : ι → X → M} {p : ι → Prop}
  (hc : ∀ i, p i → continuous (f i)) (hf : locally_finite (λ i, mul_support (f i))) :
  continuous (λ x, ∏ᶠ i (hi : p i), f i x) :=
begin
  simp only [← finprod_subtype_eq_finprod_cond],
  exact continuous_finprod (λ i, hc i i.2) (hf.comp_injective subtype.coe_injective)
end

end

instance additive.has_continuous_add {M} [h : topological_space M] [has_mul M]
  [has_continuous_mul M] : @has_continuous_add (additive M) h _ :=
{ continuous_add := @continuous_mul M _ _ _ }

instance multiplicative.has_continuous_mul {M} [h : topological_space M] [has_add M]
  [has_continuous_add M] : @has_continuous_mul (multiplicative M) h _ :=
{ continuous_mul := @continuous_add M _ _ _ }

section lattice_ops

variables {ι' : Sort*} [has_mul M] [has_mul N] {ts : set (topological_space M)}
  (h : Π t ∈ ts, @has_continuous_mul M t _) {ts' : ι' → topological_space M}
  (h' : Π i, @has_continuous_mul M (ts' i) _) {t₁ t₂ : topological_space M}
  (h₁ : @has_continuous_mul M t₁ _) (h₂ : @has_continuous_mul M t₂ _)
  {t : topological_space N} [has_continuous_mul N] {F : Type*}
  [mul_hom_class F M N] (f : F)

@[to_additive] lemma has_continuous_mul_Inf :
  @has_continuous_mul M (Inf ts) _ :=
{ continuous_mul := continuous_Inf_rng (λ t ht, continuous_Inf_dom₂ ht ht
  (@has_continuous_mul.continuous_mul M t _ (h t ht))) }

include h'

@[to_additive] lemma has_continuous_mul_infi :
  @has_continuous_mul M (⨅ i, ts' i) _ :=
by {rw ← Inf_range, exact has_continuous_mul_Inf (set.forall_range_iff.mpr h')}

omit h'

include h₁ h₂

@[to_additive] lemma has_continuous_mul_inf :
  @has_continuous_mul M (t₁ ⊓ t₂) _ :=
by {rw inf_eq_infi, refine has_continuous_mul_infi (λ b, _), cases b; assumption}

omit h₁ h₂

@[to_additive] lemma has_continuous_mul_induced :
  @has_continuous_mul M (t.induced f) _ :=
{ continuous_mul :=
    begin
      letI : topological_space M := t.induced f,
      refine continuous_induced_rng _,
      simp_rw [function.comp, map_mul],
      change continuous ((λ p : N × N, p.1 * p.2) ∘ (prod.map f f)),
      exact continuous_mul.comp (continuous_induced_dom.prod_map continuous_induced_dom),
    end }

end lattice_ops<|MERGE_RESOLUTION|>--- conflicted
+++ resolved
@@ -493,15 +493,6 @@
 
 open function
 
-<<<<<<< HEAD
-@[to_additive] lemma finprod_eventually_eq_prod {M : Type*} [comm_monoid M]
-  {f : ι → X → M} (hf : locally_finite (λ i, mul_support (f i))) (x : X) :
-  ∃ s : finset ι, ∀ᶠ y in 𝓝 x, (∏ᶠ i, f i y) = ∏ i in s, f i y :=
-begin
-  rcases hf x with ⟨U, hxU, hUf⟩,
-  refine ⟨hUf.to_finset, mem_of_superset hxU $ λ y hy, _⟩,
-  refine (finprod_eq_prod_of_mul_support_subset _ (λ i hi, _)),
-=======
 @[to_additive]
 lemma locally_finite.exists_finset_mul_support {M : Type*} [comm_monoid M] {f : ι → X → M}
   (hf : locally_finite (λ i, mul_support $ f i)) (x₀ : X) :
@@ -509,20 +500,16 @@
 begin
   rcases hf x₀ with ⟨U, hxU, hUf⟩,
   refine ⟨hUf.to_finset, mem_of_superset hxU $ λ y hy i hi, _⟩,
->>>>>>> e92ecffc
   rw [hUf.coe_to_finset],
   exact ⟨y, hi, hy⟩
 end
 
-<<<<<<< HEAD
-=======
 @[to_additive] lemma finprod_eventually_eq_prod {M : Type*} [comm_monoid M]
   {f : ι → X → M} (hf : locally_finite (λ i, mul_support (f i))) (x : X) :
   ∃ s : finset ι, ∀ᶠ y in 𝓝 x, (∏ᶠ i, f i y) = ∏ i in s, f i y :=
 let ⟨I, hI⟩ := hf.exists_finset_mul_support x in
   ⟨I, hI.mono (λ y hy, finprod_eq_prod_of_mul_support_subset _ $ λ i hi, hy hi)⟩
 
->>>>>>> e92ecffc
 @[to_additive] lemma continuous_finprod {f : ι → X → M} (hc : ∀ i, continuous (f i))
   (hf : locally_finite (λ i, mul_support (f i))) :
   continuous (λ x, ∏ᶠ i, f i x) :=
