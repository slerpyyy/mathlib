--- conflicted
+++ resolved
@@ -560,7 +560,6 @@
 /-- The pointwise sum of two bounded continuous functions is again bounded continuous. -/
 instance : has_add (α →ᵇ β) :=
 { add := λ f g,
-<<<<<<< HEAD
   { to_continuous_map := f.to_continuous_map + g.to_continuous_map,
     map_bounded' := let ⟨fb, hfb⟩ := f.bounded, ⟨gb, hgb⟩ := g.bounded in
       ⟨↑(has_lipschitz_add.C β) * max fb gb, λ x y, begin
@@ -569,19 +568,6 @@
         refine mul_le_mul_of_nonneg_left _ (has_lipschitz_add.C β).coe_nonneg,
         exact max_le_max (hfb x y) (hgb x y),
       end⟩ } }
-=======
-  bounded_continuous_function.mk_of_bound (f.to_continuous_map + g.to_continuous_map)
-    (↑(has_lipschitz_add.C β) * max (classical.some f.bounded) (classical.some g.bounded))
-    begin
-      intros x y,
-      refine le_trans (lipschitz_with_lipschitz_const_add ⟨f x, g x⟩ ⟨f y, g y⟩) _,
-      rw prod.dist_eq,
-      refine mul_le_mul_of_nonneg_left _ (has_lipschitz_add.C β).coe_nonneg,
-      apply max_le_max,
-      exact classical.some_spec f.bounded x y,
-      exact classical.some_spec g.bounded x y,
-    end }
->>>>>>> d199eb99
 
 @[simp] lemma coe_add : ⇑(f + g) = f + g := rfl
 lemma add_apply : (f + g) x = f x + g x := rfl
@@ -1175,11 +1161,7 @@
 
 @[simp] lemma star_apply (f : α →ᵇ β) (x : α) : star f x = star (f x) := rfl
 
-<<<<<<< HEAD
-noncomputable instance : normed_star_monoid (α →ᵇ β) :=
-=======
 instance : normed_star_group (α →ᵇ β) :=
->>>>>>> d199eb99
 { norm_star := λ f, by
   { simp only [norm_eq], congr, ext, conv_lhs { find (∥_∥) { erw (@norm_star β _ _ _ (f x)) } } } }
 
