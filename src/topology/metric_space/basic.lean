/-
Copyright (c) 2015, 2017 Jeremy Avigad. All rights reserved.
Released under Apache 2.0 license as described in the file LICENSE.
Authors: Jeremy Avigad, Robert Y. Lewis, Johannes Hölzl, Mario Carneiro, Sébastien Gouëzel
-/

import data.int.interval
import topology.algebra.order.compact
import topology.metric_space.emetric_space
import topology.uniform_space.complete_separated

/-!
# Metric spaces

This file defines metric spaces. Many definitions and theorems expected
on metric spaces are already introduced on uniform spaces and topological spaces.
For example: open and closed sets, compactness, completeness, continuity and uniform continuity

## Main definitions

* `has_dist α`: Endows a space `α` with a function `dist a b`.
* `pseudo_metric_space α`: A space endowed with a distance function, which can
  be zero even if the two elements are non-equal.
* `metric.ball x ε`: The set of all points `y` with `dist y x < ε`.
* `metric.bounded s`: Whether a subset of a `pseudo_metric_space` is bounded.
* `metric_space α`: A `pseudo_metric_space` with the guarantee `dist x y = 0 → x = y`.

Additional useful definitions:

* `nndist a b`: `dist` as a function to the non-negative reals.
* `metric.closed_ball x ε`: The set of all points `y` with `dist y x ≤ ε`.
* `metric.sphere x ε`: The set of all points `y` with `dist y x = ε`.
* `proper_space α`: A `pseudo_metric_space` where all closed balls are compact.
* `metric.diam s` : The `supr` of the distances of members of `s`.
  Defined in terms of `emetric.diam`, for better handling of the case when it should be infinite.

TODO (anyone): Add "Main results" section.

## Implementation notes

Since a lot of elementary properties don't require `eq_of_dist_eq_zero` we start setting up the
theory of `pseudo_metric_space`, where we don't require `dist x y = 0 → x = y` and we specialize
to `metric_space` at the end.

## Tags

metric, pseudo_metric, dist
-/

open set filter topological_space

open_locale uniformity topological_space big_operators filter nnreal ennreal

universes u v w
variables {α : Type u} {β : Type v}

/-- Construct a uniform structure core from a distance function and metric space axioms.
This is a technical construction that can be immediately used to construct a uniform structure
from a distance function and metric space axioms but is also useful when discussing
metrizable topologies, see `pseudo_metric_space.of_metrizable`. -/
def uniform_space.core_of_dist {α : Type*} (dist : α → α → ℝ)
  (dist_self : ∀ x : α, dist x x = 0)
  (dist_comm : ∀ x y : α, dist x y = dist y x)
  (dist_triangle : ∀ x y z : α, dist x z ≤ dist x y + dist y z) : uniform_space.core α :=
{ uniformity := (⨅ ε>0, 𝓟 {p:α×α | dist p.1 p.2 < ε}),
  refl       := le_infi $ assume ε, le_infi $
    by simp [set.subset_def, id_rel, dist_self, (>)] {contextual := tt},
  comp       := le_infi $ assume ε, le_infi $ assume h, lift'_le
    (mem_infi_of_mem (ε / 2) $ mem_infi_of_mem (div_pos h zero_lt_two) (subset.refl _)) $
    have ∀ (a b c : α), dist a c < ε / 2 → dist c b < ε / 2 → dist a b < ε,
      from assume a b c hac hcb,
      calc dist a b ≤ dist a c + dist c b : dist_triangle _ _ _
        ... < ε / 2 + ε / 2 : add_lt_add hac hcb
        ... = ε : by rw [div_add_div_same, add_self_div_two],
    by simpa [comp_rel],
  symm       := tendsto_infi.2 $ assume ε, tendsto_infi.2 $ assume h,
    tendsto_infi' ε $ tendsto_infi' h $ tendsto_principal_principal.2 $ by simp [dist_comm] }

/-- Construct a uniform structure from a distance function and metric space axioms -/
def uniform_space_of_dist
  (dist : α → α → ℝ)
  (dist_self : ∀ x : α, dist x x = 0)
  (dist_comm : ∀ x y : α, dist x y = dist y x)
  (dist_triangle : ∀ x y z : α, dist x z ≤ dist x y + dist y z) : uniform_space α :=
uniform_space.of_core (uniform_space.core_of_dist dist dist_self dist_comm dist_triangle)

/-- The distance function (given an ambient metric space on `α`), which returns
  a nonnegative real number `dist x y` given `x y : α`. -/
@[ext] class has_dist (α : Type*) := (dist : α → α → ℝ)

export has_dist (dist)

-- the uniform structure and the emetric space structure are embedded in the metric space structure
-- to avoid instance diamond issues. See Note [forgetful inheritance].

/-- This is an internal lemma used inside the default of `pseudo_metric_space.edist`. -/
private theorem pseudo_metric_space.dist_nonneg' {α} {x y : α} (dist : α → α → ℝ)
  (dist_self : ∀ x : α, dist x x = 0)
  (dist_comm : ∀ x y : α, dist x y = dist y x)
  (dist_triangle : ∀ x y z : α, dist x z ≤ dist x y + dist y z): 0 ≤ dist x y :=
have 2 * dist x y ≥ 0,
  from calc 2 * dist x y = dist x y + dist y x : by rw [dist_comm x y, two_mul]
    ... ≥ 0 : by rw ← dist_self x; apply dist_triangle,
nonneg_of_mul_nonneg_left this zero_lt_two

/-- This tactic is used to populate `pseudo_metric_space.edist_dist` when the default `edist` is
used. -/
protected meta def pseudo_metric_space.edist_dist_tac : tactic unit :=
tactic.intros >> `[exact (ennreal.of_real_eq_coe_nnreal _).symm <|> control_laws_tac]

/-- Metric space

Each metric space induces a canonical `uniform_space` and hence a canonical `topological_space`.
This is enforced in the type class definition, by extending the `uniform_space` structure. When
instantiating a `metric_space` structure, the uniformity fields are not necessary, they will be
filled in by default. In the same way, each metric space induces an emetric space structure.
It is included in the structure, but filled in by default.
-/
class pseudo_metric_space (α : Type u) extends has_dist α : Type u :=
(dist_self : ∀ x : α, dist x x = 0)
(dist_comm : ∀ x y : α, dist x y = dist y x)
(dist_triangle : ∀ x y z : α, dist x z ≤ dist x y + dist y z)
(edist : α → α → ℝ≥0∞ := λ x y,
  @coe (ℝ≥0) _ _ ⟨dist x y, pseudo_metric_space.dist_nonneg' _ ‹_› ‹_› ‹_›⟩)
(edist_dist : ∀ x y : α,
  edist x y = ennreal.of_real (dist x y) . pseudo_metric_space.edist_dist_tac)
(to_uniform_space : uniform_space α := uniform_space_of_dist dist dist_self dist_comm dist_triangle)
(uniformity_dist : 𝓤 α = ⨅ ε>0, 𝓟 {p:α×α | dist p.1 p.2 < ε} . control_laws_tac)

/-- Two pseudo metric space structures with the same distance function coincide. -/
@[ext] lemma pseudo_metric_space.ext {α : Type*} {m m' : pseudo_metric_space α}
  (h : m.to_has_dist = m'.to_has_dist) : m = m' :=
begin
  unfreezingI { rcases m, rcases m' },
  dsimp at h,
  unfreezingI { subst h },
  congr,
  { ext x y : 2,
    dsimp at m_edist_dist m'_edist_dist,
    simp [m_edist_dist, m'_edist_dist] },
  { dsimp at m_uniformity_dist m'_uniformity_dist,
    rw ← m'_uniformity_dist at m_uniformity_dist,
    exact uniform_space_eq m_uniformity_dist }
end

variables [pseudo_metric_space α]

@[priority 100] -- see Note [lower instance priority]
instance metric_space.to_uniform_space' : uniform_space α :=
pseudo_metric_space.to_uniform_space

@[priority 200] -- see Note [lower instance priority]
instance pseudo_metric_space.to_has_edist : has_edist α := ⟨pseudo_metric_space.edist⟩

/-- Construct a pseudo-metric space structure whose underlying topological space structure
(definitionally) agrees which a pre-existing topology which is compatible with a given distance
function. -/
def pseudo_metric_space.of_metrizable {α : Type*} [topological_space α] (dist : α → α → ℝ)
  (dist_self : ∀ x : α, dist x x = 0)
  (dist_comm : ∀ x y : α, dist x y = dist y x)
  (dist_triangle : ∀ x y z : α, dist x z ≤ dist x y + dist y z)
  (H : ∀ s : set α, is_open s ↔ ∀ x ∈ s, ∃ ε > 0, ∀ y, dist x y < ε → y ∈ s) :
pseudo_metric_space α :=
{ dist := dist,
  dist_self := dist_self,
  dist_comm := dist_comm,
  dist_triangle := dist_triangle,
  to_uniform_space := { is_open_uniformity := begin
    dsimp only [uniform_space.core_of_dist],
    intros s,
    change is_open s ↔ _,
    rw H s,
    refine forall₂_congr (λ x x_in, _),
    erw (has_basis_binfi_principal _ nonempty_Ioi).mem_iff,
    { refine exists₂_congr (λ ε ε_pos, _),
      simp only [prod.forall, set_of_subset_set_of],
      split,
      { rintros h _ y H rfl,
        exact h y H },
      { intros h y hxy,
        exact h _ _ hxy rfl } },
    { exact λ r (hr : 0 < r) p (hp : 0 < p), ⟨min r p, lt_min hr hp,
      λ x (hx : dist _ _ < _), lt_of_lt_of_le hx (min_le_left r p),
      λ x (hx : dist _ _ < _), lt_of_lt_of_le hx (min_le_right r p)⟩ },
    { apply_instance }
    end,
    ..uniform_space.core_of_dist dist dist_self dist_comm dist_triangle },
  uniformity_dist := rfl }

@[simp] theorem dist_self (x : α) : dist x x = 0 := pseudo_metric_space.dist_self x

theorem dist_comm (x y : α) : dist x y = dist y x := pseudo_metric_space.dist_comm x y

theorem edist_dist (x y : α) : edist x y = ennreal.of_real (dist x y) :=
pseudo_metric_space.edist_dist x y

theorem dist_triangle (x y z : α) : dist x z ≤ dist x y + dist y z :=
pseudo_metric_space.dist_triangle x y z

theorem dist_triangle_left (x y z : α) : dist x y ≤ dist z x + dist z y :=
by rw dist_comm z; apply dist_triangle

theorem dist_triangle_right (x y z : α) : dist x y ≤ dist x z + dist y z :=
by rw dist_comm y; apply dist_triangle

lemma dist_triangle4 (x y z w : α) :
  dist x w ≤ dist x y + dist y z + dist z w :=
calc dist x w ≤ dist x z + dist z w : dist_triangle x z w
          ... ≤ (dist x y + dist y z) + dist z w : add_le_add_right (dist_triangle x y z) _

lemma dist_triangle4_left (x₁ y₁ x₂ y₂ : α) :
  dist x₂ y₂ ≤ dist x₁ y₁ + (dist x₁ x₂ + dist y₁ y₂) :=
by { rw [add_left_comm, dist_comm x₁, ← add_assoc], apply dist_triangle4 }

lemma dist_triangle4_right (x₁ y₁ x₂ y₂ : α) :
  dist x₁ y₁ ≤ dist x₁ x₂ + dist y₁ y₂ + dist x₂ y₂ :=
by { rw [add_right_comm, dist_comm y₁], apply dist_triangle4 }

/-- The triangle (polygon) inequality for sequences of points; `finset.Ico` version. -/
lemma dist_le_Ico_sum_dist (f : ℕ → α) {m n} (h : m ≤ n) :
  dist (f m) (f n) ≤ ∑ i in finset.Ico m n, dist (f i) (f (i + 1)) :=
begin
  revert n,
  apply nat.le_induction,
  { simp only [finset.sum_empty, finset.Ico_self, dist_self] },
  { assume n hn hrec,
    calc dist (f m) (f (n+1)) ≤ dist (f m) (f n) + dist _ _ : dist_triangle _ _ _
      ... ≤ ∑ i in finset.Ico m n, _ + _ : add_le_add hrec le_rfl
      ... = ∑ i in finset.Ico m (n+1), _ :
        by rw [nat.Ico_succ_right_eq_insert_Ico hn, finset.sum_insert, add_comm]; simp }
end

/-- The triangle (polygon) inequality for sequences of points; `finset.range` version. -/
lemma dist_le_range_sum_dist (f : ℕ → α) (n : ℕ) :
  dist (f 0) (f n) ≤ ∑ i in finset.range n, dist (f i) (f (i + 1)) :=
nat.Ico_zero_eq_range ▸ dist_le_Ico_sum_dist f (nat.zero_le n)

/-- A version of `dist_le_Ico_sum_dist` with each intermediate distance replaced
with an upper estimate. -/
lemma dist_le_Ico_sum_of_dist_le {f : ℕ → α} {m n} (hmn : m ≤ n)
  {d : ℕ → ℝ} (hd : ∀ {k}, m ≤ k → k < n → dist (f k) (f (k + 1)) ≤ d k) :
  dist (f m) (f n) ≤ ∑ i in finset.Ico m n, d i :=
le_trans (dist_le_Ico_sum_dist f hmn) $
finset.sum_le_sum $ λ k hk, hd (finset.mem_Ico.1 hk).1 (finset.mem_Ico.1 hk).2

/-- A version of `dist_le_range_sum_dist` with each intermediate distance replaced
with an upper estimate. -/
lemma dist_le_range_sum_of_dist_le {f : ℕ → α} (n : ℕ)
  {d : ℕ → ℝ} (hd : ∀ {k}, k < n → dist (f k) (f (k + 1)) ≤ d k) :
  dist (f 0) (f n) ≤ ∑ i in finset.range n, d i :=
nat.Ico_zero_eq_range ▸ dist_le_Ico_sum_of_dist_le (zero_le n) (λ _ _, hd)

theorem swap_dist : function.swap (@dist α _) = dist :=
by funext x y; exact dist_comm _ _

theorem abs_dist_sub_le (x y z : α) : |dist x z - dist y z| ≤ dist x y :=
abs_sub_le_iff.2
 ⟨sub_le_iff_le_add.2 (dist_triangle _ _ _),
  sub_le_iff_le_add.2 (dist_triangle_left _ _ _)⟩

theorem dist_nonneg {x y : α} : 0 ≤ dist x y :=
pseudo_metric_space.dist_nonneg' dist dist_self dist_comm dist_triangle

@[simp] theorem abs_dist {a b : α} : |dist a b| = dist a b :=
abs_of_nonneg dist_nonneg

/-- A version of `has_dist` that takes value in `ℝ≥0`. -/
class has_nndist (α : Type*) := (nndist : α → α → ℝ≥0)

export has_nndist (nndist)

/-- Distance as a nonnegative real number. -/
@[priority 100] -- see Note [lower instance priority]
instance pseudo_metric_space.to_has_nndist : has_nndist α := ⟨λ a b, ⟨dist a b, dist_nonneg⟩⟩

/--Express `nndist` in terms of `edist`-/
lemma nndist_edist (x y : α) : nndist x y = (edist x y).to_nnreal :=
by simp [nndist, edist_dist, real.to_nnreal, max_eq_left dist_nonneg, ennreal.of_real]

/--Express `edist` in terms of `nndist`-/
lemma edist_nndist (x y : α) : edist x y = ↑(nndist x y) :=
by { simpa only [edist_dist, ennreal.of_real_eq_coe_nnreal dist_nonneg] }

@[simp, norm_cast] lemma coe_nnreal_ennreal_nndist (x y : α) : ↑(nndist x y) = edist x y :=
(edist_nndist x y).symm

@[simp, norm_cast] lemma edist_lt_coe {x y : α} {c : ℝ≥0} :
  edist x y < c ↔ nndist x y < c :=
by rw [edist_nndist, ennreal.coe_lt_coe]

@[simp, norm_cast] lemma edist_le_coe {x y : α} {c : ℝ≥0} :
  edist x y ≤ c ↔ nndist x y ≤ c :=
by rw [edist_nndist, ennreal.coe_le_coe]

/--In a pseudometric space, the extended distance is always finite-/
lemma edist_lt_top {α : Type*} [pseudo_metric_space α] (x y : α) : edist x y < ⊤ :=
(edist_dist x y).symm ▸ ennreal.of_real_lt_top

/--In a pseudometric space, the extended distance is always finite-/
lemma edist_ne_top (x y : α) : edist x y ≠ ⊤ := (edist_lt_top x y).ne

/--`nndist x x` vanishes-/
@[simp] lemma nndist_self (a : α) : nndist a a = 0 := (nnreal.coe_eq_zero _).1 (dist_self a)

/--Express `dist` in terms of `nndist`-/
lemma dist_nndist (x y : α) : dist x y = ↑(nndist x y) := rfl

@[simp, norm_cast] lemma coe_nndist (x y : α) : ↑(nndist x y) = dist x y :=
(dist_nndist x y).symm

@[simp, norm_cast] lemma dist_lt_coe {x y : α} {c : ℝ≥0} :
  dist x y < c ↔ nndist x y < c :=
iff.rfl

@[simp, norm_cast] lemma dist_le_coe {x y : α} {c : ℝ≥0} :
  dist x y ≤ c ↔ nndist x y ≤ c :=
iff.rfl

/--Express `nndist` in terms of `dist`-/
lemma nndist_dist (x y : α) : nndist x y = real.to_nnreal (dist x y) :=
by rw [dist_nndist, real.to_nnreal_coe]

theorem nndist_comm (x y : α) : nndist x y = nndist y x :=
by simpa only [dist_nndist, nnreal.coe_eq] using dist_comm x y

/--Triangle inequality for the nonnegative distance-/
theorem nndist_triangle (x y z : α) : nndist x z ≤ nndist x y + nndist y z :=
dist_triangle _ _ _

theorem nndist_triangle_left (x y z : α) : nndist x y ≤ nndist z x + nndist z y :=
dist_triangle_left _ _ _

theorem nndist_triangle_right (x y z : α) : nndist x y ≤ nndist x z + nndist y z :=
dist_triangle_right _ _ _

/--Express `dist` in terms of `edist`-/
lemma dist_edist (x y : α) : dist x y = (edist x y).to_real :=
by rw [edist_dist, ennreal.to_real_of_real (dist_nonneg)]

namespace metric

/- instantiate pseudometric space as a topology -/
variables {x y z : α} {ε ε₁ ε₂ : ℝ} {s : set α}

/-- `ball x ε` is the set of all points `y` with `dist y x < ε` -/
def ball (x : α) (ε : ℝ) : set α := {y | dist y x < ε}

@[simp] theorem mem_ball : y ∈ ball x ε ↔ dist y x < ε := iff.rfl

theorem mem_ball' : y ∈ ball x ε ↔ dist x y < ε := by rw dist_comm; refl

theorem pos_of_mem_ball (hy : y ∈ ball x ε) : 0 < ε :=
dist_nonneg.trans_lt hy

theorem mem_ball_self (h : 0 < ε) : x ∈ ball x ε :=
show dist x x < ε, by rw dist_self; assumption

@[simp] lemma nonempty_ball : (ball x ε).nonempty ↔ 0 < ε :=
⟨λ ⟨x, hx⟩, pos_of_mem_ball hx, λ h, ⟨x, mem_ball_self h⟩⟩

@[simp] lemma ball_eq_empty : ball x ε = ∅ ↔ ε ≤ 0 :=
by rw [← not_nonempty_iff_eq_empty, nonempty_ball, not_lt]

@[simp] lemma ball_zero : ball x 0 = ∅ :=
by rw [ball_eq_empty]

lemma ball_eq_ball (ε : ℝ) (x : α) :
  uniform_space.ball x {p | dist p.2 p.1 < ε} = metric.ball x ε := rfl

lemma ball_eq_ball' (ε : ℝ) (x : α) :
  uniform_space.ball x {p | dist p.1 p.2 < ε} = metric.ball x ε :=
by { ext, simp [dist_comm, uniform_space.ball] }

@[simp] lemma Union_ball_nat (x : α) : (⋃ n : ℕ, ball x n) = univ :=
Union_eq_univ_iff.2 $ λ y, exists_nat_gt (dist y x)

@[simp] lemma Union_ball_nat_succ (x : α) : (⋃ n : ℕ, ball x (n + 1)) = univ :=
Union_eq_univ_iff.2 $ λ y, (exists_nat_gt (dist y x)).imp $ λ n hn,
  hn.trans (lt_add_one _)

/-- `closed_ball x ε` is the set of all points `y` with `dist y x ≤ ε` -/
def closed_ball (x : α) (ε : ℝ) := {y | dist y x ≤ ε}

@[simp] theorem mem_closed_ball : y ∈ closed_ball x ε ↔ dist y x ≤ ε := iff.rfl

/-- `sphere x ε` is the set of all points `y` with `dist y x = ε` -/
def sphere (x : α) (ε : ℝ) := {y | dist y x = ε}

@[simp] theorem mem_sphere : y ∈ sphere x ε ↔ dist y x = ε := iff.rfl

theorem ne_of_mem_sphere (h : y ∈ sphere x ε) (hε : ε ≠ 0) : y ≠ x :=
by { contrapose! hε, symmetry, simpa [hε] using h  }

theorem sphere_eq_empty_of_subsingleton [subsingleton α] (hε : ε ≠ 0) :
  sphere x ε = ∅ :=
set.eq_empty_iff_forall_not_mem.mpr $ λ y hy, ne_of_mem_sphere hy hε (subsingleton.elim _ _)

theorem sphere_is_empty_of_subsingleton [subsingleton α] (hε : ε ≠ 0) :
  is_empty (sphere x ε) :=
by simp only [sphere_eq_empty_of_subsingleton hε, set.has_emptyc.emptyc.is_empty α]

theorem mem_closed_ball' : y ∈ closed_ball x ε ↔ dist x y ≤ ε :=
by { rw dist_comm, refl }

theorem mem_closed_ball_self (h : 0 ≤ ε) : x ∈ closed_ball x ε :=
show dist x x ≤ ε, by rw dist_self; assumption

@[simp] lemma nonempty_closed_ball : (closed_ball x ε).nonempty ↔ 0 ≤ ε :=
⟨λ ⟨x, hx⟩, dist_nonneg.trans hx, λ h, ⟨x, mem_closed_ball_self h⟩⟩

@[simp] lemma closed_ball_eq_empty : closed_ball x ε = ∅ ↔ ε < 0 :=
by rw [← not_nonempty_iff_eq_empty, nonempty_closed_ball, not_le]

theorem ball_subset_closed_ball : ball x ε ⊆ closed_ball x ε :=
assume y (hy : _ < _), le_of_lt hy

theorem sphere_subset_closed_ball : sphere x ε ⊆ closed_ball x ε :=
λ y, le_of_eq

lemma closed_ball_disjoint_ball (x y : α) (rx ry : ℝ) (h : rx + ry ≤ dist x y) :
  disjoint (closed_ball x rx) (ball y ry) :=
begin
  rw disjoint_left,
  intros a ax ay,
  apply lt_irrefl (dist x y),
  calc dist x y ≤ dist a x + dist a y : dist_triangle_left _ _ _
  ... < rx + ry : add_lt_add_of_le_of_lt (mem_closed_ball.1 ax) (mem_ball.1 ay)
  ... ≤ dist x y : h
end

lemma ball_disjoint_ball (x y : α) (rx ry : ℝ) (h : rx + ry ≤ dist x y) :
  disjoint (ball x rx) (ball y ry) :=
(closed_ball_disjoint_ball x y rx ry h).mono_left ball_subset_closed_ball

lemma closed_ball_disjoint_closed_ball {x y : α} {rx ry : ℝ} (h : rx + ry < dist x y) :
  disjoint (closed_ball x rx) (closed_ball y ry) :=
begin
  rw disjoint_left,
  intros a ax ay,
  apply lt_irrefl (dist x y),
  calc dist x y ≤ dist a x + dist a y : dist_triangle_left _ _ _
  ... ≤ rx + ry : add_le_add ax ay
  ... < dist x y : h
end

theorem sphere_disjoint_ball : disjoint (sphere x ε) (ball x ε) :=
λ y ⟨hy₁, hy₂⟩, absurd hy₁ $ ne_of_lt hy₂

@[simp] theorem ball_union_sphere : ball x ε ∪ sphere x ε = closed_ball x ε :=
set.ext $ λ y, (@le_iff_lt_or_eq ℝ _ _ _).symm

@[simp] theorem sphere_union_ball : sphere x ε ∪ ball x ε = closed_ball x ε :=
by rw [union_comm, ball_union_sphere]

@[simp] theorem closed_ball_diff_sphere : closed_ball x ε \ sphere x ε = ball x ε :=
by rw [← ball_union_sphere, set.union_diff_cancel_right sphere_disjoint_ball.symm]

@[simp] theorem closed_ball_diff_ball : closed_ball x ε \ ball x ε = sphere x ε :=
by rw [← ball_union_sphere, set.union_diff_cancel_left sphere_disjoint_ball.symm]

theorem mem_ball_comm : x ∈ ball y ε ↔ y ∈ ball x ε :=
by simp [dist_comm]

theorem ball_subset_ball (h : ε₁ ≤ ε₂) : ball x ε₁ ⊆ ball x ε₂ :=
λ y (yx : _ < ε₁), lt_of_lt_of_le yx h

lemma ball_subset_ball' (h : ε₁ + dist x y ≤ ε₂) : ball x ε₁ ⊆ ball y ε₂ :=
λ z hz, calc
  dist z y ≤ dist z x + dist x y : dist_triangle _ _ _
  ... < ε₁ + dist x y : add_lt_add_right hz _
  ... ≤ ε₂ : h

theorem closed_ball_subset_closed_ball (h : ε₁ ≤ ε₂) :
  closed_ball x ε₁ ⊆ closed_ball x ε₂ :=
λ y (yx : _ ≤ ε₁), le_trans yx h

lemma closed_ball_subset_closed_ball' (h : ε₁ + dist x y ≤ ε₂) :
  closed_ball x ε₁ ⊆ closed_ball y ε₂ :=
λ z hz, calc
  dist z y ≤ dist z x + dist x y : dist_triangle _ _ _
  ... ≤ ε₁ + dist x y : add_le_add_right hz _
  ... ≤ ε₂ : h

theorem closed_ball_subset_ball (h : ε₁ < ε₂) :
  closed_ball x ε₁ ⊆ ball x ε₂ :=
λ y (yh : dist y x ≤ ε₁), lt_of_le_of_lt yh h

lemma dist_le_add_of_nonempty_closed_ball_inter_closed_ball
  (h : (closed_ball x ε₁ ∩ closed_ball y ε₂).nonempty) :
  dist x y ≤ ε₁ + ε₂ :=
let ⟨z, hz⟩ := h in calc
  dist x y ≤ dist z x + dist z y : dist_triangle_left _ _ _
  ... ≤ ε₁ + ε₂ : add_le_add hz.1 hz.2

lemma dist_lt_add_of_nonempty_closed_ball_inter_ball (h : (closed_ball x ε₁ ∩ ball y ε₂).nonempty) :
  dist x y < ε₁ + ε₂ :=
let ⟨z, hz⟩ := h in calc
  dist x y ≤ dist z x + dist z y : dist_triangle_left _ _ _
  ... < ε₁ + ε₂ : add_lt_add_of_le_of_lt hz.1 hz.2

lemma dist_lt_add_of_nonempty_ball_inter_closed_ball (h : (ball x ε₁ ∩ closed_ball y ε₂).nonempty) :
  dist x y < ε₁ + ε₂ :=
begin
  rw inter_comm at h,
  rw [add_comm, dist_comm],
  exact dist_lt_add_of_nonempty_closed_ball_inter_ball h
end

lemma dist_lt_add_of_nonempty_ball_inter_ball (h : (ball x ε₁ ∩ ball y ε₂).nonempty) :
  dist x y < ε₁ + ε₂ :=
dist_lt_add_of_nonempty_closed_ball_inter_ball $
  h.mono (inter_subset_inter ball_subset_closed_ball subset.rfl)

@[simp] lemma Union_closed_ball_nat (x : α) : (⋃ n : ℕ, closed_ball x n) = univ :=
Union_eq_univ_iff.2 $ λ y, exists_nat_ge (dist y x)

lemma Union_inter_closed_ball_nat (s : set α) (x : α) :
  (⋃ (n : ℕ), s ∩ closed_ball x n) = s :=
by rw [← inter_Union, Union_closed_ball_nat, inter_univ]

theorem ball_subset (h : dist x y ≤ ε₂ - ε₁) : ball x ε₁ ⊆ ball y ε₂ :=
λ z zx, by rw ← add_sub_cancel'_right ε₁ ε₂; exact
lt_of_le_of_lt (dist_triangle z x y) (add_lt_add_of_lt_of_le zx h)

theorem ball_half_subset (y) (h : y ∈ ball x (ε / 2)) : ball y (ε / 2) ⊆ ball x ε :=
ball_subset $ by rw sub_self_div_two; exact le_of_lt h

theorem exists_ball_subset_ball (h : y ∈ ball x ε) : ∃ ε' > 0, ball y ε' ⊆ ball x ε :=
⟨_, sub_pos.2 h, ball_subset $ by rw sub_sub_self⟩

/-- If a property holds for all points in closed balls of arbitrarily large radii, then it holds for
all points. -/
lemma forall_of_forall_mem_closed_ball (p : α → Prop) (x : α)
  (H : ∃ᶠ (R : ℝ) in at_top, ∀ y ∈ closed_ball x R, p y) (y : α) :
  p y :=
begin
  obtain ⟨R, hR, h⟩ : ∃ (R : ℝ) (H : dist y x ≤ R), ∀ (z : α), z ∈ closed_ball x R → p z :=
    frequently_iff.1 H (Ici_mem_at_top (dist y x)),
  exact h _ hR
end

/-- If a property holds for all points in balls of arbitrarily large radii, then it holds for all
points. -/
lemma forall_of_forall_mem_ball (p : α → Prop) (x : α)
  (H : ∃ᶠ (R : ℝ) in at_top, ∀ y ∈ ball x R, p y) (y : α) :
  p y :=
begin
  obtain ⟨R, hR, h⟩ : ∃ (R : ℝ) (H : dist y x < R), ∀ (z : α), z ∈ ball x R → p z :=
    frequently_iff.1 H (Ioi_mem_at_top (dist y x)),
  exact h _ hR
end

theorem uniformity_basis_dist :
  (𝓤 α).has_basis (λ ε : ℝ, 0 < ε) (λ ε, {p:α×α | dist p.1 p.2 < ε}) :=
begin
  rw ← pseudo_metric_space.uniformity_dist.symm,
  refine has_basis_binfi_principal _ nonempty_Ioi,
  exact λ r (hr : 0 < r) p (hp : 0 < p), ⟨min r p, lt_min hr hp,
     λ x (hx : dist _ _ < _), lt_of_lt_of_le hx (min_le_left r p),
     λ x (hx : dist _ _ < _), lt_of_lt_of_le hx (min_le_right r p)⟩
end

/-- Given `f : β → ℝ`, if `f` sends `{i | p i}` to a set of positive numbers
accumulating to zero, then `f i`-neighborhoods of the diagonal form a basis of `𝓤 α`.

For specific bases see `uniformity_basis_dist`, `uniformity_basis_dist_inv_nat_succ`,
and `uniformity_basis_dist_inv_nat_pos`. -/
protected theorem mk_uniformity_basis {β : Type*} {p : β → Prop} {f : β → ℝ}
  (hf₀ : ∀ i, p i → 0 < f i) (hf : ∀ ⦃ε⦄, 0 < ε → ∃ i (hi : p i), f i ≤ ε) :
  (𝓤 α).has_basis p (λ i, {p:α×α | dist p.1 p.2 < f i}) :=
begin
  refine ⟨λ s, uniformity_basis_dist.mem_iff.trans _⟩,
  split,
  { rintros ⟨ε, ε₀, hε⟩,
    obtain ⟨i, hi, H⟩ : ∃ i (hi : p i), f i ≤ ε, from hf ε₀,
    exact ⟨i, hi, λ x (hx : _ < _), hε $ lt_of_lt_of_le hx H⟩ },
  { exact λ ⟨i, hi, H⟩, ⟨f i, hf₀ i hi, H⟩ }
end

theorem uniformity_basis_dist_inv_nat_succ :
  (𝓤 α).has_basis (λ _, true) (λ n:ℕ, {p:α×α | dist p.1 p.2 < 1 / (↑n+1) }) :=
metric.mk_uniformity_basis (λ n _, div_pos zero_lt_one $ nat.cast_add_one_pos n)
  (λ ε ε0, (exists_nat_one_div_lt ε0).imp $ λ n hn, ⟨trivial, le_of_lt hn⟩)

theorem uniformity_basis_dist_inv_nat_pos :
  (𝓤 α).has_basis (λ n:ℕ, 0<n) (λ n:ℕ, {p:α×α | dist p.1 p.2 < 1 / ↑n }) :=
metric.mk_uniformity_basis (λ n hn, div_pos zero_lt_one $ nat.cast_pos.2 hn)
  (λ ε ε0, let ⟨n, hn⟩ := exists_nat_one_div_lt ε0 in ⟨n+1, nat.succ_pos n, hn.le⟩)

theorem uniformity_basis_dist_pow {r : ℝ} (h0 : 0 < r) (h1 : r < 1) :
  (𝓤 α).has_basis (λ n:ℕ, true) (λ n:ℕ, {p:α×α | dist p.1 p.2 < r ^ n }) :=
metric.mk_uniformity_basis (λ n hn, pow_pos h0 _)
  (λ ε ε0, let ⟨n, hn⟩ := exists_pow_lt_of_lt_one ε0 h1 in ⟨n, trivial, hn.le⟩)

theorem uniformity_basis_dist_lt {R : ℝ} (hR : 0 < R) :
  (𝓤 α).has_basis (λ r : ℝ, 0 < r ∧ r < R) (λ r, {p : α × α | dist p.1 p.2 < r}) :=
metric.mk_uniformity_basis (λ r, and.left) $ λ r hr,
  ⟨min r (R / 2), ⟨lt_min hr (half_pos hR), min_lt_iff.2 $ or.inr (half_lt_self hR)⟩,
    min_le_left _ _⟩

/-- Given `f : β → ℝ`, if `f` sends `{i | p i}` to a set of positive numbers
accumulating to zero, then closed neighborhoods of the diagonal of sizes `{f i | p i}`
form a basis of `𝓤 α`.

Currently we have only one specific basis `uniformity_basis_dist_le` based on this constructor.
More can be easily added if needed in the future. -/
protected theorem mk_uniformity_basis_le {β : Type*} {p : β → Prop} {f : β → ℝ}
  (hf₀ : ∀ x, p x → 0 < f x) (hf : ∀ ε, 0 < ε → ∃ x (hx : p x), f x ≤ ε) :
  (𝓤 α).has_basis p (λ x, {p:α×α | dist p.1 p.2 ≤ f x}) :=
begin
  refine ⟨λ s, uniformity_basis_dist.mem_iff.trans _⟩,
  split,
  { rintros ⟨ε, ε₀, hε⟩,
    rcases exists_between ε₀ with ⟨ε', hε'⟩,
    rcases hf ε' hε'.1 with ⟨i, hi, H⟩,
    exact ⟨i, hi, λ x (hx : _ ≤ _), hε $ lt_of_le_of_lt (le_trans hx H) hε'.2⟩ },
  { exact λ ⟨i, hi, H⟩, ⟨f i, hf₀ i hi, λ x (hx : _ < _), H (le_of_lt hx)⟩ }
end

/-- Contant size closed neighborhoods of the diagonal form a basis
of the uniformity filter. -/
theorem uniformity_basis_dist_le :
  (𝓤 α).has_basis (λ ε : ℝ, 0 < ε) (λ ε, {p:α×α | dist p.1 p.2 ≤ ε}) :=
metric.mk_uniformity_basis_le (λ _, id) (λ ε ε₀, ⟨ε, ε₀, le_refl ε⟩)

theorem uniformity_basis_dist_le_pow {r : ℝ} (h0 : 0 < r) (h1 : r < 1) :
  (𝓤 α).has_basis (λ n:ℕ, true) (λ n:ℕ, {p:α×α | dist p.1 p.2 ≤ r ^ n }) :=
metric.mk_uniformity_basis_le (λ n hn, pow_pos h0 _)
  (λ ε ε0, let ⟨n, hn⟩ := exists_pow_lt_of_lt_one ε0 h1 in ⟨n, trivial, hn.le⟩)

theorem mem_uniformity_dist {s : set (α×α)} :
  s ∈ 𝓤 α ↔ (∃ε>0, ∀{a b:α}, dist a b < ε → (a, b) ∈ s) :=
uniformity_basis_dist.mem_uniformity_iff

/-- A constant size neighborhood of the diagonal is an entourage. -/
theorem dist_mem_uniformity {ε:ℝ} (ε0 : 0 < ε) :
  {p:α×α | dist p.1 p.2 < ε} ∈ 𝓤 α :=
mem_uniformity_dist.2 ⟨ε, ε0, λ a b, id⟩

theorem uniform_continuous_iff [pseudo_metric_space β] {f : α → β} :
  uniform_continuous f ↔ ∀ ε > 0, ∃ δ > 0,
    ∀{a b:α}, dist a b < δ → dist (f a) (f b) < ε :=
uniformity_basis_dist.uniform_continuous_iff uniformity_basis_dist

lemma uniform_continuous_on_iff [pseudo_metric_space β] {f : α → β} {s : set α} :
  uniform_continuous_on f s ↔ ∀ ε > 0, ∃ δ > 0, ∀ x y ∈ s, dist x y < δ → dist (f x) (f y) < ε :=
metric.uniformity_basis_dist.uniform_continuous_on_iff metric.uniformity_basis_dist

lemma uniform_continuous_on_iff_le [pseudo_metric_space β] {f : α → β} {s : set α} :
  uniform_continuous_on f s ↔ ∀ ε > 0, ∃ δ > 0, ∀ x y ∈ s, dist x y ≤ δ → dist (f x) (f y) ≤ ε :=
metric.uniformity_basis_dist_le.uniform_continuous_on_iff metric.uniformity_basis_dist_le

theorem uniform_embedding_iff [pseudo_metric_space β] {f : α → β} :
  uniform_embedding f ↔ function.injective f ∧ uniform_continuous f ∧
    ∀ δ > 0, ∃ ε > 0, ∀ {a b : α}, dist (f a) (f b) < ε → dist a b < δ :=
uniform_embedding_def'.trans $ and_congr iff.rfl $ and_congr iff.rfl
⟨λ H δ δ0, let ⟨t, tu, ht⟩ := H _ (dist_mem_uniformity δ0),
               ⟨ε, ε0, hε⟩ := mem_uniformity_dist.1 tu in
  ⟨ε, ε0, λ a b h, ht _ _ (hε h)⟩,
 λ H s su, let ⟨δ, δ0, hδ⟩ := mem_uniformity_dist.1 su, ⟨ε, ε0, hε⟩ := H _ δ0 in
  ⟨_, dist_mem_uniformity ε0, λ a b h, hδ (hε h)⟩⟩

/-- If a map between pseudometric spaces is a uniform embedding then the distance between `f x`
and `f y` is controlled in terms of the distance between `x` and `y`. -/
theorem controlled_of_uniform_embedding [pseudo_metric_space β] {f : α → β} :
  uniform_embedding f →
  (∀ ε > 0, ∃ δ > 0, ∀ {a b : α}, dist a b < δ → dist (f a) (f b) < ε) ∧
  (∀ δ > 0, ∃ ε > 0, ∀ {a b : α}, dist (f a) (f b) < ε → dist a b < δ) :=
begin
  assume h,
  exact ⟨uniform_continuous_iff.1 (uniform_embedding_iff.1 h).2.1, (uniform_embedding_iff.1 h).2.2⟩
end

theorem totally_bounded_iff {s : set α} :
  totally_bounded s ↔ ∀ ε > 0, ∃t : set α, finite t ∧ s ⊆ ⋃y∈t, ball y ε :=
⟨λ H ε ε0, H _ (dist_mem_uniformity ε0),
 λ H r ru, let ⟨ε, ε0, hε⟩ := mem_uniformity_dist.1 ru,
               ⟨t, ft, h⟩ := H ε ε0 in
  ⟨t, ft, h.trans $ Union₂_mono $ λ y yt z, hε⟩⟩

/-- A pseudometric space is totally bounded if one can reconstruct up to any ε>0 any element of the
space from finitely many data. -/
lemma totally_bounded_of_finite_discretization {s : set α}
  (H : ∀ε > (0 : ℝ), ∃ (β : Type u) (_ : fintype β) (F : s → β),
    ∀x y, F x = F y → dist (x:α) y < ε) :
  totally_bounded s :=
begin
  cases s.eq_empty_or_nonempty with hs hs,
  { rw hs, exact totally_bounded_empty },
  rcases hs with ⟨x0, hx0⟩,
  haveI : inhabited s := ⟨⟨x0, hx0⟩⟩,
  refine totally_bounded_iff.2 (λ ε ε0, _),
  rcases H ε ε0 with ⟨β, fβ, F, hF⟩,
  resetI,
  let Finv := function.inv_fun F,
  refine ⟨range (subtype.val ∘ Finv), finite_range _, λ x xs, _⟩,
  let x' := Finv (F ⟨x, xs⟩),
  have : F x' = F ⟨x, xs⟩ := function.inv_fun_eq ⟨⟨x, xs⟩, rfl⟩,
  simp only [set.mem_Union, set.mem_range],
  exact ⟨_, ⟨F ⟨x, xs⟩, rfl⟩, hF _ _ this.symm⟩
end

theorem finite_approx_of_totally_bounded {s : set α} (hs : totally_bounded s) :
  ∀ ε > 0, ∃ t ⊆ s, finite t ∧ s ⊆ ⋃y∈t, ball y ε :=
begin
  intros ε ε_pos,
  rw totally_bounded_iff_subset at hs,
  exact hs _ (dist_mem_uniformity ε_pos),
end

/-- Expressing locally uniform convergence on a set using `dist`. -/
lemma tendsto_locally_uniformly_on_iff {ι : Type*} [topological_space β]
  {F : ι → β → α} {f : β → α} {p : filter ι} {s : set β} :
  tendsto_locally_uniformly_on F f p s ↔
  ∀ ε > 0, ∀ x ∈ s, ∃ t ∈ 𝓝[s] x, ∀ᶠ n in p, ∀ y ∈ t, dist (f y) (F n y) < ε :=
begin
  refine ⟨λ H ε hε, H _ (dist_mem_uniformity hε), λ H u hu x hx, _⟩,
  rcases mem_uniformity_dist.1 hu with ⟨ε, εpos, hε⟩,
  rcases H ε εpos x hx with ⟨t, ht, Ht⟩,
  exact ⟨t, ht, Ht.mono (λ n hs x hx, hε (hs x hx))⟩
end

/-- Expressing uniform convergence on a set using `dist`. -/
lemma tendsto_uniformly_on_iff {ι : Type*}
  {F : ι → β → α} {f : β → α} {p : filter ι} {s : set β} :
  tendsto_uniformly_on F f p s ↔ ∀ ε > 0, ∀ᶠ n in p, ∀ x ∈ s, dist (f x) (F n x) < ε :=
begin
  refine ⟨λ H ε hε, H _ (dist_mem_uniformity hε), λ H u hu, _⟩,
  rcases mem_uniformity_dist.1 hu with ⟨ε, εpos, hε⟩,
  exact (H ε εpos).mono (λ n hs x hx, hε (hs x hx))
end

/-- Expressing locally uniform convergence using `dist`. -/
lemma tendsto_locally_uniformly_iff {ι : Type*} [topological_space β]
  {F : ι → β → α} {f : β → α} {p : filter ι} :
  tendsto_locally_uniformly F f p ↔
  ∀ ε > 0, ∀ (x : β), ∃ t ∈ 𝓝 x, ∀ᶠ n in p, ∀ y ∈ t, dist (f y) (F n y) < ε :=
by simp only [← tendsto_locally_uniformly_on_univ, tendsto_locally_uniformly_on_iff,
  nhds_within_univ, mem_univ, forall_const, exists_prop]

/-- Expressing uniform convergence using `dist`. -/
lemma tendsto_uniformly_iff {ι : Type*}
  {F : ι → β → α} {f : β → α} {p : filter ι} :
  tendsto_uniformly F f p ↔ ∀ ε > 0, ∀ᶠ n in p, ∀ x, dist (f x) (F n x) < ε :=
by { rw [← tendsto_uniformly_on_univ, tendsto_uniformly_on_iff], simp }

protected lemma cauchy_iff {f : filter α} :
  cauchy f ↔ ne_bot f ∧ ∀ ε > 0, ∃ t ∈ f, ∀ x y ∈ t, dist x y < ε :=
uniformity_basis_dist.cauchy_iff

theorem nhds_basis_ball : (𝓝 x).has_basis (λ ε:ℝ, 0 < ε) (ball x) :=
nhds_basis_uniformity uniformity_basis_dist

theorem mem_nhds_iff : s ∈ 𝓝 x ↔ ∃ε>0, ball x ε ⊆ s :=
nhds_basis_ball.mem_iff

theorem eventually_nhds_iff {p : α → Prop} :
  (∀ᶠ y in 𝓝 x, p y) ↔ ∃ε>0, ∀ ⦃y⦄, dist y x < ε → p y :=
mem_nhds_iff

lemma eventually_nhds_iff_ball {p : α → Prop} :
  (∀ᶠ y in 𝓝 x, p y) ↔ ∃ ε>0, ∀ y ∈ ball x ε, p y :=
mem_nhds_iff

theorem nhds_basis_closed_ball : (𝓝 x).has_basis (λ ε:ℝ, 0 < ε) (closed_ball x) :=
nhds_basis_uniformity uniformity_basis_dist_le

theorem nhds_basis_ball_inv_nat_succ :
  (𝓝 x).has_basis (λ _, true) (λ n:ℕ, ball x (1 / (↑n+1))) :=
nhds_basis_uniformity uniformity_basis_dist_inv_nat_succ

theorem nhds_basis_ball_inv_nat_pos :
  (𝓝 x).has_basis (λ n, 0<n) (λ n:ℕ, ball x (1 / ↑n)) :=
nhds_basis_uniformity uniformity_basis_dist_inv_nat_pos

theorem nhds_basis_ball_pow {r : ℝ} (h0 : 0 < r) (h1 : r < 1) :
  (𝓝 x).has_basis (λ n, true) (λ n:ℕ, ball x (r ^ n)) :=
nhds_basis_uniformity (uniformity_basis_dist_pow h0 h1)

theorem nhds_basis_closed_ball_pow {r : ℝ} (h0 : 0 < r) (h1 : r < 1) :
  (𝓝 x).has_basis (λ n, true) (λ n:ℕ, closed_ball x (r ^ n)) :=
nhds_basis_uniformity (uniformity_basis_dist_le_pow h0 h1)

theorem is_open_iff : is_open s ↔ ∀x∈s, ∃ε>0, ball x ε ⊆ s :=
by simp only [is_open_iff_mem_nhds, mem_nhds_iff]

theorem is_open_ball : is_open (ball x ε) :=
is_open_iff.2 $ λ y, exists_ball_subset_ball

theorem ball_mem_nhds (x : α) {ε : ℝ} (ε0 : 0 < ε) : ball x ε ∈ 𝓝 x :=
is_open_ball.mem_nhds (mem_ball_self ε0)

theorem closed_ball_mem_nhds (x : α) {ε : ℝ} (ε0 : 0 < ε) : closed_ball x ε ∈ 𝓝 x :=
mem_of_superset (ball_mem_nhds x ε0) ball_subset_closed_ball

theorem closed_ball_mem_nhds_of_mem {x c : α} {ε : ℝ} (h : x ∈ ball c ε) :
  closed_ball c ε ∈ 𝓝 x :=
mem_of_superset (is_open_ball.mem_nhds h) ball_subset_closed_ball

theorem nhds_within_basis_ball {s : set α} :
  (𝓝[s] x).has_basis (λ ε:ℝ, 0 < ε) (λ ε, ball x ε ∩ s) :=
nhds_within_has_basis nhds_basis_ball s

theorem mem_nhds_within_iff {t : set α} : s ∈ 𝓝[t] x ↔ ∃ε>0, ball x ε ∩ t ⊆ s :=
nhds_within_basis_ball.mem_iff

theorem tendsto_nhds_within_nhds_within [pseudo_metric_space β] {t : set β} {f : α → β} {a b} :
  tendsto f (𝓝[s] a) (𝓝[t] b) ↔
    ∀ ε > 0, ∃ δ > 0, ∀{x:α}, x ∈ s → dist x a < δ → f x ∈ t ∧ dist (f x) b < ε :=
(nhds_within_basis_ball.tendsto_iff nhds_within_basis_ball).trans $
  forall₂_congr $ λ ε hε, exists₂_congr $ λ δ hδ,
  forall_congr $ λ x, by simp; itauto

theorem tendsto_nhds_within_nhds [pseudo_metric_space β] {f : α → β} {a b} :
  tendsto f (𝓝[s] a) (𝓝 b) ↔
    ∀ ε > 0, ∃ δ > 0, ∀{x:α}, x ∈ s → dist x a < δ → dist (f x) b < ε :=
by { rw [← nhds_within_univ b, tendsto_nhds_within_nhds_within],
  simp only [mem_univ, true_and] }

theorem tendsto_nhds_nhds [pseudo_metric_space β] {f : α → β} {a b} :
  tendsto f (𝓝 a) (𝓝 b) ↔
    ∀ ε > 0, ∃ δ > 0, ∀{x:α}, dist x a < δ → dist (f x) b < ε :=
nhds_basis_ball.tendsto_iff nhds_basis_ball

theorem continuous_at_iff [pseudo_metric_space β] {f : α → β} {a : α} :
  continuous_at f a ↔
    ∀ ε > 0, ∃ δ > 0, ∀{x:α}, dist x a < δ → dist (f x) (f a) < ε :=
by rw [continuous_at, tendsto_nhds_nhds]

theorem continuous_within_at_iff [pseudo_metric_space β] {f : α → β} {a : α} {s : set α} :
  continuous_within_at f s a ↔
  ∀ ε > 0, ∃ δ > 0, ∀{x:α}, x ∈ s → dist x a < δ → dist (f x) (f a) < ε :=
by rw [continuous_within_at, tendsto_nhds_within_nhds]

theorem continuous_on_iff [pseudo_metric_space β] {f : α → β} {s : set α} :
  continuous_on f s ↔
  ∀ (b ∈ s) (ε > 0), ∃ δ > 0, ∀a ∈ s, dist a b < δ → dist (f a) (f b) < ε :=
by simp [continuous_on, continuous_within_at_iff]

theorem continuous_iff [pseudo_metric_space β] {f : α → β} :
  continuous f ↔
  ∀b (ε > 0), ∃ δ > 0, ∀a, dist a b < δ → dist (f a) (f b) < ε :=
continuous_iff_continuous_at.trans $ forall_congr $ λ b, tendsto_nhds_nhds

theorem tendsto_nhds {f : filter β} {u : β → α} {a : α} :
  tendsto u f (𝓝 a) ↔ ∀ ε > 0, ∀ᶠ x in f, dist (u x) a < ε :=
nhds_basis_ball.tendsto_right_iff

theorem continuous_at_iff' [topological_space β] {f : β → α} {b : β} :
  continuous_at f b ↔
  ∀ ε > 0, ∀ᶠ x in 𝓝 b, dist (f x) (f b) < ε :=
by rw [continuous_at, tendsto_nhds]

theorem continuous_within_at_iff' [topological_space β] {f : β → α} {b : β} {s : set β} :
  continuous_within_at f s b ↔
  ∀ ε > 0, ∀ᶠ x in 𝓝[s] b, dist (f x) (f b) < ε :=
by rw [continuous_within_at, tendsto_nhds]

theorem continuous_on_iff' [topological_space β] {f : β → α} {s : set β} :
  continuous_on f s ↔
  ∀ (b ∈ s) (ε > 0), ∀ᶠ x in 𝓝[s] b, dist (f x) (f b) < ε  :=
by simp [continuous_on, continuous_within_at_iff']

theorem continuous_iff' [topological_space β] {f : β → α} :
  continuous f ↔ ∀a (ε > 0), ∀ᶠ x in 𝓝 a, dist (f x) (f a) < ε :=
continuous_iff_continuous_at.trans $ forall_congr $ λ b, tendsto_nhds

theorem tendsto_at_top [nonempty β] [semilattice_sup β] {u : β → α} {a : α} :
  tendsto u at_top (𝓝 a) ↔ ∀ε>0, ∃N, ∀n≥N, dist (u n) a < ε :=
(at_top_basis.tendsto_iff nhds_basis_ball).trans $
  by { simp only [exists_prop, true_and], refl }

/--
A variant of `tendsto_at_top` that
uses `∃ N, ∀ n > N, ...` rather than `∃ N, ∀ n ≥ N, ...`
-/
theorem tendsto_at_top' [nonempty β] [semilattice_sup β] [no_max_order β] {u : β → α} {a : α} :
  tendsto u at_top (𝓝 a) ↔ ∀ε>0, ∃N, ∀n>N, dist (u n) a < ε :=
(at_top_basis_Ioi.tendsto_iff nhds_basis_ball).trans $
  by { simp only [exists_prop, true_and], refl }

lemma is_open_singleton_iff {α : Type*} [pseudo_metric_space α] {x : α} :
  is_open ({x} : set α) ↔ ∃ ε > 0, ∀ y, dist y x < ε → y = x :=
by simp [is_open_iff, subset_singleton_iff, mem_ball]

/-- Given a point `x` in a discrete subset `s` of a pseudometric space, there is an open ball
centered at `x` and intersecting `s` only at `x`. -/
lemma exists_ball_inter_eq_singleton_of_mem_discrete [discrete_topology s] {x : α} (hx : x ∈ s) :
  ∃ ε > 0, metric.ball x ε ∩ s = {x} :=
nhds_basis_ball.exists_inter_eq_singleton_of_mem_discrete hx

/-- Given a point `x` in a discrete subset `s` of a pseudometric space, there is a closed ball
of positive radius centered at `x` and intersecting `s` only at `x`. -/
lemma exists_closed_ball_inter_eq_singleton_of_discrete [discrete_topology s] {x : α} (hx : x ∈ s) :
  ∃ ε > 0, metric.closed_ball x ε ∩ s = {x} :=
nhds_basis_closed_ball.exists_inter_eq_singleton_of_mem_discrete hx

lemma _root_.dense.exists_dist_lt {s : set α} (hs : dense s) (x : α) {ε : ℝ} (hε : 0 < ε) :
  ∃ y ∈ s, dist x y < ε :=
begin
  have : (ball x ε).nonempty, by simp [hε],
  simpa only [mem_ball'] using hs.exists_mem_open is_open_ball this
end

lemma _root_.dense_range.exists_dist_lt {β : Type*} {f : β → α} (hf : dense_range f)
  (x : α) {ε : ℝ} (hε : 0 < ε) :
  ∃ y, dist x (f y) < ε :=
exists_range_iff.1 (hf.exists_dist_lt x hε)

end metric

open metric

/-Instantiate a pseudometric space as a pseudoemetric space. Before we can state the instance,
we need to show that the uniform structure coming from the edistance and the
distance coincide. -/

/-- Expressing the uniformity in terms of `edist` -/
protected lemma pseudo_metric.uniformity_basis_edist :
  (𝓤 α).has_basis (λ ε:ℝ≥0∞, 0 < ε) (λ ε, {p | edist p.1 p.2 < ε}) :=
⟨begin
  intro t,
  refine mem_uniformity_dist.trans ⟨_, _⟩; rintro ⟨ε, ε0, Hε⟩,
  { use [ennreal.of_real ε, ennreal.of_real_pos.2 ε0],
    rintros ⟨a, b⟩,
    simp only [edist_dist, ennreal.of_real_lt_of_real_iff ε0],
    exact Hε },
  { rcases ennreal.lt_iff_exists_real_btwn.1 ε0 with ⟨ε', _, ε0', hε⟩,
    rw [ennreal.of_real_pos] at ε0',
    refine ⟨ε', ε0', λ a b h, Hε (lt_trans _ hε)⟩,
    rwa [edist_dist, ennreal.of_real_lt_of_real_iff ε0'] }
end⟩

theorem metric.uniformity_edist : 𝓤 α = (⨅ ε>0, 𝓟 {p:α×α | edist p.1 p.2 < ε}) :=
pseudo_metric.uniformity_basis_edist.eq_binfi

/-- A pseudometric space induces a pseudoemetric space -/
@[priority 100] -- see Note [lower instance priority]
instance pseudo_metric_space.to_pseudo_emetric_space : pseudo_emetric_space α :=
{ edist               := edist,
  edist_self          := by simp [edist_dist],
  edist_comm          := by simp only [edist_dist, dist_comm]; simp,
  edist_triangle      := assume x y z, begin
    simp only [edist_dist, ← ennreal.of_real_add, dist_nonneg],
    rw ennreal.of_real_le_of_real_iff _,
    { exact dist_triangle _ _ _ },
    { simpa using add_le_add (dist_nonneg : 0 ≤ dist x y) dist_nonneg }
  end,
  uniformity_edist    := metric.uniformity_edist,
  ..‹pseudo_metric_space α› }

/-- In a pseudometric space, an open ball of infinite radius is the whole space -/
lemma metric.eball_top_eq_univ (x : α) :
  emetric.ball x ∞ = set.univ :=
set.eq_univ_iff_forall.mpr (λ y, edist_lt_top y x)

/-- Balls defined using the distance or the edistance coincide -/
@[simp] lemma metric.emetric_ball {x : α} {ε : ℝ} : emetric.ball x (ennreal.of_real ε) = ball x ε :=
begin
  ext y,
  simp only [emetric.mem_ball, mem_ball, edist_dist],
  exact ennreal.of_real_lt_of_real_iff_of_nonneg dist_nonneg
end

/-- Balls defined using the distance or the edistance coincide -/
@[simp] lemma metric.emetric_ball_nnreal {x : α} {ε : ℝ≥0} : emetric.ball x ε = ball x ε :=
by { convert metric.emetric_ball, simp }

/-- Closed balls defined using the distance or the edistance coincide -/
lemma metric.emetric_closed_ball {x : α} {ε : ℝ} (h : 0 ≤ ε) :
  emetric.closed_ball x (ennreal.of_real ε) = closed_ball x ε :=
by ext y; simp [edist_dist]; rw ennreal.of_real_le_of_real_iff h

/-- Closed balls defined using the distance or the edistance coincide -/
@[simp] lemma metric.emetric_closed_ball_nnreal {x : α} {ε : ℝ≥0} :
  emetric.closed_ball x ε = closed_ball x ε :=
by { convert metric.emetric_closed_ball ε.2, simp }

@[simp] lemma metric.emetric_ball_top (x : α) : emetric.ball x ⊤ = univ :=
eq_univ_of_forall $ λ y, edist_lt_top _ _

/-- Build a new pseudometric space from an old one where the bundled uniform structure is provably
(but typically non-definitionaly) equal to some given uniform structure.
See Note [forgetful inheritance].
-/
def pseudo_metric_space.replace_uniformity {α} [U : uniform_space α] (m : pseudo_metric_space α)
  (H : @uniformity _ U = @uniformity _ pseudo_emetric_space.to_uniform_space') :
  pseudo_metric_space α :=
{ dist               := @dist _ m.to_has_dist,
  dist_self          := dist_self,
  dist_comm          := dist_comm,
  dist_triangle      := dist_triangle,
  edist              := edist,
  edist_dist         := edist_dist,
  to_uniform_space   := U,
  uniformity_dist    := H.trans pseudo_metric_space.uniformity_dist }

lemma pseudo_metric_space.replace_uniformity_eq {α} [U : uniform_space α]
  (m : pseudo_metric_space α)
  (H : @uniformity _ U = @uniformity _ pseudo_emetric_space.to_uniform_space') :
  m.replace_uniformity H = m :=
by { ext, refl }

/-- One gets a pseudometric space from an emetric space if the edistance
is everywhere finite, by pushing the edistance to reals. We set it up so that the edist and the
uniformity are defeq in the pseudometric space and the pseudoemetric space. In this definition, the
distance is given separately, to be able to prescribe some expression which is not defeq to the
push-forward of the edistance to reals. -/
def pseudo_emetric_space.to_pseudo_metric_space_of_dist {α : Type u} [e : pseudo_emetric_space α]
  (dist : α → α → ℝ)
  (edist_ne_top : ∀x y: α, edist x y ≠ ⊤)
  (h : ∀x y, dist x y = ennreal.to_real (edist x y)) :
  pseudo_metric_space α :=
let m : pseudo_metric_space α :=
{ dist := dist,
  dist_self          := λx, by simp [h],
  dist_comm          := λx y, by simp [h, pseudo_emetric_space.edist_comm],
  dist_triangle      := λx y z, begin
    simp only [h],
    rw [← ennreal.to_real_add (edist_ne_top _ _) (edist_ne_top _ _),
        ennreal.to_real_le_to_real (edist_ne_top _ _)],
    { exact edist_triangle _ _ _ },
    { simp [ennreal.add_eq_top, edist_ne_top] }
  end,
  edist := λx y, edist x y,
  edist_dist := λx y, by simp [h, ennreal.of_real_to_real, edist_ne_top] } in
m.replace_uniformity $ by { rw [uniformity_pseudoedist, metric.uniformity_edist], refl }

/-- One gets a pseudometric space from an emetric space if the edistance
is everywhere finite, by pushing the edistance to reals. We set it up so that the edist and the
uniformity are defeq in the pseudometric space and the emetric space. -/
def pseudo_emetric_space.to_pseudo_metric_space {α : Type u} [e : pseudo_emetric_space α]
  (h : ∀x y: α, edist x y ≠ ⊤) : pseudo_metric_space α :=
pseudo_emetric_space.to_pseudo_metric_space_of_dist
  (λx y, ennreal.to_real (edist x y)) h (λx y, rfl)

/-- A very useful criterion to show that a space is complete is to show that all sequences
which satisfy a bound of the form `dist (u n) (u m) < B N` for all `n m ≥ N` are
converging. This is often applied for `B N = 2^{-N}`, i.e., with a very fast convergence to
`0`, which makes it possible to use arguments of converging series, while this is impossible
to do in general for arbitrary Cauchy sequences. -/
theorem metric.complete_of_convergent_controlled_sequences (B : ℕ → real) (hB : ∀n, 0 < B n)
  (H : ∀u : ℕ → α, (∀N n m : ℕ, N ≤ n → N ≤ m → dist (u n) (u m) < B N) →
    ∃x, tendsto u at_top (𝓝 x)) :
  complete_space α :=
begin
  -- this follows from the same criterion in emetric spaces. We just need to translate
  -- the convergence assumption from `dist` to `edist`
  apply emetric.complete_of_convergent_controlled_sequences (λn, ennreal.of_real (B n)),
  { simp [hB] },
  { assume u Hu,
    apply H,
    assume N n m hn hm,
    rw [← ennreal.of_real_lt_of_real_iff (hB N), ← edist_dist],
    exact Hu N n m hn hm }
end

theorem metric.complete_of_cauchy_seq_tendsto :
  (∀ u : ℕ → α, cauchy_seq u → ∃a, tendsto u at_top (𝓝 a)) → complete_space α :=
emetric.complete_of_cauchy_seq_tendsto

section real

/-- Instantiate the reals as a pseudometric space. -/
noncomputable instance real.pseudo_metric_space : pseudo_metric_space ℝ :=
{ dist               := λx y, |x - y|,
  dist_self          := by simp [abs_zero],
  dist_comm          := assume x y, abs_sub_comm _ _,
  dist_triangle      := assume x y z, abs_sub_le _ _ _ }

theorem real.dist_eq (x y : ℝ) : dist x y = |x - y| := rfl

theorem real.nndist_eq (x y : ℝ) : nndist x y = real.nnabs (x - y) := rfl

theorem real.nndist_eq' (x y : ℝ) : nndist x y = real.nnabs (y - x) := nndist_comm _ _

theorem real.dist_0_eq_abs (x : ℝ) : dist x 0 = |x| :=
by simp [real.dist_eq]

theorem real.dist_left_le_of_mem_interval {x y z : ℝ} (h : y ∈ interval x z) :
  dist x y ≤ dist x z :=
by simpa only [dist_comm x] using abs_sub_left_of_mem_interval h

theorem real.dist_right_le_of_mem_interval {x y z : ℝ} (h : y ∈ interval x z) :
  dist y z ≤ dist x z :=
by simpa only [dist_comm _ z] using abs_sub_right_of_mem_interval h

theorem real.dist_le_of_mem_interval {x y x' y' : ℝ} (hx : x ∈ interval x' y')
  (hy : y ∈ interval x' y') : dist x y ≤ dist x' y' :=
abs_sub_le_of_subinterval $ interval_subset_interval (by rwa interval_swap) (by rwa interval_swap)

theorem real.dist_le_of_mem_Icc {x y x' y' : ℝ} (hx : x ∈ Icc x' y') (hy : y ∈ Icc x' y') :
  dist x y ≤ y' - x' :=
by simpa only [real.dist_eq, abs_of_nonpos (sub_nonpos.2 $ hx.1.trans hx.2), neg_sub]
  using real.dist_le_of_mem_interval (Icc_subset_interval hx) (Icc_subset_interval hy)

theorem real.dist_le_of_mem_Icc_01 {x y : ℝ} (hx : x ∈ Icc (0:ℝ) 1) (hy : y ∈ Icc (0:ℝ) 1) :
  dist x y ≤ 1 :=
by simpa only [sub_zero] using real.dist_le_of_mem_Icc hx hy

instance : order_topology ℝ :=
order_topology_of_nhds_abs $ λ x,
  by simp only [nhds_basis_ball.eq_binfi, ball, real.dist_eq, abs_sub_comm]

lemma real.ball_eq_Ioo (x r : ℝ) : ball x r = Ioo (x - r) (x + r) :=
set.ext $ λ y, by rw [mem_ball, dist_comm, real.dist_eq,
  abs_sub_lt_iff, mem_Ioo, ← sub_lt_iff_lt_add', sub_lt]

lemma real.closed_ball_eq_Icc {x r : ℝ} : closed_ball x r = Icc (x - r) (x + r) :=
by ext y; rw [mem_closed_ball, dist_comm, real.dist_eq,
  abs_sub_le_iff, mem_Icc, ← sub_le_iff_le_add', sub_le]

theorem real.Ioo_eq_ball (x y : ℝ) : Ioo x y = ball ((x + y) / 2) ((y - x) / 2) :=
by rw [real.ball_eq_Ioo, ← sub_div, add_comm, ← sub_add,
  add_sub_cancel', add_self_div_two, ← add_div,
  add_assoc, add_sub_cancel'_right, add_self_div_two]

theorem real.Icc_eq_closed_ball (x y : ℝ) : Icc x y = closed_ball ((x + y) / 2) ((y - x) / 2) :=
by rw [real.closed_ball_eq_Icc, ← sub_div, add_comm, ← sub_add,
  add_sub_cancel', add_self_div_two, ← add_div,
  add_assoc, add_sub_cancel'_right, add_self_div_two]

section metric_ordered

variables [preorder α] [compact_Icc_space α]

lemma totally_bounded_Icc (a b : α) : totally_bounded (Icc a b) :=
is_compact_Icc.totally_bounded

lemma totally_bounded_Ico (a b : α) : totally_bounded (Ico a b) :=
totally_bounded_subset Ico_subset_Icc_self (totally_bounded_Icc a b)

lemma totally_bounded_Ioc (a b : α) : totally_bounded (Ioc a b) :=
totally_bounded_subset Ioc_subset_Icc_self (totally_bounded_Icc a b)

lemma totally_bounded_Ioo (a b : α) : totally_bounded (Ioo a b) :=
totally_bounded_subset Ioo_subset_Icc_self (totally_bounded_Icc a b)

end metric_ordered

/-- Special case of the sandwich theorem; see `tendsto_of_tendsto_of_tendsto_of_le_of_le'` for the
general case. -/
lemma squeeze_zero' {α} {f g : α → ℝ} {t₀ : filter α} (hf : ∀ᶠ t in t₀, 0 ≤ f t)
  (hft : ∀ᶠ t in t₀, f t ≤ g t) (g0 : tendsto g t₀ (nhds 0)) : tendsto f t₀ (𝓝 0) :=
tendsto_of_tendsto_of_tendsto_of_le_of_le' tendsto_const_nhds g0 hf hft

/-- Special case of the sandwich theorem; see `tendsto_of_tendsto_of_tendsto_of_le_of_le`
and  `tendsto_of_tendsto_of_tendsto_of_le_of_le'` for the general case. -/
lemma squeeze_zero {α} {f g : α → ℝ} {t₀ : filter α} (hf : ∀t, 0 ≤ f t) (hft : ∀t, f t ≤ g t)
  (g0 : tendsto g t₀ (𝓝 0)) : tendsto f t₀ (𝓝 0) :=
squeeze_zero' (eventually_of_forall hf) (eventually_of_forall hft) g0

theorem metric.uniformity_eq_comap_nhds_zero :
  𝓤 α = comap (λp:α×α, dist p.1 p.2) (𝓝 (0 : ℝ)) :=
by { ext s,
  simp [mem_uniformity_dist, (nhds_basis_ball.comap _).mem_iff, subset_def, real.dist_0_eq_abs] }

lemma cauchy_seq_iff_tendsto_dist_at_top_0 [nonempty β] [semilattice_sup β] {u : β → α} :
  cauchy_seq u ↔ tendsto (λ (n : β × β), dist (u n.1) (u n.2)) at_top (𝓝 0) :=
by rw [cauchy_seq_iff_tendsto, metric.uniformity_eq_comap_nhds_zero, tendsto_comap_iff,
  prod.map_def]

lemma tendsto_uniformity_iff_dist_tendsto_zero {ι : Type*} {f : ι → α × α} {p : filter ι} :
  tendsto f p (𝓤 α) ↔ tendsto (λ x, dist (f x).1 (f x).2) p (𝓝 0) :=
by rw [metric.uniformity_eq_comap_nhds_zero, tendsto_comap_iff]

lemma filter.tendsto.congr_dist {ι : Type*} {f₁ f₂ : ι → α} {p : filter ι} {a : α}
  (h₁ : tendsto f₁ p (𝓝 a)) (h : tendsto (λ x, dist (f₁ x) (f₂ x)) p (𝓝 0)) :
  tendsto f₂ p (𝓝 a) :=
h₁.congr_uniformity $ tendsto_uniformity_iff_dist_tendsto_zero.2 h

alias filter.tendsto.congr_dist ←  tendsto_of_tendsto_of_dist

lemma tendsto_iff_of_dist {ι : Type*} {f₁ f₂ : ι → α} {p : filter ι} {a : α}
  (h : tendsto (λ x, dist (f₁ x) (f₂ x)) p (𝓝 0)) :
  tendsto f₁ p (𝓝 a) ↔ tendsto f₂ p (𝓝 a) :=
uniform.tendsto_congr $ tendsto_uniformity_iff_dist_tendsto_zero.2 h

/-- If `u` is a neighborhood of `x`, then for small enough `r`, the closed ball
`closed_ball x r` is contained in `u`. -/
lemma eventually_closed_ball_subset {x : α} {u : set α} (hu : u ∈ 𝓝 x) :
  ∀ᶠ r in 𝓝 (0 : ℝ), closed_ball x r ⊆ u :=
begin
  obtain ⟨ε, εpos, hε⟩ : ∃ ε (hε : 0 < ε), closed_ball x ε ⊆ u :=
    nhds_basis_closed_ball.mem_iff.1 hu,
  have : Iic ε ∈ 𝓝 (0 : ℝ) := Iic_mem_nhds εpos,
  filter_upwards [this] with _ hr using subset.trans (closed_ball_subset_closed_ball hr) hε,
end

end real

section cauchy_seq
variables [nonempty β] [semilattice_sup β]

/-- In a pseudometric space, Cauchy sequences are characterized by the fact that, eventually,
the distance between its elements is arbitrarily small -/
@[nolint ge_or_gt] -- see Note [nolint_ge]
theorem metric.cauchy_seq_iff {u : β → α} :
  cauchy_seq u ↔ ∀ε>0, ∃N, ∀m n≥N, dist (u m) (u n) < ε :=
uniformity_basis_dist.cauchy_seq_iff

/-- A variation around the pseudometric characterization of Cauchy sequences -/
theorem metric.cauchy_seq_iff' {u : β → α} :
  cauchy_seq u ↔ ∀ε>0, ∃N, ∀n≥N, dist (u n) (u N) < ε :=
uniformity_basis_dist.cauchy_seq_iff'

/-- If the distance between `s n` and `s m`, `n ≤ m` is bounded above by `b n`
and `b` converges to zero, then `s` is a Cauchy sequence.  -/
lemma cauchy_seq_of_le_tendsto_0' {s : β → α} (b : β → ℝ)
  (h : ∀ n m : β, n ≤ m → dist (s n) (s m) ≤ b n) (h₀ : tendsto b at_top (𝓝 0)) :
  cauchy_seq s :=
metric.cauchy_seq_iff'.2 $ λ ε ε0,
  (h₀.eventually (gt_mem_nhds ε0)).exists.imp $ λ N hN n hn,
  calc dist (s n) (s N) = dist (s N) (s n) : dist_comm _ _
                    ... ≤ b N              : h _ _ hn
                    ... < ε                : hN

/-- If the distance between `s n` and `s m`, `n, m ≥ N` is bounded above by `b N`
and `b` converges to zero, then `s` is a Cauchy sequence.  -/
lemma cauchy_seq_of_le_tendsto_0 {s : β → α} (b : β → ℝ)
  (h : ∀ n m N : β, N ≤ n → N ≤ m → dist (s n) (s m) ≤ b N) (h₀ : tendsto b at_top (𝓝 0)) :
  cauchy_seq s :=
cauchy_seq_of_le_tendsto_0' b (λ n m hnm, h _ _ _ le_rfl hnm) h₀

/-- A Cauchy sequence on the natural numbers is bounded. -/
theorem cauchy_seq_bdd {u : ℕ → α} (hu : cauchy_seq u) :
  ∃ R > 0, ∀ m n, dist (u m) (u n) < R :=
begin
  rcases metric.cauchy_seq_iff'.1 hu 1 zero_lt_one with ⟨N, hN⟩,
  suffices : ∃ R > 0, ∀ n, dist (u n) (u N) < R,
  { rcases this with ⟨R, R0, H⟩,
    exact ⟨_, add_pos R0 R0, λ m n,
      lt_of_le_of_lt (dist_triangle_right _ _ _) (add_lt_add (H m) (H n))⟩ },
  let R := finset.sup (finset.range N) (λ n, nndist (u n) (u N)),
  refine ⟨↑R + 1, add_pos_of_nonneg_of_pos R.2 zero_lt_one, λ n, _⟩,
  cases le_or_lt N n,
  { exact lt_of_lt_of_le (hN _ h) (le_add_of_nonneg_left R.2) },
  { have : _ ≤ R := finset.le_sup (finset.mem_range.2 h),
    exact lt_of_le_of_lt this (lt_add_of_pos_right _ zero_lt_one) }
end

/-- Yet another metric characterization of Cauchy sequences on integers. This one is often the
most efficient. -/
lemma cauchy_seq_iff_le_tendsto_0 {s : ℕ → α} : cauchy_seq s ↔ ∃ b : ℕ → ℝ,
  (∀ n, 0 ≤ b n) ∧
  (∀ n m N : ℕ, N ≤ n → N ≤ m → dist (s n) (s m) ≤ b N) ∧
  tendsto b at_top (𝓝 0) :=
⟨λ hs, begin
  /- `s` is a Cauchy sequence. The sequence `b` will be constructed by taking
  the supremum of the distances between `s n` and `s m` for `n m ≥ N`.
  First, we prove that all these distances are bounded, as otherwise the Sup
  would not make sense. -/
  let S := λ N, (λ(p : ℕ × ℕ), dist (s p.1) (s p.2)) '' {p | p.1 ≥ N ∧ p.2 ≥ N},
  have hS : ∀ N, ∃ x, ∀ y ∈ S N, y ≤ x,
  { rcases cauchy_seq_bdd hs with ⟨R, R0, hR⟩,
    refine λ N, ⟨R, _⟩, rintro _ ⟨⟨m, n⟩, _, rfl⟩,
    exact le_of_lt (hR m n) },
  have bdd : bdd_above (range (λ(p : ℕ × ℕ), dist (s p.1) (s p.2))),
  { rcases cauchy_seq_bdd hs with ⟨R, R0, hR⟩,
    use R, rintro _ ⟨⟨m, n⟩, rfl⟩, exact le_of_lt (hR m n) },
  -- Prove that it bounds the distances of points in the Cauchy sequence
  have ub : ∀ m n N, N ≤ m → N ≤ n → dist (s m) (s n) ≤ Sup (S N) :=
    λ m n N hm hn, le_cSup (hS N) ⟨⟨_, _⟩, ⟨hm, hn⟩, rfl⟩,
  have S0m : ∀ n, (0:ℝ) ∈ S n := λ n, ⟨⟨n, n⟩, ⟨le_rfl, le_rfl⟩, dist_self _⟩,
  have S0 := λ n, le_cSup (hS n) (S0m n),
  -- Prove that it tends to `0`, by using the Cauchy property of `s`
  refine ⟨λ N, Sup (S N), S0, ub, metric.tendsto_at_top.2 (λ ε ε0, _)⟩,
  refine (metric.cauchy_seq_iff.1 hs (ε/2) (half_pos ε0)).imp (λ N hN n hn, _),
  rw [real.dist_0_eq_abs, abs_of_nonneg (S0 n)],
  refine lt_of_le_of_lt (cSup_le ⟨_, S0m _⟩ _) (half_lt_self ε0),
  rintro _ ⟨⟨m', n'⟩, ⟨hm', hn'⟩, rfl⟩,
  exact le_of_lt (hN _ (le_trans hn hm') _ (le_trans hn hn'))
  end,
λ ⟨b, _, b_bound, b_lim⟩, cauchy_seq_of_le_tendsto_0 b b_bound b_lim⟩

end cauchy_seq

/-- Pseudometric space structure pulled back by a function. -/
def pseudo_metric_space.induced {α β} (f : α → β)
  (m : pseudo_metric_space β) : pseudo_metric_space α :=
{ dist               := λ x y, dist (f x) (f y),
  dist_self          := λ x, dist_self _,
  dist_comm          := λ x y, dist_comm _ _,
  dist_triangle      := λ x y z, dist_triangle _ _ _,
  edist              := λ x y, edist (f x) (f y),
  edist_dist         := λ x y, edist_dist _ _,
  to_uniform_space   := uniform_space.comap f m.to_uniform_space,
  uniformity_dist    := begin
    apply @uniformity_dist_of_mem_uniformity _ _ _ _ _ (λ x y, dist (f x) (f y)),
    refine λ s, mem_comap.trans _,
    split; intro H,
    { rcases H with ⟨r, ru, rs⟩,
      rcases mem_uniformity_dist.1 ru with ⟨ε, ε0, hε⟩,
      refine ⟨ε, ε0, λ a b h, rs (hε _)⟩, exact h },
    { rcases H with ⟨ε, ε0, hε⟩,
      exact ⟨_, dist_mem_uniformity ε0, λ ⟨a, b⟩, hε⟩ }
  end }

/-- Pull back a pseudometric space structure by a uniform inducing map. This is a version of
`pseudo_metric_space.induced` useful in case if the domain already has a `uniform_space`
structure. -/
def uniform_inducing.comap_pseudo_metric_space {α β} [uniform_space α] [pseudo_metric_space β]
  (f : α → β) (h : uniform_inducing f) : pseudo_metric_space α :=
(pseudo_metric_space.induced f ‹_›).replace_uniformity h.comap_uniformity.symm

instance subtype.pseudo_metric_space {p : α → Prop} : pseudo_metric_space (subtype p) :=
pseudo_metric_space.induced coe ‹_›

theorem subtype.dist_eq {p : α → Prop} (x y : subtype p) : dist x y = dist (x : α) y := rfl
theorem subtype.nndist_eq {p : α → Prop} (x y : subtype p) : nndist x y = nndist (x : α) y := rfl

namespace mul_opposite

@[to_additive]
instance : pseudo_metric_space (αᵐᵒᵖ) := pseudo_metric_space.induced mul_opposite.unop ‹_›

@[simp, to_additive] theorem dist_unop (x y : αᵐᵒᵖ) : dist (unop x) (unop y) = dist x y := rfl
@[simp, to_additive] theorem dist_op (x y : α) : dist (op x) (op y) = dist x y := rfl
@[simp, to_additive] theorem nndist_unop (x y : αᵐᵒᵖ) : nndist (unop x) (unop y) = nndist x y := rfl
@[simp, to_additive] theorem nndist_op (x y : α) : nndist (op x) (op y) = nndist x y := rfl

end mul_opposite

section nnreal

noncomputable instance : pseudo_metric_space ℝ≥0 := by unfold nnreal; apply_instance

lemma nnreal.dist_eq (a b : ℝ≥0) : dist a b = |(a:ℝ) - b| := rfl

lemma nnreal.nndist_eq (a b : ℝ≥0) :
  nndist a b = max (a - b) (b - a) :=
begin
  wlog h : a ≤ b,
  { apply nnreal.coe_eq.1,
    rw [tsub_eq_zero_iff_le.2 h, max_eq_right (zero_le $ b - a), ← dist_nndist, nnreal.dist_eq,
      nnreal.coe_sub h, abs_eq_max_neg, neg_sub],
    apply max_eq_right,
    linarith [nnreal.coe_le_coe.2 h] },
  rwa [nndist_comm, max_comm]
end

@[simp] lemma nnreal.nndist_zero_eq_val (z : ℝ≥0) : nndist 0 z = z :=
by simp only [nnreal.nndist_eq, max_eq_right, tsub_zero, zero_tsub, zero_le']

@[simp] lemma nnreal.nndist_zero_eq_val' (z : ℝ≥0) : nndist z 0 = z :=
by { rw nndist_comm, exact nnreal.nndist_zero_eq_val z, }

lemma nnreal.le_add_nndist (a b : ℝ≥0) : a ≤ b + nndist a b :=
begin
  suffices : (a : ℝ) ≤ (b : ℝ) + (dist a b),
  { exact nnreal.coe_le_coe.mp this, },
  linarith [le_of_abs_le (by refl : abs (a-b : ℝ) ≤ (dist a b))],
end

end nnreal

section prod

noncomputable instance prod.pseudo_metric_space_max [pseudo_metric_space β] :
  pseudo_metric_space (α × β) :=
{ dist := λ x y, max (dist x.1 y.1) (dist x.2 y.2),
  dist_self := λ x, by simp,
  dist_comm := λ x y, by simp [dist_comm],
  dist_triangle := λ x y z, max_le
    (le_trans (dist_triangle _ _ _) (add_le_add (le_max_left _ _) (le_max_left _ _)))
    (le_trans (dist_triangle _ _ _) (add_le_add (le_max_right _ _) (le_max_right _ _))),
  edist := λ x y, max (edist x.1 y.1) (edist x.2 y.2),
  edist_dist := assume x y, begin
    have : monotone ennreal.of_real := assume x y h, ennreal.of_real_le_of_real h,
    rw [edist_dist, edist_dist, ← this.map_max]
  end,
  uniformity_dist := begin
    refine uniformity_prod.trans _,
    simp only [uniformity_basis_dist.eq_binfi, comap_infi],
    rw ← infi_inf_eq, congr, funext,
    rw ← infi_inf_eq, congr, funext,
    simp [inf_principal, ext_iff, max_lt_iff]
  end,
  to_uniform_space := prod.uniform_space }

lemma prod.dist_eq [pseudo_metric_space β] {x y : α × β} :
  dist x y = max (dist x.1 y.1) (dist x.2 y.2) := rfl

theorem ball_prod_same [pseudo_metric_space β] (x : α) (y : β) (r : ℝ) :
  ball x r ×ˢ ball y r = ball (x, y) r :=
ext $ λ z, by simp [prod.dist_eq]

theorem closed_ball_prod_same [pseudo_metric_space β] (x : α) (y : β) (r : ℝ) :
  closed_ball x r ×ˢ closed_ball y r = closed_ball (x, y) r :=
ext $ λ z, by simp [prod.dist_eq]

end prod

theorem uniform_continuous_dist : uniform_continuous (λp:α×α, dist p.1 p.2) :=
metric.uniform_continuous_iff.2 (λ ε ε0, ⟨ε/2, half_pos ε0,
begin
  suffices,
  { intros p q h, cases p with p₁ p₂, cases q with q₁ q₂,
    cases max_lt_iff.1 h with h₁ h₂, clear h,
    dsimp at h₁ h₂ ⊢,
    rw real.dist_eq,
    refine abs_sub_lt_iff.2 ⟨_, _⟩,
    { revert p₁ p₂ q₁ q₂ h₁ h₂, exact this },
    { apply this; rwa dist_comm } },
  intros p₁ p₂ q₁ q₂ h₁ h₂,
  have := add_lt_add
    (abs_sub_lt_iff.1 (lt_of_le_of_lt (abs_dist_sub_le p₁ q₁ p₂) h₁)).1
    (abs_sub_lt_iff.1 (lt_of_le_of_lt (abs_dist_sub_le p₂ q₂ q₁) h₂)).1,
  rwa [add_halves, dist_comm p₂, sub_add_sub_cancel, dist_comm q₂] at this
end⟩)

theorem uniform_continuous.dist [uniform_space β] {f g : β → α}
  (hf : uniform_continuous f) (hg : uniform_continuous g) :
  uniform_continuous (λb, dist (f b) (g b)) :=
uniform_continuous_dist.comp (hf.prod_mk hg)

@[continuity]
theorem continuous_dist : continuous (λp:α×α, dist p.1 p.2) :=
uniform_continuous_dist.continuous

@[continuity]
theorem continuous.dist [topological_space β] {f g : β → α}
  (hf : continuous f) (hg : continuous g) : continuous (λb, dist (f b) (g b)) :=
continuous_dist.comp (hf.prod_mk hg : _)

theorem filter.tendsto.dist {f g : β → α} {x : filter β} {a b : α}
  (hf : tendsto f x (𝓝 a)) (hg : tendsto g x (𝓝 b)) :
  tendsto (λx, dist (f x) (g x)) x (𝓝 (dist a b)) :=
(continuous_dist.tendsto (a, b)).comp (hf.prod_mk_nhds hg)

lemma nhds_comap_dist (a : α) : (𝓝 (0 : ℝ)).comap (λa', dist a' a) = 𝓝 a :=
by simp only [@nhds_eq_comap_uniformity α, metric.uniformity_eq_comap_nhds_zero,
  comap_comap, (∘), dist_comm]

lemma tendsto_iff_dist_tendsto_zero {f : β → α} {x : filter β} {a : α} :
  (tendsto f x (𝓝 a)) ↔ (tendsto (λb, dist (f b) a) x (𝓝 0)) :=
by rw [← nhds_comap_dist a, tendsto_comap_iff]

lemma uniform_continuous_nndist : uniform_continuous (λp:α×α, nndist p.1 p.2) :=
uniform_continuous_subtype_mk uniform_continuous_dist _

lemma uniform_continuous.nndist [uniform_space β] {f g : β → α} (hf : uniform_continuous f)
  (hg : uniform_continuous g) :
  uniform_continuous (λ b, nndist (f b) (g b)) :=
uniform_continuous_nndist.comp (hf.prod_mk hg)

lemma continuous_nndist : continuous (λp:α×α, nndist p.1 p.2) :=
uniform_continuous_nndist.continuous

lemma continuous.nndist [topological_space β] {f g : β → α}
  (hf : continuous f) (hg : continuous g) : continuous (λb, nndist (f b) (g b)) :=
continuous_nndist.comp (hf.prod_mk hg : _)

theorem filter.tendsto.nndist {f g : β → α} {x : filter β} {a b : α}
  (hf : tendsto f x (𝓝 a)) (hg : tendsto g x (𝓝 b)) :
  tendsto (λx, nndist (f x) (g x)) x (𝓝 (nndist a b)) :=
(continuous_nndist.tendsto (a, b)).comp (hf.prod_mk_nhds hg)

namespace metric
variables {x y z : α} {ε ε₁ ε₂ : ℝ} {s : set α}

theorem is_closed_ball : is_closed (closed_ball x ε) :=
is_closed_le (continuous_id.dist continuous_const) continuous_const

lemma is_closed_sphere : is_closed (sphere x ε) :=
is_closed_eq (continuous_id.dist continuous_const) continuous_const

@[simp] theorem closure_closed_ball : closure (closed_ball x ε) = closed_ball x ε :=
is_closed_ball.closure_eq

theorem closure_ball_subset_closed_ball : closure (ball x ε) ⊆ closed_ball x ε :=
closure_minimal ball_subset_closed_ball is_closed_ball

theorem frontier_ball_subset_sphere : frontier (ball x ε) ⊆ sphere x ε :=
frontier_lt_subset_eq (continuous_id.dist continuous_const) continuous_const

theorem frontier_closed_ball_subset_sphere : frontier (closed_ball x ε) ⊆ sphere x ε :=
frontier_le_subset_eq (continuous_id.dist continuous_const) continuous_const

theorem ball_subset_interior_closed_ball : ball x ε ⊆ interior (closed_ball x ε) :=
interior_maximal ball_subset_closed_ball is_open_ball

/-- ε-characterization of the closure in pseudometric spaces-/
<<<<<<< HEAD
theorem mem_closure_iff {s : set α} {a : α} : a ∈ closure s ↔ ∀ε>0, ∃b ∈ s, dist a b < ε :=
=======
theorem mem_closure_iff {s : set α} {a : α} :
  a ∈ closure s ↔ ∀ε>0, ∃b ∈ s, dist a b < ε :=
>>>>>>> 434a938b
(mem_closure_iff_nhds_basis nhds_basis_ball).trans $
  by simp only [mem_ball, dist_comm]

lemma mem_closure_range_iff {e : β → α} {a : α} :
  a ∈ closure (range e) ↔ ∀ε>0, ∃ k : β, dist a (e k) < ε :=
by simp only [mem_closure_iff, exists_range_iff]

lemma mem_closure_range_iff_nat {e : β → α} {a : α} :
  a ∈ closure (range e) ↔ ∀n : ℕ, ∃ k : β, dist a (e k) < 1 / ((n : ℝ) + 1) :=
(mem_closure_iff_nhds_basis nhds_basis_ball_inv_nat_succ).trans $
  by simp only [mem_ball, dist_comm, exists_range_iff, forall_const]

<<<<<<< HEAD
theorem mem_of_closed' {s : set α} (hs : is_closed s) {a : α} :
  a ∈ s ↔ ∀ε>0, ∃b ∈ s, dist a b < ε :=
by simpa only [hs.closure_eq] using @mem_closure_iff _ _ s a

lemma closed_ball_zero' (x : α) : closed_ball x 0 = closure {x} :=
subset.antisymm
  (λ y hy, mem_closure_iff.2 $ λ ε ε0, ⟨x, mem_singleton x, (mem_closed_ball.1 hy).trans_lt ε0⟩)
  (closure_minimal (singleton_subset_iff.2 (dist_self x).le) is_closed_ball)
=======
theorem mem_of_closed' {s : set α} (hs : is_closed s)
  {a : α} : a ∈ s ↔ ∀ε>0, ∃b ∈ s, dist a b < ε :=
by simpa only [hs.closure_eq] using @mem_closure_iff _ _ s a

lemma dense_iff {s : set α} :
  dense s ↔ ∀ x, ∀ r > 0, (ball x r ∩ s).nonempty :=
begin
  apply forall_congr (λ x, _),
  rw mem_closure_iff,
  refine forall_congr (λ ε, forall_congr (λ h, exists_congr (λ y, _))),
  rw [mem_inter_iff, mem_ball', exists_prop, and_comm]
end

lemma dense_range_iff {f : β → α} :
  dense_range f ↔ ∀ x, ∀ r > 0, ∃ y, dist x (f y) < r :=
begin
  rw [dense_range, metric.dense_iff],
  refine forall_congr (λ x, forall_congr (λ r, forall_congr (λ rpos, ⟨_, _⟩))),
  { rintros ⟨-, hz, ⟨z, rfl⟩⟩,
    exact ⟨z, metric.mem_ball'.1 hz⟩ },
  { rintros ⟨z, hz⟩,
    exact ⟨f z, metric.mem_ball'.1 hz, mem_range_self _⟩ }
end

/-- If a set `s` is separable, then the corresponding subtype is separable in a metric space.
This is not obvious, as the countable set whose closure covers `s` does not need in general to
be contained in `s`. -/
lemma _root_.topological_space.is_separable.separable_space {s : set α} (hs : is_separable s) :
  separable_space s :=
begin
  classical,
  rcases eq_empty_or_nonempty s with rfl|⟨⟨x₀, x₀s⟩⟩,
  { haveI : encodable (∅ : set α) := fintype.encodable ↥∅, exact encodable.separable_space },
  rcases hs with ⟨c, hc, h'c⟩,
  haveI : encodable c := hc.to_encodable,
  obtain ⟨u, -, u_pos, u_lim⟩ : ∃ (u : ℕ → ℝ), strict_anti u ∧ (∀ (n : ℕ), 0 < u n) ∧
    tendsto u at_top (𝓝 0) := exists_seq_strict_anti_tendsto (0 : ℝ),
  let f : c × ℕ → α := λ p, if h : (metric.ball (p.1 : α) (u p.2) ∩ s).nonempty then h.some else x₀,
  have fs : ∀ p, f p ∈ s,
  { rintros ⟨y, n⟩,
    by_cases h : (ball (y : α) (u n) ∩ s).nonempty,
    { simpa only [f, h, dif_pos] using h.some_spec.2 },
    { simpa only [f, h, not_false_iff, dif_neg] } },
  let g : c × ℕ → s := λ p, ⟨f p, fs p⟩,
  apply separable_space_of_dense_range g,
  apply metric.dense_range_iff.2,
  rintros ⟨x, xs⟩ r (rpos : 0 < r),
  obtain ⟨n, hn⟩ : ∃ n, u n < r / 2 := ((tendsto_order.1 u_lim).2 _ (half_pos rpos)).exists,
  obtain ⟨z, zc, hz⟩ : ∃ z ∈ c, dist x z < u n :=
    metric.mem_closure_iff.1 (h'c xs) _ (u_pos n),
  refine ⟨(⟨z, zc⟩, n), _⟩,
  change dist x (f (⟨z, zc⟩, n)) < r,
  have A : (metric.ball z (u n) ∩ s).nonempty := ⟨x, hz, xs⟩,
  dsimp [f],
  simp only [A, dif_pos],
  calc dist x A.some
      ≤ dist x z + dist z A.some : dist_triangle _ _ _
  ... < r/2 + r/2 : add_lt_add (hz.trans hn) ((metric.mem_ball'.1 A.some_spec.1).trans hn)
  ... = r : add_halves _
end

/-- The preimage of a separable set by an inducing map is separable. -/
protected lemma _root_.inducing.is_separable_preimage {f : β → α} [topological_space β]
  (hf : inducing f) {s : set α} (hs : is_separable s) :
  is_separable (f ⁻¹' s) :=
begin
  haveI : second_countable_topology s,
  { haveI : separable_space s := hs.separable_space,
    exact uniform_space.second_countable_of_separable _ },
  let g : f ⁻¹' s → s := cod_restrict (f ∘ coe) s (λ x, x.2),
  have : inducing g := (hf.comp inducing_coe).cod_restrict _,
  haveI : second_countable_topology (f ⁻¹' s) := this.second_countable_topology,
  rw show f ⁻¹' s = coe '' (univ : set (f ⁻¹' s)), 
     by simpa only [image_univ, subtype.range_coe_subtype, mem_preimage],
  exact (is_separable_of_separable_space _).image continuous_subtype_coe
end

protected lemma _root_.embedding.is_separable_preimage {f : β → α} [topological_space β]
  (hf : embedding f) {s : set α} (hs : is_separable s) :
  is_separable (f ⁻¹' s) :=
hf.to_inducing.is_separable_preimage hs

/-- If a map is continuous on a separable set `s`, then the image of `s` is also separable. -/
lemma _root_.continuous_on.is_separable_image [topological_space β] {f : α → β} {s : set α}
  (hf : continuous_on f s) (hs : is_separable s) :
  is_separable (f '' s) :=
begin
  rw show f '' s = s.restrict f '' univ, by ext ; simp,
  exact (is_separable_univ_iff.2 hs.separable_space).image 
    (continuous_on_iff_continuous_restrict.1 hf),
end
>>>>>>> 434a938b

end metric

section pi
open finset
variables {π : β → Type*} [fintype β] [∀b, pseudo_metric_space (π b)]

/-- A finite product of pseudometric spaces is a pseudometric space, with the sup distance. -/
noncomputable instance pseudo_metric_space_pi : pseudo_metric_space (Πb, π b) :=
begin
  /- we construct the instance from the pseudoemetric space instance to avoid checking again that
  the uniformity is the same as the product uniformity, but we register nevertheless a nice formula
  for the distance -/
  refine pseudo_emetric_space.to_pseudo_metric_space_of_dist
    (λf g, ((sup univ (λb, nndist (f b) (g b)) : ℝ≥0) : ℝ)) _ _,
  show ∀ (x y : Π (b : β), π b), edist x y ≠ ⊤,
  { assume x y,
    rw ← lt_top_iff_ne_top,
    have : (⊥ : ℝ≥0∞) < ⊤ := ennreal.coe_lt_top,
    simp [edist_pi_def, finset.sup_lt_iff this, edist_lt_top] },
  show ∀ (x y : Π (b : β), π b), ↑(sup univ (λ (b : β), nndist (x b) (y b))) =
    ennreal.to_real (sup univ (λ (b : β), edist (x b) (y b))),
  { assume x y,
    simp only [edist_nndist],
    norm_cast }
end

lemma nndist_pi_def (f g : Πb, π b) : nndist f g = sup univ (λb, nndist (f b) (g b)) :=
subtype.eta _ _

lemma dist_pi_def (f g : Πb, π b) :
  dist f g = (sup univ (λb, nndist (f b) (g b)) : ℝ≥0) := rfl

@[simp] lemma dist_pi_const [nonempty β] (a b : α) : dist (λ x : β, a) (λ _, b) = dist a b :=
by simpa only [dist_edist] using congr_arg ennreal.to_real (edist_pi_const a b)

@[simp] lemma nndist_pi_const [nonempty β] (a b : α) :
  nndist (λ x : β, a) (λ _, b) = nndist a b := nnreal.eq $ dist_pi_const a b

lemma nndist_pi_le_iff {f g : Πb, π b} {r : ℝ≥0} :
  nndist f g ≤ r ↔ ∀b, nndist (f b) (g b) ≤ r :=
by simp [nndist_pi_def]

lemma dist_pi_lt_iff {f g : Πb, π b} {r : ℝ} (hr : 0 < r) :
  dist f g < r ↔ ∀b, dist (f b) (g b) < r :=
begin
  lift r to ℝ≥0 using hr.le,
  simp [dist_pi_def, finset.sup_lt_iff (show ⊥ < r, from hr)],
end

lemma dist_pi_le_iff {f g : Πb, π b} {r : ℝ} (hr : 0 ≤ r) :
  dist f g ≤ r ↔ ∀b, dist (f b) (g b) ≤ r :=
begin
  lift r to ℝ≥0 using hr,
  exact nndist_pi_le_iff
end

lemma nndist_le_pi_nndist (f g : Πb, π b) (b : β) : nndist (f b) (g b) ≤ nndist f g :=
by { rw [nndist_pi_def], exact finset.le_sup (finset.mem_univ b) }

lemma dist_le_pi_dist (f g : Πb, π b) (b : β) : dist (f b) (g b) ≤ dist f g :=
by simp only [dist_nndist, nnreal.coe_le_coe, nndist_le_pi_nndist f g b]

/-- An open ball in a product space is a product of open balls. See also `metric.ball_pi'`
for a version assuming `nonempty β` instead of `0 < r`. -/
lemma ball_pi (x : Πb, π b) {r : ℝ} (hr : 0 < r) :
  ball x r = set.pi univ (λ b, ball (x b) r) :=
by { ext p, simp [dist_pi_lt_iff hr] }

/-- An open ball in a product space is a product of open balls. See also `metric.ball_pi`
for a version assuming `0 < r` instead of `nonempty β`. -/
lemma ball_pi' [nonempty β] (x : Π b, π b) (r : ℝ) :
  ball x r = set.pi univ (λ b, ball (x b) r) :=
(lt_or_le 0 r).elim (ball_pi x) $ λ hr, by simp [ball_eq_empty.2 hr]

/-- A closed ball in a product space is a product of closed balls. See also `metric.closed_ball_pi'`
for a version assuming `nonempty β` instead of `0 ≤ r`. -/
lemma closed_ball_pi (x : Πb, π b) {r : ℝ} (hr : 0 ≤ r) :
  closed_ball x r = set.pi univ (λ b, closed_ball (x b) r) :=
by { ext p, simp [dist_pi_le_iff hr] }

/-- A closed ball in a product space is a product of closed balls. See also `metric.closed_ball_pi`
for a version assuming `0 ≤ r` instead of `nonempty β`. -/
lemma closed_ball_pi' [nonempty β] (x : Π b, π b) (r : ℝ) :
  closed_ball x r = set.pi univ (λ b, closed_ball (x b) r) :=
(le_or_lt 0 r).elim (closed_ball_pi x) $ λ hr, by simp [closed_ball_eq_empty.2 hr]

@[simp] lemma fin.nndist_insert_nth_insert_nth {n : ℕ} {α : fin (n + 1) → Type*}
  [Π i, pseudo_metric_space (α i)] (i : fin (n + 1)) (x y : α i) (f g : Π j, α (i.succ_above j)) :
  nndist (i.insert_nth x f) (i.insert_nth y g) = max (nndist x y) (nndist f g) :=
eq_of_forall_ge_iff $ λ c, by simp [nndist_pi_le_iff, i.forall_iff_succ_above]

@[simp] lemma fin.dist_insert_nth_insert_nth {n : ℕ} {α : fin (n + 1) → Type*}
  [Π i, pseudo_metric_space (α i)] (i : fin (n + 1)) (x y : α i) (f g : Π j, α (i.succ_above j)) :
  dist (i.insert_nth x f) (i.insert_nth y g) = max (dist x y) (dist f g) :=
by simp only [dist_nndist, fin.nndist_insert_nth_insert_nth, nnreal.coe_max]

lemma real.dist_le_of_mem_pi_Icc {x y x' y' : β → ℝ} (hx : x ∈ Icc x' y') (hy : y ∈ Icc x' y') :
  dist x y ≤ dist x' y' :=
begin
  refine (dist_pi_le_iff dist_nonneg).2 (λ b, (real.dist_le_of_mem_interval _ _).trans
    (dist_le_pi_dist _ _ b)); refine Icc_subset_interval _,
  exacts [⟨hx.1 _, hx.2 _⟩, ⟨hy.1 _, hy.2 _⟩]
end

end pi

section compact

/-- Any compact set in a pseudometric space can be covered by finitely many balls of a given
positive radius -/
lemma finite_cover_balls_of_compact {α : Type u} [pseudo_metric_space α] {s : set α}
  (hs : is_compact s) {e : ℝ} (he : 0 < e) :
  ∃t ⊆ s, finite t ∧ s ⊆ ⋃x∈t, ball x e :=
begin
  apply hs.elim_finite_subcover_image,
  { simp [is_open_ball] },
  { intros x xs,
    simp,
    exact ⟨x, ⟨xs, by simpa⟩⟩ }
end

alias finite_cover_balls_of_compact ← is_compact.finite_cover_balls

end compact

section proper_space
open metric

/-- A pseudometric space is proper if all closed balls are compact. -/
class proper_space (α : Type u) [pseudo_metric_space α] : Prop :=
(is_compact_closed_ball : ∀x:α, ∀r, is_compact (closed_ball x r))

export proper_space (is_compact_closed_ball)

/-- In a proper pseudometric space, all spheres are compact. -/
lemma is_compact_sphere {α : Type*} [pseudo_metric_space α] [proper_space α] (x : α) (r : ℝ) :
  is_compact (sphere x r) :=
compact_of_is_closed_subset (is_compact_closed_ball x r) is_closed_sphere sphere_subset_closed_ball

/-- In a proper pseudometric space, any sphere is a `compact_space` when considered as a subtype. -/
instance {α : Type*} [pseudo_metric_space α] [proper_space α] (x : α) (r : ℝ) :
  compact_space (sphere x r) :=
is_compact_iff_compact_space.mp (is_compact_sphere _ _)

/-- A proper pseudo metric space is sigma compact, and therefore second countable. -/
@[priority 100] -- see Note [lower instance priority]
instance second_countable_of_proper [proper_space α] :
  second_countable_topology α :=
begin
  -- We already have `sigma_compact_space_of_locally_compact_second_countable`, so we don't
  -- add an instance for `sigma_compact_space`.
  suffices : sigma_compact_space α, by exactI emetric.second_countable_of_sigma_compact α,
  rcases em (nonempty α) with ⟨⟨x⟩⟩|hn,
  { exact ⟨⟨λ n, closed_ball x n, λ n, is_compact_closed_ball _ _, Union_closed_ball_nat _⟩⟩ },
  { exact ⟨⟨λ n, ∅, λ n, is_compact_empty, Union_eq_univ_iff.2 $ λ x, (hn ⟨x⟩).elim⟩⟩ }
end

lemma tendsto_dist_right_cocompact_at_top [proper_space α] (x : α) :
  tendsto (λ y, dist y x) (cocompact α) at_top :=
(has_basis_cocompact.tendsto_iff at_top_basis).2 $ λ r hr,
  ⟨closed_ball x r, is_compact_closed_ball x r, λ y hy, (not_le.1 $ mt mem_closed_ball.2 hy).le⟩

lemma tendsto_dist_left_cocompact_at_top [proper_space α] (x : α) :
  tendsto (dist x) (cocompact α) at_top :=
by simpa only [dist_comm] using tendsto_dist_right_cocompact_at_top x

/-- If all closed balls of large enough radius are compact, then the space is proper. Especially
useful when the lower bound for the radius is 0. -/
lemma proper_space_of_compact_closed_ball_of_le
  (R : ℝ) (h : ∀x:α, ∀r, R ≤ r → is_compact (closed_ball x r)) :
  proper_space α :=
⟨begin
  assume x r,
  by_cases hr : R ≤ r,
  { exact h x r hr },
  { have : closed_ball x r = closed_ball x R ∩ closed_ball x r,
    { symmetry,
      apply inter_eq_self_of_subset_right,
      exact closed_ball_subset_closed_ball (le_of_lt (not_le.1 hr)) },
    rw this,
    exact (h x R le_rfl).inter_right is_closed_ball }
end⟩

/- A compact pseudometric space is proper -/
@[priority 100] -- see Note [lower instance priority]
instance proper_of_compact [compact_space α] : proper_space α :=
⟨assume x r, is_closed_ball.is_compact⟩

/-- A proper space is locally compact -/
@[priority 100] -- see Note [lower instance priority]
instance locally_compact_of_proper [proper_space α] :
  locally_compact_space α :=
locally_compact_space_of_has_basis (λ x, nhds_basis_closed_ball) $
  λ x ε ε0, is_compact_closed_ball _ _

/-- A proper space is complete -/
@[priority 100] -- see Note [lower instance priority]
instance complete_of_proper [proper_space α] : complete_space α :=
⟨begin
  intros f hf,
  /- We want to show that the Cauchy filter `f` is converging. It suffices to find a closed
  ball (therefore compact by properness) where it is nontrivial. -/
  obtain ⟨t, t_fset, ht⟩ : ∃ t ∈ f, ∀ x y ∈ t, dist x y < 1 :=
    (metric.cauchy_iff.1 hf).2 1 zero_lt_one,
  rcases hf.1.nonempty_of_mem t_fset with ⟨x, xt⟩,
  have : closed_ball x 1 ∈ f := mem_of_superset t_fset (λ y yt, (ht y yt x xt).le),
  rcases (compact_iff_totally_bounded_complete.1 (is_compact_closed_ball x 1)).2 f hf
    (le_principal_iff.2 this) with ⟨y, -, hy⟩,
  exact ⟨y, hy⟩
end⟩

/-- A finite product of proper spaces is proper. -/
instance pi_proper_space {π : β → Type*} [fintype β] [∀b, pseudo_metric_space (π b)]
  [h : ∀b, proper_space (π b)] : proper_space (Πb, π b) :=
begin
  refine proper_space_of_compact_closed_ball_of_le 0 (λx r hr, _),
  rw closed_ball_pi _ hr,
  apply is_compact_univ_pi (λb, _),
  apply (h b).is_compact_closed_ball
end

variables [proper_space α] {x : α} {r : ℝ} {s : set α}

/-- If a nonempty ball in a proper space includes a closed set `s`, then there exists a nonempty
ball with the same center and a strictly smaller radius that includes `s`. -/
lemma exists_pos_lt_subset_ball (hr : 0 < r) (hs : is_closed s) (h : s ⊆ ball x r) :
  ∃ r' ∈ Ioo 0 r, s ⊆ ball x r' :=
begin
  unfreezingI { rcases eq_empty_or_nonempty s with rfl|hne },
  { exact ⟨r / 2, ⟨half_pos hr, half_lt_self hr⟩, empty_subset _⟩ },
  have : is_compact s,
    from compact_of_is_closed_subset (is_compact_closed_ball x r) hs
      (subset.trans h ball_subset_closed_ball),
  obtain ⟨y, hys, hy⟩ : ∃ y ∈ s, s ⊆ closed_ball x (dist y x),
    from this.exists_forall_ge hne (continuous_id.dist continuous_const).continuous_on,
  have hyr : dist y x < r, from h hys,
  rcases exists_between hyr with ⟨r', hyr', hrr'⟩,
  exact ⟨r', ⟨dist_nonneg.trans_lt hyr', hrr'⟩, subset.trans hy $ closed_ball_subset_ball hyr'⟩
end

/-- If a ball in a proper space includes a closed set `s`, then there exists a ball with the same
center and a strictly smaller radius that includes `s`. -/
lemma exists_lt_subset_ball (hs : is_closed s) (h : s ⊆ ball x r) :
  ∃ r' < r, s ⊆ ball x r' :=
begin
  cases le_or_lt r 0 with hr hr,
  { rw [ball_eq_empty.2 hr, subset_empty_iff] at h, unfreezingI { subst s },
    exact (exists_lt r).imp (λ r' hr', ⟨hr', empty_subset _⟩) },
  { exact (exists_pos_lt_subset_ball hr hs h).imp (λ r' hr', ⟨hr'.fst.2, hr'.snd⟩) }
end

end proper_space

lemma is_compact.is_separable {s : set α} (hs : is_compact s) :
  is_separable s :=
begin
  haveI : compact_space s := is_compact_iff_compact_space.mp hs,
  exact is_separable_of_separable_space_subtype s,
end

namespace metric
section second_countable
open topological_space

/-- A pseudometric space is second countable if, for every `ε > 0`, there is a countable set which
is `ε`-dense. -/
lemma second_countable_of_almost_dense_set
  (H : ∀ε > (0 : ℝ), ∃ s : set α, countable s ∧ (∀x, ∃y ∈ s, dist x y ≤ ε)) :
  second_countable_topology α :=
begin
  refine emetric.second_countable_of_almost_dense_set (λ ε ε0, _),
  rcases ennreal.lt_iff_exists_nnreal_btwn.1 ε0 with ⟨ε', ε'0, ε'ε⟩,
  choose s hsc y hys hyx using H ε' (by exact_mod_cast ε'0),
  refine ⟨s, hsc, Union₂_eq_univ_iff.2 (λ x, ⟨y x, hys _, le_trans _ ε'ε.le⟩)⟩,
  exact_mod_cast hyx x
end

end second_countable
end metric

lemma lebesgue_number_lemma_of_metric
  {s : set α} {ι} {c : ι → set α} (hs : is_compact s)
  (hc₁ : ∀ i, is_open (c i)) (hc₂ : s ⊆ ⋃ i, c i) :
  ∃ δ > 0, ∀ x ∈ s, ∃ i, ball x δ ⊆ c i :=
let ⟨n, en, hn⟩ := lebesgue_number_lemma hs hc₁ hc₂,
    ⟨δ, δ0, hδ⟩ := mem_uniformity_dist.1 en in
⟨δ, δ0, assume x hx, let ⟨i, hi⟩ := hn x hx in
 ⟨i, assume y hy, hi (hδ (mem_ball'.mp hy))⟩⟩

lemma lebesgue_number_lemma_of_metric_sUnion
  {s : set α} {c : set (set α)} (hs : is_compact s)
  (hc₁ : ∀ t ∈ c, is_open t) (hc₂ : s ⊆ ⋃₀ c) :
  ∃ δ > 0, ∀ x ∈ s, ∃ t ∈ c, ball x δ ⊆ t :=
by rw sUnion_eq_Union at hc₂;
   simpa using lebesgue_number_lemma_of_metric hs (by simpa) hc₂

namespace metric

/-- Boundedness of a subset of a pseudometric space. We formulate the definition to work
even in the empty space. -/
def bounded (s : set α) : Prop :=
∃C, ∀x y ∈ s, dist x y ≤ C

section bounded
variables {x : α} {s t : set α} {r : ℝ}

@[simp] lemma bounded_empty : bounded (∅ : set α) :=
⟨0, by simp⟩

lemma bounded_iff_mem_bounded : bounded s ↔ ∀ x ∈ s, bounded s :=
⟨λ h _ _, h, λ H,
  s.eq_empty_or_nonempty.elim
  (λ hs, hs.symm ▸ bounded_empty)
  (λ ⟨x, hx⟩, H x hx)⟩

/-- Subsets of a bounded set are also bounded -/
lemma bounded.mono (incl : s ⊆ t) : bounded t → bounded s :=
Exists.imp $ λ C hC x hx y hy, hC x (incl hx) y (incl hy)

/-- Closed balls are bounded -/
lemma bounded_closed_ball : bounded (closed_ball x r) :=
⟨r + r, λ y hy z hz, begin
  simp only [mem_closed_ball] at *,
  calc dist y z ≤ dist y x + dist z x : dist_triangle_right _ _ _
            ... ≤ r + r : add_le_add hy hz
end⟩

/-- Open balls are bounded -/
lemma bounded_ball : bounded (ball x r) :=
bounded_closed_ball.mono ball_subset_closed_ball

/-- Spheres are bounded -/
lemma bounded_sphere : bounded (sphere x r) :=
bounded_closed_ball.mono sphere_subset_closed_ball

/-- Given a point, a bounded subset is included in some ball around this point -/
lemma bounded_iff_subset_ball (c : α) : bounded s ↔ ∃r, s ⊆ closed_ball c r :=
begin
  split; rintro ⟨C, hC⟩,
  { cases s.eq_empty_or_nonempty with h h,
    { subst s, exact ⟨0, by simp⟩ },
    { rcases h with ⟨x, hx⟩,
      exact ⟨C + dist x c, λ y hy, calc
        dist y c ≤ dist y x + dist x c : dist_triangle _ _ _
            ... ≤ C + dist x c : add_le_add_right (hC y hy x hx) _⟩ } },
  { exact bounded_closed_ball.mono hC }
end

lemma bounded.subset_ball (h : bounded s) (c : α) : ∃ r, s ⊆ closed_ball c r :=
(bounded_iff_subset_ball c).1 h

lemma bounded.subset_ball_lt (h : bounded s) (a : ℝ) (c : α) : ∃ r, a < r ∧ s ⊆ closed_ball c r :=
begin
  rcases h.subset_ball c with ⟨r, hr⟩,
  refine ⟨max r (a+1), lt_of_lt_of_le (by linarith) (le_max_right _ _), _⟩,
  exact subset.trans hr (closed_ball_subset_closed_ball (le_max_left _ _))
end

lemma bounded_closure_of_bounded (h : bounded s) : bounded (closure s) :=
let ⟨C, h⟩ := h in
⟨C, λ a ha b hb, (is_closed_le' C).closure_subset $ map_mem_closure2 continuous_dist ha hb
$ ball_mem_comm.mp h⟩

alias bounded_closure_of_bounded ← metric.bounded.closure

@[simp] lemma bounded_closure_iff : bounded (closure s) ↔ bounded s :=
⟨λ h, h.mono subset_closure, λ h, h.closure⟩

/-- The union of two bounded sets is bounded. -/
lemma bounded.union (hs : bounded s) (ht : bounded t) : bounded (s ∪ t) :=
begin
  refine bounded_iff_mem_bounded.2 (λ x _, _),
  rw bounded_iff_subset_ball x at hs ht ⊢,
  rcases hs with ⟨Cs, hCs⟩, rcases ht with ⟨Ct, hCt⟩,
  exact ⟨max Cs Ct, union_subset
    (subset.trans hCs $ closed_ball_subset_closed_ball $ le_max_left _ _)
    (subset.trans hCt $ closed_ball_subset_closed_ball $ le_max_right _ _)⟩,
end

/-- The union of two sets is bounded iff each of the sets is bounded. -/
@[simp] lemma bounded_union : bounded (s ∪ t) ↔ bounded s ∧ bounded t :=
⟨λ h, ⟨h.mono (by simp), h.mono (by simp)⟩, λ h, h.1.union h.2⟩

/-- A finite union of bounded sets is bounded -/
lemma bounded_bUnion {I : set β} {s : β → set α} (H : finite I) :
  bounded (⋃i∈I, s i) ↔ ∀i ∈ I, bounded (s i) :=
finite.induction_on H (by simp) $ λ x I _ _ IH,
by simp [or_imp_distrib, forall_and_distrib, IH]

/-- A totally bounded set is bounded -/
lemma _root_.totally_bounded.bounded {s : set α} (h : totally_bounded s) : bounded s :=
-- We cover the totally bounded set by finitely many balls of radius 1,
-- and then argue that a finite union of bounded sets is bounded
let ⟨t, fint, subs⟩ := (totally_bounded_iff.mp h) 1 zero_lt_one in
bounded.mono subs $ (bounded_bUnion fint).2 $ λ i hi, bounded_ball

/-- A compact set is bounded -/
lemma _root_.is_compact.bounded {s : set α} (h : is_compact s) : bounded s :=
-- A compact set is totally bounded, thus bounded
h.totally_bounded.bounded

/-- A finite set is bounded -/
lemma bounded_of_finite {s : set α} (h : finite s) : bounded s :=
h.is_compact.bounded

alias bounded_of_finite ← set.finite.bounded

/-- A singleton is bounded -/
lemma bounded_singleton {x : α} : bounded ({x} : set α) :=
bounded_of_finite $ finite_singleton _

/-- Characterization of the boundedness of the range of a function -/
lemma bounded_range_iff {f : β → α} : bounded (range f) ↔ ∃C, ∀x y, dist (f x) (f y) ≤ C :=
exists_congr $ λ C, ⟨
  λ H x y, H _ ⟨x, rfl⟩ _ ⟨y, rfl⟩,
  by rintro H _ ⟨x, rfl⟩ _ ⟨y, rfl⟩; exact H x y⟩

lemma bounded_range_of_tendsto_cofinite_uniformity {f : β → α}
  (hf : tendsto (prod.map f f) (cofinite ×ᶠ cofinite) (𝓤 α)) :
  bounded (range f) :=
begin
  rcases (has_basis_cofinite.prod_self.tendsto_iff uniformity_basis_dist).1 hf 1 zero_lt_one
    with ⟨s, hsf, hs1⟩,
  rw [← image_univ, ← union_compl_self s, image_union, bounded_union],
  use [(hsf.image f).bounded, 1],
  rintro _ ⟨x, hx, rfl⟩ _ ⟨y, hy, rfl⟩,
  exact le_of_lt (hs1 (x, y) ⟨hx, hy⟩)
end

lemma bounded_range_of_cauchy_map_cofinite {f : β → α} (hf : cauchy (map f cofinite)) :
  bounded (range f) :=
bounded_range_of_tendsto_cofinite_uniformity $ (cauchy_map_iff.1 hf).2

lemma _root_.cauchy_seq.bounded_range {f : ℕ → α} (hf : cauchy_seq f) : bounded (range f) :=
bounded_range_of_cauchy_map_cofinite $ by rwa nat.cofinite_eq_at_top

lemma bounded_range_of_tendsto_cofinite {f : β → α} {a : α} (hf : tendsto f cofinite (𝓝 a)) :
  bounded (range f) :=
bounded_range_of_tendsto_cofinite_uniformity $
  (hf.prod_map hf).mono_right $ nhds_prod_eq.symm.trans_le (nhds_le_uniformity a)

/-- In a compact space, all sets are bounded -/
lemma bounded_of_compact_space [compact_space α] : bounded s :=
compact_univ.bounded.mono (subset_univ _)

lemma bounded_range_of_tendsto {α : Type*} [pseudo_metric_space α] (u : ℕ → α) {x : α}
  (hu : tendsto u at_top (𝓝 x)) :
  bounded (range u) :=
hu.cauchy_seq.bounded_range

/-- The **Heine–Borel theorem**: In a proper space, a closed bounded set is compact. -/
lemma is_compact_of_is_closed_bounded [proper_space α] (hc : is_closed s) (hb : bounded s) :
  is_compact s :=
begin
  unfreezingI { rcases eq_empty_or_nonempty s with (rfl|⟨x, hx⟩) },
  { exact is_compact_empty },
  { rcases hb.subset_ball x with ⟨r, hr⟩,
    exact compact_of_is_closed_subset (is_compact_closed_ball x r) hc hr }
end

/-- The **Heine–Borel theorem**: In a proper space, the closure of a bounded set is compact. -/
lemma bounded.is_compact_closure [proper_space α] (h : bounded s) :
  is_compact (closure s) :=
is_compact_of_is_closed_bounded is_closed_closure h.closure

/-- The **Heine–Borel theorem**:
In a proper Hausdorff space, a set is compact if and only if it is closed and bounded. -/
lemma compact_iff_closed_bounded [t2_space α] [proper_space α] :
  is_compact s ↔ is_closed s ∧ bounded s :=
⟨λ h, ⟨h.is_closed, h.bounded⟩, λ h, is_compact_of_is_closed_bounded h.1 h.2⟩

lemma compact_space_iff_bounded_univ [proper_space α] : compact_space α ↔ bounded (univ : set α) :=
⟨@bounded_of_compact_space α _ _, λ hb, ⟨is_compact_of_is_closed_bounded is_closed_univ hb⟩⟩

section conditionally_complete_linear_order

variables [preorder α] [compact_Icc_space α]

lemma bounded_Icc (a b : α) : bounded (Icc a b) :=
(totally_bounded_Icc a b).bounded

lemma bounded_Ico (a b : α) : bounded (Ico a b) :=
(totally_bounded_Ico a b).bounded

lemma bounded_Ioc (a b : α) : bounded (Ioc a b) :=
(totally_bounded_Ioc a b).bounded

lemma bounded_Ioo (a b : α) : bounded (Ioo a b) :=
(totally_bounded_Ioo a b).bounded

/-- In a pseudo metric space with a conditionally complete linear order such that the order and the
    metric structure give the same topology, any order-bounded set is metric-bounded. -/
lemma bounded_of_bdd_above_of_bdd_below {s : set α} (h₁ : bdd_above s) (h₂ : bdd_below s) :
  bounded s :=
let ⟨u, hu⟩ := h₁, ⟨l, hl⟩ := h₂ in
bounded.mono (λ x hx, mem_Icc.mpr ⟨hl hx, hu hx⟩) (bounded_Icc l u)

end conditionally_complete_linear_order

end bounded

section diam
variables {s : set α} {x y z : α}

/-- The diameter of a set in a metric space. To get controllable behavior even when the diameter
should be infinite, we express it in terms of the emetric.diameter -/
noncomputable def diam (s : set α) : ℝ := ennreal.to_real (emetric.diam s)

/-- The diameter of a set is always nonnegative -/
lemma diam_nonneg : 0 ≤ diam s := ennreal.to_real_nonneg

lemma diam_subsingleton (hs : s.subsingleton) : diam s = 0 :=
by simp only [diam, emetric.diam_subsingleton hs, ennreal.zero_to_real]

/-- The empty set has zero diameter -/
@[simp] lemma diam_empty : diam (∅ : set α) = 0 :=
diam_subsingleton subsingleton_empty

/-- A singleton has zero diameter -/
@[simp] lemma diam_singleton : diam ({x} : set α) = 0 :=
diam_subsingleton subsingleton_singleton

-- Does not work as a simp-lemma, since {x, y} reduces to (insert y {x})
lemma diam_pair : diam ({x, y} : set α) = dist x y :=
by simp only [diam, emetric.diam_pair, dist_edist]

-- Does not work as a simp-lemma, since {x, y, z} reduces to (insert z (insert y {x}))
lemma diam_triple :
  metric.diam ({x, y, z} : set α) = max (max (dist x y) (dist x z)) (dist y z) :=
begin
  simp only [metric.diam, emetric.diam_triple, dist_edist],
  rw [ennreal.to_real_max, ennreal.to_real_max];
    apply_rules [ne_of_lt, edist_lt_top, max_lt]
end

/-- If the distance between any two points in a set is bounded by some constant `C`,
then `ennreal.of_real C`  bounds the emetric diameter of this set. -/
lemma ediam_le_of_forall_dist_le {C : ℝ} (h : ∀ (x ∈ s) (y ∈ s), dist x y ≤ C) :
  emetric.diam s ≤ ennreal.of_real C :=
emetric.diam_le $
λ x hx y hy, (edist_dist x y).symm ▸ ennreal.of_real_le_of_real (h x hx y hy)

/-- If the distance between any two points in a set is bounded by some non-negative constant,
this constant bounds the diameter. -/
lemma diam_le_of_forall_dist_le {C : ℝ} (h₀ : 0 ≤ C) (h : ∀ (x ∈ s) (y ∈ s), dist x y ≤ C) :
  diam s ≤ C :=
ennreal.to_real_le_of_le_of_real h₀ (ediam_le_of_forall_dist_le h)

/-- If the distance between any two points in a nonempty set is bounded by some constant,
this constant bounds the diameter. -/
lemma diam_le_of_forall_dist_le_of_nonempty (hs : s.nonempty) {C : ℝ}
  (h : ∀ (x ∈ s) (y ∈ s), dist x y ≤ C) : diam s ≤ C :=
have h₀ : 0 ≤ C, from let ⟨x, hx⟩ := hs in le_trans dist_nonneg (h x hx x hx),
diam_le_of_forall_dist_le h₀ h

/-- The distance between two points in a set is controlled by the diameter of the set. -/
lemma dist_le_diam_of_mem' (h : emetric.diam s ≠ ⊤) (hx : x ∈ s) (hy : y ∈ s) :
  dist x y ≤ diam s :=
begin
  rw [diam, dist_edist],
  rw ennreal.to_real_le_to_real (edist_ne_top _ _) h,
  exact emetric.edist_le_diam_of_mem hx hy
end

/-- Characterize the boundedness of a set in terms of the finiteness of its emetric.diameter. -/
lemma bounded_iff_ediam_ne_top : bounded s ↔ emetric.diam s ≠ ⊤ :=
iff.intro
  (λ ⟨C, hC⟩, ne_top_of_le_ne_top ennreal.of_real_ne_top $ ediam_le_of_forall_dist_le hC)
  (λ h, ⟨diam s, λ x hx y hy, dist_le_diam_of_mem' h hx hy⟩)

lemma bounded.ediam_ne_top (h : bounded s) : emetric.diam s ≠ ⊤ :=
bounded_iff_ediam_ne_top.1 h

lemma ediam_univ_eq_top_iff_noncompact [proper_space α] :
  emetric.diam (univ : set α) = ∞ ↔ noncompact_space α :=
by rw [← not_compact_space_iff, compact_space_iff_bounded_univ, bounded_iff_ediam_ne_top, not_not]

@[simp] lemma ediam_univ_of_noncompact [proper_space α] [noncompact_space α] :
  emetric.diam (univ : set α) = ∞ :=
ediam_univ_eq_top_iff_noncompact.mpr ‹_›

@[simp] lemma diam_univ_of_noncompact [proper_space α] [noncompact_space α] :
  diam (univ : set α) = 0 :=
by simp [diam]

/-- The distance between two points in a set is controlled by the diameter of the set. -/
lemma dist_le_diam_of_mem (h : bounded s) (hx : x ∈ s) (hy : y ∈ s) : dist x y ≤ diam s :=
dist_le_diam_of_mem' h.ediam_ne_top hx hy

lemma ediam_of_unbounded (h : ¬(bounded s)) : emetric.diam s = ∞ :=
by rwa [bounded_iff_ediam_ne_top, not_not] at h

/-- An unbounded set has zero diameter. If you would prefer to get the value ∞, use `emetric.diam`.
This lemma makes it possible to avoid side conditions in some situations -/
lemma diam_eq_zero_of_unbounded (h : ¬(bounded s)) : diam s = 0 :=
by rw [diam, ediam_of_unbounded h, ennreal.top_to_real]

/-- If `s ⊆ t`, then the diameter of `s` is bounded by that of `t`, provided `t` is bounded. -/
lemma diam_mono {s t : set α} (h : s ⊆ t) (ht : bounded t) : diam s ≤ diam t :=
begin
  unfold diam,
  rw ennreal.to_real_le_to_real (bounded.mono h ht).ediam_ne_top ht.ediam_ne_top,
  exact emetric.diam_mono h
end

/-- The diameter of a union is controlled by the sum of the diameters, and the distance between
any two points in each of the sets. This lemma is true without any side condition, since it is
obviously true if `s ∪ t` is unbounded. -/
lemma diam_union {t : set α} (xs : x ∈ s) (yt : y ∈ t) :
  diam (s ∪ t) ≤ diam s + dist x y + diam t :=
begin
  by_cases H : bounded (s ∪ t),
  { have hs : bounded s, from H.mono (subset_union_left _ _),
    have ht : bounded t, from H.mono (subset_union_right _ _),
    rw [bounded_iff_ediam_ne_top] at H hs ht,
    rw [dist_edist, diam, diam, diam, ← ennreal.to_real_add, ← ennreal.to_real_add,
      ennreal.to_real_le_to_real];
      repeat { apply ennreal.add_ne_top.2; split }; try { assumption };
      try { apply edist_ne_top },
    exact emetric.diam_union xs yt },
  { rw [diam_eq_zero_of_unbounded H],
    apply_rules [add_nonneg, diam_nonneg, dist_nonneg] }
end

/-- If two sets intersect, the diameter of the union is bounded by the sum of the diameters. -/
lemma diam_union' {t : set α} (h : (s ∩ t).nonempty) : diam (s ∪ t) ≤ diam s + diam t :=
begin
  rcases h with ⟨x, ⟨xs, xt⟩⟩,
  simpa using diam_union xs xt
end

lemma diam_le_of_subset_closed_ball {r : ℝ} (hr : 0 ≤ r) (h : s ⊆ closed_ball x r) :
  diam s ≤ 2 * r :=
diam_le_of_forall_dist_le (mul_nonneg zero_le_two hr) $ λa ha b hb, calc
  dist a b ≤ dist a x + dist b x : dist_triangle_right _ _ _
  ... ≤ r + r : add_le_add (h ha) (h hb)
  ... = 2 * r : by simp [mul_two, mul_comm]

/-- The diameter of a closed ball of radius `r` is at most `2 r`. -/
lemma diam_closed_ball {r : ℝ} (h : 0 ≤ r) : diam (closed_ball x r) ≤ 2 * r :=
diam_le_of_subset_closed_ball h subset.rfl

/-- The diameter of a ball of radius `r` is at most `2 r`. -/
lemma diam_ball {r : ℝ} (h : 0 ≤ r) : diam (ball x r) ≤ 2 * r :=
diam_le_of_subset_closed_ball h ball_subset_closed_ball

/-- If a family of complete sets with diameter tending to `0` is such that each finite intersection
is nonempty, then the total intersection is also nonempty. -/
lemma _root_.is_complete.nonempty_Inter_of_nonempty_bInter {s : ℕ → set α} (h0 : is_complete (s 0))
  (hs : ∀ n, is_closed (s n)) (h's : ∀ n, bounded (s n)) (h : ∀ N, (⋂ n ≤ N, s n).nonempty)
  (h' : tendsto (λ n, diam (s n)) at_top (𝓝 0)) :
  (⋂ n, s n).nonempty :=
begin
  let u := λ N, (h N).some,
  have I : ∀ n N, n ≤ N → u N ∈ s n,
  { assume n N hn,
    apply mem_of_subset_of_mem _ ((h N).some_spec),
    assume x hx,
    simp only [mem_Inter] at hx,
    exact hx n hn },
  have : ∀ n, u n ∈ s 0 := λ n, I 0 n (zero_le _),
  have : cauchy_seq u,
  { apply cauchy_seq_of_le_tendsto_0 _ _ h',
    assume m n N hm hn,
    exact dist_le_diam_of_mem (h's N) (I _ _ hm) (I _ _ hn) },
  obtain ⟨x, hx, xlim⟩ : ∃ (x : α) (H : x ∈ s 0), tendsto (λ (n : ℕ), u n) at_top (𝓝 x) :=
    cauchy_seq_tendsto_of_is_complete h0 (λ n, I 0 n (zero_le _)) this,
  refine ⟨x, mem_Inter.2 (λ n, _)⟩,
  apply (hs n).mem_of_tendsto xlim,
  filter_upwards [Ici_mem_at_top n] with p hp,
  exact I n p hp,
end

/-- In a complete space, if a family of closed sets with diameter tending to `0` is such that each
finite intersection is nonempty, then the total intersection is also nonempty. -/
lemma nonempty_Inter_of_nonempty_bInter [complete_space α] {s : ℕ → set α}
  (hs : ∀ n, is_closed (s n)) (h's : ∀ n, bounded (s n)) (h : ∀ N, (⋂ n ≤ N, s n).nonempty)
  (h' : tendsto (λ n, diam (s n)) at_top (𝓝 0)) :
  (⋂ n, s n).nonempty :=
(hs 0).is_complete.nonempty_Inter_of_nonempty_bInter hs h's h h'

end diam

end metric

lemma comap_dist_right_at_top_le_cocompact (x : α) : comap (λ y, dist y x) at_top ≤ cocompact α :=
begin
  refine filter.has_basis_cocompact.ge_iff.2 (λ s hs, mem_comap.2 _),
  rcases hs.bounded.subset_ball x with ⟨r, hr⟩,
  exact ⟨Ioi r, Ioi_mem_at_top r, λ y hy hys, (mem_closed_ball.1 $ hr hys).not_lt hy⟩
end

lemma comap_dist_left_at_top_le_cocompact (x : α) : comap (dist x) at_top ≤ cocompact α :=
by simpa only [dist_comm _ x] using comap_dist_right_at_top_le_cocompact x

lemma comap_dist_right_at_top_eq_cocompact [proper_space α] (x : α) :
  comap (λ y, dist y x) at_top = cocompact α :=
(comap_dist_right_at_top_le_cocompact x).antisymm $ (tendsto_dist_right_cocompact_at_top x).le_comap

lemma comap_dist_left_at_top_eq_cocompact [proper_space α] (x : α) :
  comap (dist x) at_top = cocompact α :=
(comap_dist_left_at_top_le_cocompact x).antisymm $ (tendsto_dist_left_cocompact_at_top x).le_comap

lemma tendsto_cocompact_of_tendsto_dist_comp_at_top {f : β → α} {l : filter β} (x : α)
  (h : tendsto (λ y, dist (f y) x) l at_top) : tendsto f l (cocompact α) :=
by { refine tendsto.mono_right _ (comap_dist_right_at_top_le_cocompact x), rwa tendsto_comap_iff }

namespace int
open metric

/-- Under the coercion from `ℤ` to `ℝ`, inverse images of compact sets are finite. -/
lemma tendsto_coe_cofinite : tendsto (coe : ℤ → ℝ) cofinite (cocompact ℝ) :=
begin
  refine tendsto_cocompact_of_tendsto_dist_comp_at_top (0 : ℝ) _,
  simp only [filter.tendsto_at_top, eventually_cofinite, not_le, ← mem_ball],
  change ∀ r : ℝ, finite (coe ⁻¹' (ball (0 : ℝ) r)),
  simp [real.ball_eq_Ioo, set.finite_Ioo],
end

end int

/-- We now define `metric_space`, extending `pseudo_metric_space`. -/
class metric_space (α : Type u) extends pseudo_metric_space α : Type u :=
(eq_of_dist_eq_zero : ∀ {x y : α}, dist x y = 0 → x = y)

/-- Two metric space structures with the same distance coincide. -/
@[ext] lemma metric_space.ext {α : Type*} {m m' : metric_space α}
  (h : m.to_has_dist = m'.to_has_dist) : m = m' :=
begin
  have h' : m.to_pseudo_metric_space = m'.to_pseudo_metric_space := pseudo_metric_space.ext h,
  unfreezingI { rcases m, rcases m' },
  dsimp at h',
  unfreezingI { subst h' },
end

/-- Construct a metric space structure whose underlying topological space structure
(definitionally) agrees which a pre-existing topology which is compatible with a given distance
function. -/
def metric_space.of_metrizable {α : Type*} [topological_space α] (dist : α → α → ℝ)
  (dist_self : ∀ x : α, dist x x = 0)
  (dist_comm : ∀ x y : α, dist x y = dist y x)
  (dist_triangle : ∀ x y z : α, dist x z ≤ dist x y + dist y z)
  (H : ∀ s : set α, is_open s ↔ ∀ x ∈ s, ∃ ε > 0, ∀ y, dist x y < ε → y ∈ s)
  (eq_of_dist_eq_zero : ∀ x y : α, dist x y = 0 → x = y) : metric_space α :=
{ eq_of_dist_eq_zero := eq_of_dist_eq_zero,
  ..pseudo_metric_space.of_metrizable dist dist_self dist_comm dist_triangle H }

variables {γ : Type w} [metric_space γ]

theorem eq_of_dist_eq_zero {x y : γ} : dist x y = 0 → x = y :=
metric_space.eq_of_dist_eq_zero

@[simp] theorem dist_eq_zero {x y : γ} : dist x y = 0 ↔ x = y :=
iff.intro eq_of_dist_eq_zero (assume : x = y, this ▸ dist_self _)

@[simp] theorem zero_eq_dist {x y : γ} : 0 = dist x y ↔ x = y :=
by rw [eq_comm, dist_eq_zero]

theorem dist_ne_zero {x y : γ} : dist x y ≠ 0 ↔ x ≠ y :=
by simpa only [not_iff_not] using dist_eq_zero

@[simp] theorem dist_le_zero {x y : γ} : dist x y ≤ 0 ↔ x = y :=
by simpa [le_antisymm_iff, dist_nonneg] using @dist_eq_zero _ _ x y

@[simp] theorem dist_pos {x y : γ} : 0 < dist x y ↔ x ≠ y :=
by simpa only [not_le] using not_congr dist_le_zero

theorem eq_of_forall_dist_le {x y : γ} (h : ∀ ε > 0, dist x y ≤ ε) : x = y :=
eq_of_dist_eq_zero (eq_of_le_of_forall_le_of_dense dist_nonneg h)

/--Deduce the equality of points with the vanishing of the nonnegative distance-/
theorem eq_of_nndist_eq_zero {x y : γ} : nndist x y = 0 → x = y :=
by simp only [← nnreal.eq_iff, ← dist_nndist, imp_self, nnreal.coe_zero, dist_eq_zero]

/--Characterize the equality of points with the vanishing of the nonnegative distance-/
@[simp] theorem nndist_eq_zero {x y : γ} : nndist x y = 0 ↔ x = y :=
by simp only [← nnreal.eq_iff, ← dist_nndist, imp_self, nnreal.coe_zero, dist_eq_zero]

@[simp] theorem zero_eq_nndist {x y : γ} : 0 = nndist x y ↔ x = y :=
by simp only [← nnreal.eq_iff, ← dist_nndist, imp_self, nnreal.coe_zero, zero_eq_dist]

namespace metric

variables {x : γ} {s : set γ}

@[simp] lemma closed_ball_zero : closed_ball x 0 = {x} :=
set.ext $ λ y, dist_le_zero

@[simp] lemma sphere_zero : sphere x 0 = {x} :=
set.ext $ λ y, dist_eq_zero

lemma subsingleton_closed_ball (x : γ) {r : ℝ} (hr : r ≤ 0) : (closed_ball x r).subsingleton :=
begin
  rcases hr.lt_or_eq with hr|rfl,
  { rw closed_ball_eq_empty.2 hr, exact subsingleton_empty },
  { rw closed_ball_zero, exact subsingleton_singleton }
end

lemma subsingleton_sphere (x : γ) {r : ℝ} (hr : r ≤ 0) : (sphere x r).subsingleton :=
(subsingleton_closed_ball x hr).mono sphere_subset_closed_ball

/-- A map between metric spaces is a uniform embedding if and only if the distance between `f x`
and `f y` is controlled in terms of the distance between `x` and `y` and conversely. -/
theorem uniform_embedding_iff' [metric_space β] {f : γ → β} :
  uniform_embedding f ↔
  (∀ ε > 0, ∃ δ > 0, ∀ {a b : γ}, dist a b < δ → dist (f a) (f b) < ε) ∧
  (∀ δ > 0, ∃ ε > 0, ∀ {a b : γ}, dist (f a) (f b) < ε → dist a b < δ) :=
begin
  split,
  { assume h,
    exact ⟨uniform_continuous_iff.1 (uniform_embedding_iff.1 h).2.1,
          (uniform_embedding_iff.1 h).2.2⟩ },
  { rintros ⟨h₁, h₂⟩,
    refine uniform_embedding_iff.2 ⟨_, uniform_continuous_iff.2 h₁, h₂⟩,
    assume x y hxy,
    have : dist x y ≤ 0,
    { refine le_of_forall_lt' (λδ δpos, _),
      rcases h₂ δ δpos with ⟨ε, εpos, hε⟩,
      have : dist (f x) (f y) < ε, by simpa [hxy],
      exact hε this },
    simpa using this }
end

@[priority 100] -- see Note [lower instance priority]
instance metric_space.to_separated : separated_space γ :=
separated_def.2 $ λ x y h, eq_of_forall_dist_le $
  λ ε ε0, le_of_lt (h _ (dist_mem_uniformity ε0))

/-- If a `pseudo_metric_space` is separated, then it is a `metric_space`. -/
def of_t2_pseudo_metric_space {α : Type*} [pseudo_metric_space α]
  (h : separated_space α) : metric_space α :=
{ eq_of_dist_eq_zero := λ x y hdist,
  begin
    refine separated_def.1 h x y (λ s hs, _),
    obtain ⟨ε, hε, H⟩ := mem_uniformity_dist.1 hs,
    exact H (show dist x y < ε, by rwa [hdist])
  end
  ..‹pseudo_metric_space α› }

/-- A metric space induces an emetric space -/
@[priority 100] -- see Note [lower instance priority]
instance metric_space.to_emetric_space : emetric_space γ :=
{ eq_of_edist_eq_zero := assume x y h, by simpa [edist_dist] using h,
  ..pseudo_metric_space.to_pseudo_emetric_space, }

lemma is_closed_of_pairwise_le_dist {s : set γ} {ε : ℝ} (hε : 0 < ε)
  (hs : s.pairwise (λ x y, ε ≤ dist x y)) : is_closed s :=
is_closed_of_spaced_out (dist_mem_uniformity hε) $ by simpa using hs

lemma closed_embedding_of_pairwise_le_dist {α : Type*} [topological_space α] [discrete_topology α]
  {ε : ℝ} (hε : 0 < ε) {f : α → γ} (hf : pairwise (λ x y, ε ≤ dist (f x) (f y))) :
  closed_embedding f :=
closed_embedding_of_spaced_out (dist_mem_uniformity hε) $ by simpa using hf

/-- If `f : β → α` sends any two distinct points to points at distance at least `ε > 0`, then
`f` is a uniform embedding with respect to the discrete uniformity on `β`. -/
lemma uniform_embedding_bot_of_pairwise_le_dist {β : Type*} {ε : ℝ} (hε : 0 < ε) {f : β → α}
  (hf : pairwise (λ x y, ε ≤ dist (f x) (f y))) : @uniform_embedding _ _ ⊥ (by apply_instance) f :=
uniform_embedding_of_spaced_out (dist_mem_uniformity hε) $ by simpa using hf

end metric

/-- Build a new metric space from an old one where the bundled uniform structure is provably
(but typically non-definitionaly) equal to some given uniform structure.
See Note [forgetful inheritance].
-/
def metric_space.replace_uniformity {γ} [U : uniform_space γ] (m : metric_space γ)
  (H : @uniformity _ U = @uniformity _ emetric_space.to_uniform_space') :
  metric_space γ :=
{ eq_of_dist_eq_zero := @eq_of_dist_eq_zero _ _,
  ..pseudo_metric_space.replace_uniformity m.to_pseudo_metric_space H, }

lemma metric_space.replace_uniformity_eq {γ} [U : uniform_space γ] (m : metric_space γ)
  (H : @uniformity _ U = @uniformity _ emetric_space.to_uniform_space') :
  m.replace_uniformity H = m :=
by { ext, refl }

/-- Build a new metric space from an old one where the bundled topological structure is provably
(but typically non-definitionaly) equal to some given topological structure.
See Note [forgetful inheritance].
-/
@[reducible] def metric_space.replace_topology {γ} [U : topological_space γ] (m : metric_space γ)
  (H : U = m.to_pseudo_metric_space.to_uniform_space.to_topological_space) :
  metric_space γ :=
begin
  let t := m.to_pseudo_metric_space.to_uniform_space.replace_topology H,
  letI : uniform_space γ := t,
  have : @uniformity _ t = @uniformity _ m.to_pseudo_metric_space.to_uniform_space := rfl,
  exact m.replace_uniformity this
end

lemma metric_space.replace_topology_eq {γ} [U : topological_space γ] (m : metric_space γ)
  (H : U = m.to_pseudo_metric_space.to_uniform_space.to_topological_space) :
  m.replace_topology H = m :=
by { ext, refl }

  /-- One gets a metric space from an emetric space if the edistance
is everywhere finite, by pushing the edistance to reals. We set it up so that the edist and the
uniformity are defeq in the metric space and the emetric space. In this definition, the distance
is given separately, to be able to prescribe some expression which is not defeq to the push-forward
of the edistance to reals. -/
def emetric_space.to_metric_space_of_dist {α : Type u} [e : emetric_space α]
  (dist : α → α → ℝ)
  (edist_ne_top : ∀x y: α, edist x y ≠ ⊤)
  (h : ∀x y, dist x y = ennreal.to_real (edist x y)) :
  metric_space α :=
{ dist := dist,
  eq_of_dist_eq_zero := λx y hxy,
    by simpa [h, ennreal.to_real_eq_zero_iff, edist_ne_top x y] using hxy,
  ..pseudo_emetric_space.to_pseudo_metric_space_of_dist dist edist_ne_top h, }

/-- One gets a metric space from an emetric space if the edistance
is everywhere finite, by pushing the edistance to reals. We set it up so that the edist and the
uniformity are defeq in the metric space and the emetric space. -/
def emetric_space.to_metric_space {α : Type u} [e : emetric_space α] (h : ∀x y: α, edist x y ≠ ⊤) :
  metric_space α :=
emetric_space.to_metric_space_of_dist (λx y, ennreal.to_real (edist x y)) h (λx y, rfl)

/-- Metric space structure pulled back by an injective function. Injectivity is necessary to
ensure that `dist x y = 0` only if `x = y`. -/
def metric_space.induced {γ β} (f : γ → β) (hf : function.injective f)
  (m : metric_space β) : metric_space γ :=
{ eq_of_dist_eq_zero := λ x y h, hf (dist_eq_zero.1 h),
  ..pseudo_metric_space.induced f m.to_pseudo_metric_space }

/-- Pull back a metric space structure by a uniform embedding. This is a version of
`metric_space.induced` useful in case if the domain already has a `uniform_space` structure. -/
@[reducible] def uniform_embedding.comap_metric_space
  {α β} [uniform_space α] [metric_space β] (f : α → β) (h : uniform_embedding f) :
  metric_space α :=
(metric_space.induced f h.inj ‹_›).replace_uniformity h.comap_uniformity.symm

/-- Pull back a metric space structure by an embedding. This is a version of
`metric_space.induced` useful in case if the domain already has a `topological_space` structure. -/
@[reducible] def embedding.comap_metric_space
  {α β} [topological_space α] [metric_space β] (f : α → β) (h : embedding f) :
  metric_space α :=
begin
  letI : uniform_space α := embedding.comap_uniform_space f h,
  exact uniform_embedding.comap_metric_space f (h.to_uniform_embedding f),
end

instance subtype.metric_space {α : Type*} {p : α → Prop} [metric_space α] :
  metric_space (subtype p) :=
metric_space.induced coe subtype.coe_injective ‹_›

@[to_additive] instance {α : Type*} [metric_space α] : metric_space (αᵐᵒᵖ) :=
metric_space.induced mul_opposite.unop mul_opposite.unop_injective ‹_›

local attribute [instance] filter.unique

instance : metric_space empty :=
{ dist := λ _ _, 0,
  dist_self := λ _, rfl,
  dist_comm := λ _ _, rfl,
  eq_of_dist_eq_zero := λ _ _ _, subsingleton.elim _ _,
  dist_triangle := λ _ _ _, show (0:ℝ) ≤ 0 + 0, by rw add_zero,
  to_uniform_space := empty.uniform_space,
  uniformity_dist := subsingleton.elim _ _ }

instance : metric_space punit.{u + 1} :=
{ dist := λ _ _, 0,
  dist_self := λ _, rfl,
  dist_comm := λ _ _, rfl,
  eq_of_dist_eq_zero := λ _ _ _, subsingleton.elim _ _,
  dist_triangle := λ _ _ _, show (0:ℝ) ≤ 0 + 0, by rw add_zero,
  to_uniform_space := punit.uniform_space,
  uniformity_dist :=
    begin
      simp only,
      haveI : ne_bot (⨅ ε > (0 : ℝ), 𝓟 {p : punit.{u + 1} × punit.{u + 1} | 0 < ε}),
      { exact @uniformity.ne_bot _ (uniform_space_of_dist (λ _ _, 0) (λ _, rfl) (λ _ _, rfl)
          (λ _ _ _, by rw zero_add)) _ },
      refine (eq_top_of_ne_bot _).trans (eq_top_of_ne_bot _).symm,
    end}

section real

/-- Instantiate the reals as a metric space. -/
noncomputable instance real.metric_space : metric_space ℝ :=
{ eq_of_dist_eq_zero := λ x y h, by simpa [dist, sub_eq_zero] using h,
  ..real.pseudo_metric_space }

end real

section nnreal

noncomputable instance : metric_space ℝ≥0 := subtype.metric_space

end nnreal

section prod

noncomputable instance prod.metric_space_max [metric_space β] : metric_space (γ × β) :=
{ eq_of_dist_eq_zero := λ x y h, begin
    cases max_le_iff.1 (le_of_eq h) with h₁ h₂,
    exact prod.ext_iff.2 ⟨dist_le_zero.1 h₁, dist_le_zero.1 h₂⟩
  end,
  ..prod.pseudo_metric_space_max, }

end prod

section pi
open finset
variables {π : β → Type*} [fintype β] [∀b, metric_space (π b)]

/-- A finite product of metric spaces is a metric space, with the sup distance. -/
noncomputable instance metric_space_pi : metric_space (Πb, π b) :=
  /- we construct the instance from the emetric space instance to avoid checking again that the
  uniformity is the same as the product uniformity, but we register nevertheless a nice formula
  for the distance -/
{ eq_of_dist_eq_zero := assume f g eq0,
  begin
    have eq1 : edist f g = 0 := by simp only [edist_dist, eq0, ennreal.of_real_zero],
    have eq2 : sup univ (λ (b : β), edist (f b) (g b)) ≤ 0 := le_of_eq eq1,
    simp only [finset.sup_le_iff] at eq2,
    exact (funext $ assume b, edist_le_zero.1 $ eq2 b $ mem_univ b)
  end,
  ..pseudo_metric_space_pi }

end pi

namespace metric
section second_countable
open topological_space

/-- A metric space is second countable if one can reconstruct up to any `ε>0` any element of the
space from countably many data. -/
lemma second_countable_of_countable_discretization {α : Type u} [metric_space α]
  (H : ∀ε > (0 : ℝ), ∃ (β : Type*) (_ : encodable β) (F : α → β), ∀x y, F x = F y → dist x y ≤ ε) :
  second_countable_topology α :=
begin
  cases (univ : set α).eq_empty_or_nonempty with hs hs,
  { haveI : compact_space α := ⟨by rw hs; exact is_compact_empty⟩, by apply_instance },
  rcases hs with ⟨x0, hx0⟩,
  letI : inhabited α := ⟨x0⟩,
  refine second_countable_of_almost_dense_set (λε ε0, _),
  rcases H ε ε0 with ⟨β, fβ, F, hF⟩,
  resetI,
  let Finv := function.inv_fun F,
  refine ⟨range Finv, ⟨countable_range _, λx, _⟩⟩,
  let x' := Finv (F x),
  have : F x' = F x := function.inv_fun_eq ⟨x, rfl⟩,
  exact ⟨x', mem_range_self _, hF _ _ this.symm⟩
end

end second_countable
end metric

section eq_rel

/-- The canonical equivalence relation on a pseudometric space. -/
def pseudo_metric.dist_setoid (α : Type u) [pseudo_metric_space α] : setoid α :=
setoid.mk (λx y, dist x y = 0)
begin
  unfold equivalence,
  repeat { split },
  { exact pseudo_metric_space.dist_self },
  { assume x y h, rwa pseudo_metric_space.dist_comm },
  { assume x y z hxy hyz,
    refine le_antisymm _ dist_nonneg,
    calc dist x z ≤ dist x y + dist y z : pseudo_metric_space.dist_triangle _ _ _
         ... = 0 + 0 : by rw [hxy, hyz]
         ... = 0 : by simp }
end

local attribute [instance] pseudo_metric.dist_setoid

/-- The canonical quotient of a pseudometric space, identifying points at distance `0`. -/
@[reducible] definition pseudo_metric_quot (α : Type u) [pseudo_metric_space α] : Type* :=
quotient (pseudo_metric.dist_setoid α)

instance has_dist_metric_quot {α : Type u} [pseudo_metric_space α] :
  has_dist (pseudo_metric_quot α) :=
{ dist := quotient.lift₂ (λp q : α, dist p q)
begin
  assume x y x' y' hxx' hyy',
  have Hxx' : dist x x' = 0 := hxx',
  have Hyy' : dist y y' = 0 := hyy',
  have A : dist x y ≤ dist x' y' := calc
    dist x y ≤ dist x x' + dist x' y : pseudo_metric_space.dist_triangle _ _ _
    ... = dist x' y : by simp [Hxx']
    ... ≤ dist x' y' + dist y' y : pseudo_metric_space.dist_triangle _ _ _
    ... = dist x' y' : by simp [pseudo_metric_space.dist_comm, Hyy'],
  have B : dist x' y' ≤ dist x y := calc
    dist x' y' ≤ dist x' x + dist x y' : pseudo_metric_space.dist_triangle _ _ _
    ... = dist x y' : by simp [pseudo_metric_space.dist_comm, Hxx']
    ... ≤ dist x y + dist y y' : pseudo_metric_space.dist_triangle _ _ _
    ... = dist x y : by simp [Hyy'],
  exact le_antisymm A B
end }

lemma pseudo_metric_quot_dist_eq {α : Type u} [pseudo_metric_space α] (p q : α) :
  dist ⟦p⟧ ⟦q⟧ = dist p q := rfl

instance metric_space_quot {α : Type u} [pseudo_metric_space α] :
  metric_space (pseudo_metric_quot α) :=
{ dist_self := begin
    refine quotient.ind (λy, _),
    exact pseudo_metric_space.dist_self _
  end,
  eq_of_dist_eq_zero := λxc yc, by exact quotient.induction_on₂ xc yc (λx y H, quotient.sound H),
  dist_comm :=
    λxc yc, quotient.induction_on₂ xc yc (λx y, pseudo_metric_space.dist_comm _ _),
  dist_triangle :=
    λxc yc zc, quotient.induction_on₃ xc yc zc (λx y z, pseudo_metric_space.dist_triangle _ _ _) }

end eq_rel<|MERGE_RESOLUTION|>--- conflicted
+++ resolved
@@ -1481,12 +1481,8 @@
 interior_maximal ball_subset_closed_ball is_open_ball
 
 /-- ε-characterization of the closure in pseudometric spaces-/
-<<<<<<< HEAD
-theorem mem_closure_iff {s : set α} {a : α} : a ∈ closure s ↔ ∀ε>0, ∃b ∈ s, dist a b < ε :=
-=======
 theorem mem_closure_iff {s : set α} {a : α} :
   a ∈ closure s ↔ ∀ε>0, ∃b ∈ s, dist a b < ε :=
->>>>>>> 434a938b
 (mem_closure_iff_nhds_basis nhds_basis_ball).trans $
   by simp only [mem_ball, dist_comm]
 
@@ -1499,7 +1495,6 @@
 (mem_closure_iff_nhds_basis nhds_basis_ball_inv_nat_succ).trans $
   by simp only [mem_ball, dist_comm, exists_range_iff, forall_const]
 
-<<<<<<< HEAD
 theorem mem_of_closed' {s : set α} (hs : is_closed s) {a : α} :
   a ∈ s ↔ ∀ε>0, ∃b ∈ s, dist a b < ε :=
 by simpa only [hs.closure_eq] using @mem_closure_iff _ _ s a
@@ -1508,10 +1503,6 @@
 subset.antisymm
   (λ y hy, mem_closure_iff.2 $ λ ε ε0, ⟨x, mem_singleton x, (mem_closed_ball.1 hy).trans_lt ε0⟩)
   (closure_minimal (singleton_subset_iff.2 (dist_self x).le) is_closed_ball)
-=======
-theorem mem_of_closed' {s : set α} (hs : is_closed s)
-  {a : α} : a ∈ s ↔ ∀ε>0, ∃b ∈ s, dist a b < ε :=
-by simpa only [hs.closure_eq] using @mem_closure_iff _ _ s a
 
 lemma dense_iff {s : set α} :
   dense s ↔ ∀ x, ∀ r > 0, (ball x r ∩ s).nonempty :=
@@ -1600,7 +1591,6 @@
   exact (is_separable_univ_iff.2 hs.separable_space).image 
     (continuous_on_iff_continuous_restrict.1 hf),
 end
->>>>>>> 434a938b
 
 end metric
 
