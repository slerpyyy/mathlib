/-
Copyright (c) 2019 Reid Barton. All rights reserved.
Released under Apache 2.0 license as described in the file LICENSE.
Authors: Sébastien Gouëzel
-/
import topology.constructions

/-!
# Neighborhoods and continuity relative to a subset

This file defines relative versions

* `nhds_within`           of `nhds`
* `continuous_on`         of `continuous`
* `continuous_within_at`  of `continuous_at`

and proves their basic properties, including the relationships between
these restricted notions and the corresponding notions for the subtype
equipped with the subspace topology.

## Notation

* `𝓝 x`: the filter of neighborhoods of a point `x`;
* `𝓟 s`: the principal filter of a set `s`;
* `𝓝[s] x`: the filter `nhds_within x s` of neighborhoods of a point `x` within a set `s`.

-/

open set filter
open_locale topological_space filter

variables {α : Type*} {β : Type*} {γ : Type*} {δ : Type*}
variables [topological_space α]

@[simp] lemma nhds_bind_nhds_within {a : α} {s : set α} :
  (𝓝 a).bind (λ x, 𝓝[s] x) = 𝓝[s] a :=
bind_inf_principal.trans $ congr_arg2 _ nhds_bind_nhds rfl

@[simp] lemma eventually_nhds_nhds_within {a : α} {s : set α} {p : α → Prop} :
  (∀ᶠ y in 𝓝 a, ∀ᶠ x in 𝓝[s] y, p x) ↔ ∀ᶠ x in 𝓝[s] a, p x :=
filter.ext_iff.1 nhds_bind_nhds_within {x | p x}

lemma eventually_nhds_within_iff {a : α} {s : set α} {p : α → Prop} :
  (∀ᶠ x in 𝓝[s] a, p x) ↔ ∀ᶠ x in 𝓝 a, x ∈ s → p x :=
eventually_inf_principal

@[simp] lemma eventually_nhds_within_nhds_within {a : α} {s : set α} {p : α → Prop} :
  (∀ᶠ y in 𝓝[s] a, ∀ᶠ x in 𝓝[s] y, p x) ↔ ∀ᶠ x in 𝓝[s] a, p x :=
begin
  refine ⟨λ h, _, λ h, (eventually_nhds_nhds_within.2 h).filter_mono inf_le_left⟩,
  simp only [eventually_nhds_within_iff] at h ⊢,
  exact h.mono (λ x hx hxs, (hx hxs).self_of_nhds hxs)
end

theorem nhds_within_eq (a : α) (s : set α) :
  𝓝[s] a = ⨅ t ∈ {t : set α | a ∈ t ∧ is_open t}, 𝓟 (t ∩ s) :=
((nhds_basis_opens a).inf_principal s).eq_binfi

theorem nhds_within_univ (a : α) : 𝓝[set.univ] a = 𝓝 a :=
by rw [nhds_within, principal_univ, inf_top_eq]

lemma nhds_within_has_basis {p : β → Prop} {s : β → set α} {a : α} (h : (𝓝 a).has_basis p s)
  (t : set α) :
  (𝓝[t] a).has_basis p (λ i, s i ∩ t) :=
h.inf_principal t

lemma nhds_within_basis_open (a : α) (t : set α) :
  (𝓝[t] a).has_basis (λ u, a ∈ u ∧ is_open u) (λ u, u ∩ t) :=
nhds_within_has_basis (nhds_basis_opens a) t

theorem mem_nhds_within {t : set α} {a : α} {s : set α} :
  t ∈ 𝓝[s] a ↔ ∃ u, is_open u ∧ a ∈ u ∧ u ∩ s ⊆ t  :=
by simpa only [exists_prop, and_assoc, and_comm] using (nhds_within_basis_open a s).mem_iff

lemma mem_nhds_within_iff_exists_mem_nhds_inter {t : set α} {a : α} {s : set α} :
  t ∈ 𝓝[s] a ↔ ∃ u ∈ 𝓝 a, u ∩ s ⊆ t :=
(nhds_within_has_basis (𝓝 a).basis_sets s).mem_iff

lemma diff_mem_nhds_within_compl {X : Type*} [topological_space X] {x : X} {s : set X}
  (hs : s ∈ 𝓝 x) (t : set X) : s \ t ∈ 𝓝[tᶜ] x :=
diff_mem_inf_principal_compl hs t

lemma nhds_of_nhds_within_of_nhds
  {s t : set α} {a : α} (h1 : s ∈ 𝓝 a) (h2 : t ∈ 𝓝[s] a) : (t ∈ 𝓝 a) :=
begin
  rcases mem_nhds_within_iff_exists_mem_nhds_inter.mp h2 with ⟨_, Hw, hw⟩,
  exact (nhds a).sets_of_superset ((nhds a).inter_sets Hw h1) hw,
end

lemma preimage_nhds_within_coinduced' {π : α → β} {s : set β} {t : set α} {a : α}
  (h : a ∈ t) (ht : is_open t)
  (hs : s ∈ @nhds β (topological_space.coinduced (λ x : t, π x) subtype.topological_space) (π a)) :
  π ⁻¹' s ∈ 𝓝[t] a :=
begin
  letI := topological_space.coinduced (λ x : t, π x) subtype.topological_space,
  rcases mem_nhds_iff.mp hs with ⟨V, hVs, V_op, mem_V⟩,
  refine mem_nhds_within_iff_exists_mem_nhds_inter.mpr ⟨π ⁻¹' V, mem_nhds_iff.mpr ⟨t ∩ π ⁻¹' V,
    inter_subset_right t (π ⁻¹' V), _, mem_sep h mem_V⟩, subset.trans (inter_subset_left _ _)
    (preimage_mono hVs)⟩,
  obtain ⟨u, hu1, hu2⟩ := is_open_induced_iff.mp (is_open_coinduced.1 V_op),
  rw [preimage_comp] at hu2,
  rw [set.inter_comm, ←(subtype.preimage_coe_eq_preimage_coe_iff.mp hu2)],
  exact hu1.inter ht,
end

lemma mem_nhds_within_of_mem_nhds {s t : set α} {a : α} (h : s ∈ 𝓝 a) :
  s ∈ 𝓝[t] a :=
mem_inf_sets_of_left h

theorem self_mem_nhds_within {a : α} {s : set α} : s ∈ 𝓝[s] a :=
mem_inf_sets_of_right (mem_principal_self s)

theorem inter_mem_nhds_within (s : set α) {t : set α} {a : α} (h : t ∈ 𝓝 a) :
  s ∩ t ∈ 𝓝[s] a :=
inter_mem_sets self_mem_nhds_within (mem_inf_sets_of_left h)

theorem nhds_within_mono (a : α) {s t : set α} (h : s ⊆ t) : 𝓝[s] a ≤ 𝓝[t] a :=
inf_le_inf_left _ (principal_mono.mpr h)

lemma pure_le_nhds_within {a : α} {s : set α} (ha : a ∈ s) : pure a ≤ 𝓝[s] a :=
le_inf (pure_le_nhds a) (le_principal_iff.2 ha)

lemma mem_of_mem_nhds_within {a : α} {s t : set α} (ha : a ∈ s) (ht : t ∈ 𝓝[s] a) :
  a ∈ t :=
pure_le_nhds_within ha ht

lemma filter.eventually.self_of_nhds_within {p : α → Prop} {s : set α} {x : α}
  (h : ∀ᶠ y in 𝓝[s] x, p y) (hx : x ∈ s) : p x :=
mem_of_mem_nhds_within hx h

lemma tendsto_const_nhds_within {l : filter β} {s : set α} {a : α} (ha : a ∈ s) :
  tendsto (λ x : β, a) l (𝓝[s] a) :=
tendsto_const_pure.mono_right $ pure_le_nhds_within ha

theorem nhds_within_restrict'' {a : α} (s : set α) {t : set α} (h : t ∈ 𝓝[s] a) :
  𝓝[s] a = 𝓝[s ∩ t] a :=
le_antisymm
  (le_inf inf_le_left (le_principal_iff.mpr (inter_mem_sets self_mem_nhds_within h)))
  (inf_le_inf_left _ (principal_mono.mpr (set.inter_subset_left _ _)))

theorem nhds_within_restrict' {a : α} (s : set α) {t : set α} (h : t ∈ 𝓝 a) :
  𝓝[s] a = 𝓝[s ∩ t] a :=
nhds_within_restrict'' s $ mem_inf_sets_of_left h

theorem nhds_within_restrict {a : α} (s : set α) {t : set α} (h₀ : a ∈ t) (h₁ : is_open t) :
  𝓝[s] a = 𝓝[s ∩ t] a :=
nhds_within_restrict' s (is_open.mem_nhds h₁ h₀)

theorem nhds_within_le_of_mem {a : α} {s t : set α} (h : s ∈ 𝓝[t] a) :
  𝓝[t] a ≤ 𝓝[s] a :=
begin
  rcases mem_nhds_within.1 h with ⟨u, u_open, au, uts⟩,
  have : 𝓝[t] a = 𝓝[t ∩ u] a := nhds_within_restrict _ au u_open,
  rw [this, inter_comm],
  exact nhds_within_mono _ uts
end

theorem nhds_within_le_nhds {a : α} {s : set α} : 𝓝[s] a ≤ 𝓝 a :=
by { rw ← nhds_within_univ, apply nhds_within_le_of_mem, exact univ_mem_sets }

theorem nhds_within_eq_nhds_within {a : α} {s t u : set α}
    (h₀ : a ∈ s) (h₁ : is_open s) (h₂ : t ∩ s = u ∩ s) :
  𝓝[t] a = 𝓝[u] a :=
by rw [nhds_within_restrict t h₀ h₁, nhds_within_restrict u h₀ h₁, h₂]

theorem nhds_within_eq_of_open {a : α} {s : set α} (h₀ : a ∈ s) (h₁ : is_open s) :
  𝓝[s] a = 𝓝 a :=
inf_eq_left.2 $ le_principal_iff.2 $ is_open.mem_nhds h₁ h₀

lemma preimage_nhds_within_coinduced {π : α → β} {s : set β} {t : set α} {a : α}
  (h : a ∈ t) (ht : is_open t)
  (hs : s ∈ @nhds β (topological_space.coinduced (λ x : t, π x) subtype.topological_space) (π a)) :
  π ⁻¹' s ∈ 𝓝 a :=
by { rw ←nhds_within_eq_of_open h ht, exact preimage_nhds_within_coinduced' h ht hs }

@[simp] theorem nhds_within_empty (a : α) : 𝓝[∅] a = ⊥ :=
by rw [nhds_within, principal_empty, inf_bot_eq]

theorem nhds_within_union (a : α) (s t : set α) :
  𝓝[s ∪ t] a = 𝓝[s] a ⊔ 𝓝[t] a :=
by { delta nhds_within, rw [←inf_sup_left, sup_principal] }

theorem nhds_within_inter (a : α) (s t : set α) :
  𝓝[s ∩ t] a = 𝓝[s] a ⊓ 𝓝[t] a :=
by { delta nhds_within, rw [inf_left_comm, inf_assoc, inf_principal, ←inf_assoc, inf_idem] }

theorem nhds_within_inter' (a : α) (s t : set α) :
  𝓝[s ∩ t] a = (𝓝[s] a) ⊓ 𝓟 t :=
by { delta nhds_within, rw [←inf_principal, inf_assoc] }

theorem nhds_within_inter_of_mem {a : α} {s t : set α} (h : s ∈ 𝓝[t] a) :
  𝓝[s ∩ t] a = 𝓝[t] a :=
by { rw [nhds_within_inter, inf_eq_right], exact nhds_within_le_of_mem h }

@[simp] theorem nhds_within_singleton (a : α) : 𝓝[{a}] a = pure a :=
by rw [nhds_within, principal_singleton, inf_eq_right.2 (pure_le_nhds a)]

@[simp] theorem nhds_within_insert (a : α) (s : set α) :
  𝓝[insert a s] a = pure a ⊔ 𝓝[s] a :=
by rw [← singleton_union, nhds_within_union, nhds_within_singleton]

lemma mem_nhds_within_insert {a : α} {s t : set α} :
  t ∈ 𝓝[insert a s] a ↔ a ∈ t ∧ t ∈ 𝓝[s] a :=
by simp

lemma insert_mem_nhds_within_insert {a : α} {s t : set α} (h : t ∈ 𝓝[s] a) :
  insert a t ∈ 𝓝[insert a s] a :=
by simp [mem_sets_of_superset h]

lemma nhds_within_prod_eq {α : Type*} [topological_space α] {β : Type*} [topological_space β]
  (a : α) (b : β) (s : set α) (t : set β) :
  𝓝[s.prod t] (a, b) = 𝓝[s] a ×ᶠ 𝓝[t] b :=
by { delta nhds_within, rw [nhds_prod_eq, ←filter.prod_inf_prod, filter.prod_principal_principal] }

lemma nhds_within_prod {α : Type*} [topological_space α] {β : Type*} [topological_space β]
  {s u : set α} {t v : set β} {a : α} {b : β}
  (hu : u ∈ 𝓝[s] a) (hv : v ∈ 𝓝[t] b) :
  (u.prod v) ∈ 𝓝[s.prod t] (a, b) :=
by { rw nhds_within_prod_eq, exact prod_mem_prod hu hv, }

lemma nhds_within_pi_eq' {ι : Type*} {α : ι → Type*} [Π i, topological_space (α i)]
  {I : set ι} (hI : finite I) (s : Π i, set (α i)) (x : Π i, α i) :
  𝓝[pi I s] x = ⨅ i, comap (λ x, x i) (𝓝 (x i) ⊓ ⨅ (hi : i ∈ I), 𝓟 (s i)) :=
by simp only [nhds_within, nhds_pi, comap_inf, comap_infi, pi_def, comap_principal,
  ← infi_principal_finite hI, ← infi_inf_eq]

lemma nhds_within_pi_eq {ι : Type*} {α : ι → Type*} [Π i, topological_space (α i)]
  {I : set ι} (hI : finite I) (s : Π i, set (α i)) (x : Π i, α i) :
  𝓝[pi I s] x = (⨅ i ∈ I, comap (λ x, x i) (𝓝[s i] (x i))) ⊓
    ⨅ (i ∉ I), comap (λ x, x i) (𝓝 (x i)) :=
begin
  simp only [nhds_within, nhds_pi, pi_def, ← infi_principal_finite hI, comap_inf, comap_principal,
    function.eval],
  rw [infi_split _ (λ i, i ∈ I), inf_right_comm],
  simp only [infi_inf_eq]
end

lemma nhds_within_pi_univ_eq {ι : Type*} {α : ι → Type*} [fintype ι] [Π i, topological_space (α i)]
  (s : Π i, set (α i)) (x : Π i, α i) :
  𝓝[pi univ s] x = ⨅ i, comap (λ x, x i) 𝓝[s i] (x i) :=
by simpa [nhds_within] using nhds_within_pi_eq finite_univ s x

lemma nhds_within_pi_univ_eq_bot {ι : Type*} {α : ι → Type*} [Π i, topological_space (α i)]
  {s : Π i, set (α i)} {x : Π i, α i} :
  𝓝[pi univ s] x = ⊥ ↔ ∃ i, 𝓝[s i] (x i) = ⊥ :=
begin
  classical,
  split,
  { haveI : Π i, inhabited (α i) := λ i, ⟨x i⟩,
    simp only [nhds_within, nhds_pi, inf_principal_eq_bot, mem_infi_iff', mem_comap_sets],
    rintro ⟨I, hIf, V, hV, hVs⟩, choose! t htx htV using hV,
    contrapose! hVs,
    change ∀ i, ∃ᶠ y in 𝓝 (x i), y ∈ s i at hVs,
    have : ∀ i ∈ I, (s i ∩ t i).nonempty, from λ i hi, ((hVs i).and_eventually (htx i hi)).exists,
    choose! y hys hyt,
    choose z hzs using λ i, (hVs i).exists,
    suffices : I.piecewise y z ∈ (⋂ i ∈ I, V i) ∩ (pi univ s),
      from λ H, H this.1 this.2,
    refine ⟨mem_bInter $ λ i hi, htV i hi _, λ i hi', _⟩,
    { simp only [mem_preimage, piecewise_eq_of_mem _ _ _ hi, hyt i hi] },
    { by_cases hi : i ∈ I; simp * } },
  { rintro ⟨i, eq⟩,
    rw [← @map_eq_bot_iff _ _ _ (λ x : Π i, α i, x i)],
    refine eq_bot_mono _ eq,
    exact ((continuous_apply i).tendsto x).inf
      (tendsto_principal_principal.2 $ λ y hy, hy i trivial) }
end

lemma nhds_within_pi_eq_bot {ι : Type*} {α : ι → Type*} [Π i, topological_space (α i)]
  {I : set ι} {s : Π i, set (α i)} {x : Π i, α i} :
  𝓝[pi I s] x = ⊥ ↔ ∃ i ∈ I, 𝓝[s i] (x i) = ⊥ :=
begin
  classical,
  rw [← univ_pi_piecewise I, nhds_within_pi_univ_eq_bot],
  refine exists_congr (λ i, _),
  by_cases hi : i ∈ I; simp [*, nhds_within_univ, nhds_ne_bot.ne]
end

lemma nhds_within_pi_ne_bot {ι : Type*} {α : ι → Type*} [Π i, topological_space (α i)]
  {I : set ι} {s : Π i, set (α i)} {x : Π i, α i} :
  (𝓝[pi I s] x).ne_bot ↔ ∀ i ∈ I, (𝓝[s i] (x i)).ne_bot :=
by simp [ne_bot_iff, nhds_within_pi_eq_bot]

theorem filter.tendsto.piecewise_nhds_within {f g : α → β} {t : set α} [∀ x, decidable (x ∈ t)]
  {a : α} {s : set α} {l : filter β}
  (h₀ : tendsto f (𝓝[s ∩ t] a) l) (h₁ : tendsto g (𝓝[s ∩ tᶜ] a) l) :
  tendsto (piecewise t f g) (𝓝[s] a) l :=
by apply tendsto.piecewise; rwa ← nhds_within_inter'

theorem filter.tendsto.if_nhds_within {f g : α → β} {p : α → Prop} [decidable_pred p]
    {a : α} {s : set α} {l : filter β}
    (h₀ : tendsto f (𝓝[s ∩ {x | p x}] a) l)
    (h₁ : tendsto g (𝓝[s ∩ {x | ¬ p x}] a) l) :
  tendsto (λ x, if p x then f x else g x) (𝓝[s] a) l :=
h₀.piecewise_nhds_within h₁

lemma map_nhds_within (f : α → β) (a : α) (s : set α) :
  map f (𝓝[s] a) = ⨅ t ∈ {t : set α | a ∈ t ∧ is_open t}, 𝓟 (f  '' (t ∩ s)) :=
((nhds_within_basis_open a s).map f).eq_binfi

theorem tendsto_nhds_within_mono_left {f : α → β} {a : α}
    {s t : set α} {l : filter β} (hst : s ⊆ t) (h : tendsto f (𝓝[t] a) l) :
  tendsto f (𝓝[s] a) l :=
h.mono_left $ nhds_within_mono a hst

theorem tendsto_nhds_within_mono_right {f : β → α} {l : filter β}
    {a : α} {s t : set α} (hst : s ⊆ t) (h : tendsto f l (𝓝[s] a)) :
  tendsto f l (𝓝[t] a) :=
h.mono_right (nhds_within_mono a hst)

theorem tendsto_nhds_within_of_tendsto_nhds {f : α → β} {a : α}
    {s : set α} {l : filter β} (h : tendsto f (𝓝 a) l) :
  tendsto f (𝓝[s] a) l :=
h.mono_left inf_le_left

theorem principal_subtype {α : Type*} (s : set α) (t : set {x // x ∈ s}) :
  𝓟 t = comap coe (𝓟 ((coe : s → α) '' t)) :=
by rw [comap_principal, set.preimage_image_eq _ subtype.coe_injective]

lemma mem_closure_iff_nhds_within_ne_bot {s : set α} {x : α} :
  x ∈ closure s ↔ ne_bot (𝓝[s] x) :=
mem_closure_iff_cluster_pt

lemma nhds_within_ne_bot_of_mem {s : set α} {x : α} (hx : x ∈ s) :
  ne_bot (𝓝[s] x) :=
mem_closure_iff_nhds_within_ne_bot.1 $ subset_closure hx

lemma is_closed.mem_of_nhds_within_ne_bot {s : set α} (hs : is_closed s)
  {x : α} (hx : ne_bot $ 𝓝[s] x) : x ∈ s :=
by simpa only [hs.closure_eq] using mem_closure_iff_nhds_within_ne_bot.2 hx

lemma dense_range.nhds_within_ne_bot {ι : Type*} {f : ι → α} (h : dense_range f) (x : α) :
  ne_bot (𝓝[range f] x) :=
mem_closure_iff_cluster_pt.1 (h x)

lemma mem_closure_pi {ι : Type*} {α : ι → Type*} [Π i, topological_space (α i)]
  {I : set ι} {s : Π i, set (α i)} {x : Π i, α i} :
  x ∈ closure (pi I s) ↔ ∀ i ∈ I, x i ∈ closure (s i) :=
by simp only [mem_closure_iff_nhds_within_ne_bot, nhds_within_pi_ne_bot]

lemma closure_pi_set {ι : Type*} {α : ι → Type*} [Π i, topological_space (α i)]
  (I : set ι) (s : Π i, set (α i)) :
  closure (pi I s) = pi I (λ i, closure (s i)) :=
set.ext $ λ x, mem_closure_pi

lemma dense_pi {ι : Type*} {α : ι → Type*} [Π i, topological_space (α i)] {s : Π i, set (α i)}
  (I : set ι) (hs : ∀ i ∈ I, dense (s i)) :
  dense (pi I s) :=
by simp only [dense_iff_closure_eq, closure_pi_set,
  pi_congr rfl (λ i hi, (hs i hi).closure_eq), pi_univ]

lemma eventually_eq_nhds_within_iff {f g : α → β} {s : set α} {a : α} :
  (f =ᶠ[𝓝[s] a] g) ↔ ∀ᶠ x in 𝓝 a, x ∈ s → f x = g x :=
mem_inf_principal

lemma eventually_eq_nhds_within_of_eq_on {f g : α → β} {s : set α} {a : α} (h : eq_on f g s) :
  f =ᶠ[𝓝[s] a] g :=
mem_inf_sets_of_right h

lemma set.eq_on.eventually_eq_nhds_within {f g : α → β} {s : set α} {a : α} (h : eq_on f g s) :
  f =ᶠ[𝓝[s] a] g :=
eventually_eq_nhds_within_of_eq_on h

lemma tendsto_nhds_within_congr {f g : α → β} {s : set α} {a : α} {l : filter β}
  (hfg : ∀ x ∈ s, f x = g x) (hf : tendsto f (𝓝[s] a) l) : tendsto g (𝓝[s] a) l :=
(tendsto_congr' $ eventually_eq_nhds_within_of_eq_on hfg).1 hf

lemma eventually_nhds_with_of_forall {s : set α} {a : α} {p : α → Prop} (h : ∀ x ∈ s, p x) :
  ∀ᶠ x in 𝓝[s] a, p x :=
mem_inf_sets_of_right h

lemma tendsto_nhds_within_of_tendsto_nhds_of_eventually_within {a : α} {l : filter β}
  {s : set α} (f : β → α) (h1 : tendsto f l (𝓝 a)) (h2 : ∀ᶠ x in l, f x ∈ s) :
  tendsto f l (𝓝[s] a) :=
tendsto_inf.2 ⟨h1, tendsto_principal.2 h2⟩

@[simp] lemma tendsto_nhds_within_range {a : α} {l : filter β} {f : β → α} :
  tendsto f l (𝓝[range f] a) ↔ tendsto f l (𝓝 a) :=
⟨λ h, h.mono_right inf_le_left, λ h, tendsto_inf.2
  ⟨h, tendsto_principal.2 $ eventually_of_forall mem_range_self⟩⟩

lemma filter.eventually_eq.eq_of_nhds_within {s : set α} {f g : α → β} {a : α}
  (h : f =ᶠ[𝓝[s] a] g) (hmem : a ∈ s) : f a = g a :=
h.self_of_nhds_within hmem

lemma eventually_nhds_within_of_eventually_nhds {α : Type*} [topological_space α]
  {s : set α} {a : α} {p : α → Prop} (h : ∀ᶠ x in 𝓝 a, p x) :
  ∀ᶠ x in 𝓝[s] a, p x :=
mem_nhds_within_of_mem_nhds h

/-!
### `nhds_within` and subtypes
-/

theorem mem_nhds_within_subtype {s : set α} {a : {x // x ∈ s}} {t u : set {x // x ∈ s}} :
  t ∈ 𝓝[u] a ↔ t ∈ comap (coe : s → α) (𝓝[coe '' u] a) :=
by rw [nhds_within, nhds_subtype, principal_subtype, ←comap_inf, ←nhds_within]

theorem nhds_within_subtype (s : set α) (a : {x // x ∈ s}) (t : set {x // x ∈ s}) :
  𝓝[t] a = comap (coe : s → α) (𝓝[coe '' t] a) :=
filter.ext $ λ u, mem_nhds_within_subtype

theorem nhds_within_eq_map_subtype_coe {s : set α} {a : α} (h : a ∈ s) :
  𝓝[s] a = map (coe : s → α) (𝓝 ⟨a, h⟩) :=
by simpa only [subtype.range_coe] using (embedding_subtype_coe.map_nhds_eq ⟨a, h⟩).symm

theorem tendsto_nhds_within_iff_subtype {s : set α} {a : α} (h : a ∈ s) (f : α → β) (l : filter β) :
  tendsto f (𝓝[s] a) l ↔ tendsto (s.restrict f) (𝓝 ⟨a, h⟩) l :=
by simp only [tendsto, nhds_within_eq_map_subtype_coe h, filter.map_map, restrict]

variables [topological_space β] [topological_space γ] [topological_space δ]

/-- A function between topological spaces is continuous at a point `x₀` within a subset `s`
if `f x` tends to `f x₀` when `x` tends to `x₀` while staying within `s`. -/
def continuous_within_at (f : α → β) (s : set α) (x : α) : Prop :=
tendsto f (𝓝[s] x) (𝓝 (f x))

/-- If a function is continuous within `s` at `x`, then it tends to `f x` within `s` by definition.
We register this fact for use with the dot notation, especially to use `tendsto.comp` as
`continuous_within_at.comp` will have a different meaning. -/
lemma continuous_within_at.tendsto {f : α → β} {s : set α} {x : α}
  (h : continuous_within_at f s x) :
  tendsto f (𝓝[s] x) (𝓝 (f x)) := h

/-- A function between topological spaces is continuous on a subset `s`
when it's continuous at every point of `s` within `s`. -/
def continuous_on (f : α → β) (s : set α) : Prop := ∀ x ∈ s, continuous_within_at f s x

lemma continuous_on.continuous_within_at {f : α → β} {s : set α} {x : α} (hf : continuous_on f s)
  (hx : x ∈ s) : continuous_within_at f s x :=
hf x hx

theorem continuous_within_at_univ (f : α → β) (x : α) :
  continuous_within_at f set.univ x ↔ continuous_at f x :=
by rw [continuous_at, continuous_within_at, nhds_within_univ]

theorem continuous_within_at_iff_continuous_at_restrict (f : α → β) {x : α} {s : set α}
  (h : x ∈ s) :
  continuous_within_at f s x ↔ continuous_at (s.restrict f) ⟨x, h⟩ :=
tendsto_nhds_within_iff_subtype h f _

theorem continuous_within_at.tendsto_nhds_within {f : α → β} {x : α} {s : set α} {t : set β}
  (h : continuous_within_at f s x) (ht : maps_to f s t) :
  tendsto f (𝓝[s] x) (𝓝[t] (f x)) :=
tendsto_inf.2 ⟨h, tendsto_principal.2 $ mem_inf_sets_of_right $ mem_principal_sets.2 $ ht⟩

theorem continuous_within_at.tendsto_nhds_within_image {f : α → β} {x : α} {s : set α}
  (h : continuous_within_at f s x) :
  tendsto f (𝓝[s] x) (𝓝[f '' s] (f x)) :=
h.tendsto_nhds_within (maps_to_image _ _)

lemma continuous_within_at.prod_map {f : α → γ} {g : β → δ} {s : set α} {t : set β}
  {x : α} {y : β}
  (hf : continuous_within_at f s x) (hg : continuous_within_at g t y) :
  continuous_within_at (prod.map f g) (s.prod t) (x, y) :=
begin
  unfold continuous_within_at at *,
  rw [nhds_within_prod_eq, prod.map, nhds_prod_eq],
  exact hf.prod_map hg,
end

lemma continuous_within_at_pi {ι : Type*} {π : ι → Type*} [∀ i, topological_space (π i)]
  {f : α → Π i, π i} {s : set α} {x : α} :
  continuous_within_at f s x ↔ ∀ i, continuous_within_at (λ y, f y i) s x :=
tendsto_pi

lemma continuous_on_pi {ι : Type*} {π : ι → Type*} [∀ i, topological_space (π i)]
  {f : α → Π i, π i} {s : set α} :
  continuous_on f s ↔ ∀ i, continuous_on (λ y, f y i) s :=
⟨λ h i x hx, tendsto_pi.1 (h x hx) i, λ h x hx, tendsto_pi.2 (λ i, h i x hx)⟩

theorem continuous_on_iff {f : α → β} {s : set α} :
  continuous_on f s ↔ ∀ x ∈ s, ∀ t : set β, is_open t → f x ∈ t → ∃ u, is_open u ∧ x ∈ u ∧
    u ∩ s ⊆ f ⁻¹' t :=
by simp only [continuous_on, continuous_within_at, tendsto_nhds, mem_nhds_within]

theorem continuous_on_iff_continuous_restrict {f : α → β} {s : set α} :
  continuous_on f s ↔ continuous (s.restrict f) :=
begin
  rw [continuous_on, continuous_iff_continuous_at], split,
  { rintros h ⟨x, xs⟩,
    exact (continuous_within_at_iff_continuous_at_restrict f xs).mp (h x xs) },
  intros h x xs,
  exact (continuous_within_at_iff_continuous_at_restrict f xs).mpr (h ⟨x, xs⟩)
end

theorem continuous_on_iff' {f : α → β} {s : set α} :
  continuous_on f s ↔ ∀ t : set β, is_open t → ∃ u, is_open u ∧ f ⁻¹' t ∩ s = u ∩ s :=
have ∀ t, is_open (s.restrict f ⁻¹' t) ↔ ∃ (u : set α), is_open u ∧ f ⁻¹' t ∩ s = u ∩ s,
  begin
    intro t,
    rw [is_open_induced_iff, set.restrict_eq, set.preimage_comp],
    simp only [subtype.preimage_coe_eq_preimage_coe_iff],
    split; { rintros ⟨u, ou, useq⟩, exact ⟨u, ou, useq.symm⟩ }
  end,
by rw [continuous_on_iff_continuous_restrict, continuous_def]; simp only [this]

theorem continuous_on_iff_is_closed {f : α → β} {s : set α} :
  continuous_on f s ↔ ∀ t : set β, is_closed t → ∃ u, is_closed u ∧ f ⁻¹' t ∩ s = u ∩ s :=
have ∀ t, is_closed (s.restrict f ⁻¹' t) ↔ ∃ (u : set α), is_closed u ∧ f ⁻¹' t ∩ s = u ∩ s,
  begin
    intro t,
    rw [is_closed_induced_iff, set.restrict_eq, set.preimage_comp],
    simp only [subtype.preimage_coe_eq_preimage_coe_iff, eq_comm]
  end,
by rw [continuous_on_iff_continuous_restrict, continuous_iff_is_closed]; simp only [this]

lemma continuous_on.prod_map {f : α → γ} {g : β → δ} {s : set α} {t : set β}
  (hf : continuous_on f s) (hg : continuous_on g t) :
  continuous_on (prod.map f g) (s.prod t) :=
λ ⟨x, y⟩ ⟨hx, hy⟩, continuous_within_at.prod_map (hf x hx) (hg y hy)

lemma continuous_on_empty (f : α → β) : continuous_on f ∅ :=
λ x, false.elim

theorem nhds_within_le_comap {x : α} {s : set α} {f : α → β} (ctsf : continuous_within_at f s x) :
  𝓝[s] x ≤ comap f (𝓝[f '' s] (f x)) :=
map_le_iff_le_comap.1 ctsf.tendsto_nhds_within_image

theorem continuous_within_at_iff_ptendsto_res (f : α → β) {x : α} {s : set α} :
  continuous_within_at f s x ↔ ptendsto (pfun.res f s) (𝓝 x) (𝓝 (f x)) :=
tendsto_iff_ptendsto _ _ _ _

lemma continuous_iff_continuous_on_univ {f : α → β} : continuous f ↔ continuous_on f univ :=
by simp [continuous_iff_continuous_at, continuous_on, continuous_at, continuous_within_at,
         nhds_within_univ]

lemma continuous_within_at.mono {f : α → β} {s t : set α} {x : α} (h : continuous_within_at f t x)
  (hs : s ⊆ t) : continuous_within_at f s x :=
h.mono_left (nhds_within_mono x hs)

lemma continuous_within_at.mono_of_mem {f : α → β} {s t : set α} {x : α}
  (h : continuous_within_at f t x) (hs : t ∈ 𝓝[s] x) : continuous_within_at f s x :=
h.mono_left (nhds_within_le_of_mem hs)

lemma continuous_within_at_inter' {f : α → β} {s t : set α} {x : α} (h : t ∈ 𝓝[s] x) :
  continuous_within_at f (s ∩ t) x ↔ continuous_within_at f s x :=
by simp [continuous_within_at, nhds_within_restrict'' s h]

lemma continuous_within_at_inter {f : α → β} {s t : set α} {x : α} (h : t ∈ 𝓝 x) :
  continuous_within_at f (s ∩ t) x ↔ continuous_within_at f s x :=
by simp [continuous_within_at, nhds_within_restrict' s h]

lemma continuous_within_at_union {f : α → β} {s t : set α} {x : α} :
  continuous_within_at f (s ∪ t) x ↔ continuous_within_at f s x ∧ continuous_within_at f t x :=
by simp only [continuous_within_at, nhds_within_union, tendsto_sup]

lemma continuous_within_at.union {f : α → β} {s t : set α} {x : α}
  (hs : continuous_within_at f s x) (ht : continuous_within_at f t x) :
  continuous_within_at f (s ∪ t) x :=
continuous_within_at_union.2 ⟨hs, ht⟩

lemma continuous_within_at.mem_closure_image  {f : α → β} {s : set α} {x : α}
  (h : continuous_within_at f s x) (hx : x ∈ closure s) : f x ∈ closure (f '' s) :=
by haveI := (mem_closure_iff_nhds_within_ne_bot.1 hx);
exact (mem_closure_of_tendsto h $
  mem_sets_of_superset self_mem_nhds_within (subset_preimage_image f s))

lemma continuous_within_at.mem_closure {f : α → β} {s : set α} {x : α} {A : set β}
  (h : continuous_within_at f s x) (hx : x ∈ closure s) (hA : s ⊆ f⁻¹' A) : f x ∈ closure A :=
closure_mono (image_subset_iff.2 hA) (h.mem_closure_image hx)

lemma continuous_within_at.image_closure {f : α → β} {s : set α}
  (hf : ∀ x ∈ closure s, continuous_within_at f s x) :
  f '' (closure s) ⊆ closure (f '' s) :=
begin
  rintros _ ⟨x, hx, rfl⟩,
  exact (hf x hx).mem_closure_image hx
end

lemma continuous_on.image_closure {f : α → β} {s : set α} (hf : continuous_on f (closure s)) :
  f '' (closure s) ⊆ closure (f '' s) :=
continuous_within_at.image_closure $ λ x hx, (hf x hx).mono subset_closure

@[simp] lemma continuous_within_at_singleton {f : α → β} {x : α} : continuous_within_at f {x} x :=
by simp only [continuous_within_at, nhds_within_singleton, tendsto_pure_nhds]

@[simp] lemma continuous_within_at_insert_self {f : α → β} {x : α} {s : set α} :
  continuous_within_at f (insert x s) x ↔ continuous_within_at f s x :=
by simp only [← singleton_union, continuous_within_at_union, continuous_within_at_singleton,
  true_and]

alias continuous_within_at_insert_self ↔ _ continuous_within_at.insert_self

lemma continuous_within_at.diff_iff {f : α → β} {s t : set α} {x : α}
  (ht : continuous_within_at f t x) :
  continuous_within_at f (s \ t) x ↔ continuous_within_at f s x :=
⟨λ h, (h.union ht).mono $ by simp only [diff_union_self, subset_union_left],
  λ h, h.mono (diff_subset _ _)⟩

@[simp] lemma continuous_within_at_diff_self {f : α → β} {s : set α} {x : α} :
  continuous_within_at f (s \ {x}) x ↔ continuous_within_at f s x :=
continuous_within_at_singleton.diff_iff

theorem is_open_map.continuous_on_image_of_left_inv_on {f : α → β} {s : set α}
  (h : is_open_map (s.restrict f)) {finv : β → α} (hleft : left_inv_on finv f s) :
  continuous_on finv (f '' s) :=
begin
  refine continuous_on_iff'.2 (λ t ht, ⟨f '' (t ∩ s), _, _⟩),
  { rw ← image_restrict, exact h _ (ht.preimage continuous_subtype_coe) },
  { rw [inter_eq_self_of_subset_left (image_subset f (inter_subset_right t s)),
      hleft.image_inter'] },
end

theorem is_open_map.continuous_on_range_of_left_inverse {f : α → β} (hf : is_open_map f)
  {finv : β → α} (hleft : function.left_inverse finv f) :
  continuous_on finv (range f) :=
begin
  rw [← image_univ],
  exact (hf.restrict is_open_univ).continuous_on_image_of_left_inv_on (λ x _, hleft x)
end

lemma continuous_on.congr_mono {f g : α → β} {s s₁ : set α} (h : continuous_on f s)
  (h' : eq_on g f s₁) (h₁ : s₁ ⊆ s) : continuous_on g s₁ :=
begin
  assume x hx,
  unfold continuous_within_at,
  have A := (h x (h₁ hx)).mono h₁,
  unfold continuous_within_at at A,
  rw ← h' hx at A,
  exact A.congr' h'.eventually_eq_nhds_within.symm
end

lemma continuous_on.congr {f g : α → β} {s : set α} (h : continuous_on f s) (h' : eq_on g f s) :
  continuous_on g s :=
h.congr_mono h' (subset.refl _)

lemma continuous_on_congr {f g : α → β} {s : set α} (h' : eq_on g f s) :
  continuous_on g s ↔ continuous_on f s :=
⟨λ h, continuous_on.congr h h'.symm, λ h, h.congr h'⟩

lemma continuous_at.continuous_within_at {f : α → β} {s : set α} {x : α} (h : continuous_at f x) :
  continuous_within_at f s x :=
continuous_within_at.mono ((continuous_within_at_univ f x).2 h) (subset_univ _)

lemma continuous_within_at.continuous_at {f : α → β} {s : set α} {x : α}
  (h : continuous_within_at f s x) (hs : s ∈ 𝓝 x) : continuous_at f x :=
begin
  have : s = univ ∩ s, by rw univ_inter,
  rwa [this, continuous_within_at_inter hs, continuous_within_at_univ] at h
end

lemma continuous_on.continuous_at {f : α → β} {s : set α} {x : α}
  (h : continuous_on f s) (hx : s ∈ 𝓝 x) : continuous_at f x :=
(h x (mem_of_mem_nhds hx)).continuous_at hx

lemma continuous_at.continuous_on {f : α → β} {s : set α} (hcont : ∀ x ∈ s, continuous_at f x) :
  continuous_on f s :=
λ x hx, (hcont x hx).continuous_within_at

lemma continuous_within_at.comp {g : β → γ} {f : α → β} {s : set α} {t : set β} {x : α}
  (hg : continuous_within_at g t (f x)) (hf : continuous_within_at f s x) (h : s ⊆ f ⁻¹' t) :
  continuous_within_at (g ∘ f) s x :=
hg.tendsto.comp (hf.tendsto_nhds_within h)

lemma continuous_within_at.comp' {g : β → γ} {f : α → β} {s : set α} {t : set β} {x : α}
  (hg : continuous_within_at g t (f x)) (hf : continuous_within_at f s x) :
  continuous_within_at (g ∘ f) (s ∩ f⁻¹' t) x :=
hg.comp (hf.mono (inter_subset_left _ _)) (inter_subset_right _ _)

<<<<<<< HEAD
lemma continuous_within_at.comp_univ {g : β → γ} {f : α → β} {s : set α} {x : α}
  (hg : continuous_within_at g univ (f x)) (hf : continuous_within_at f s x) :
  continuous_within_at (g ∘ f) s x :=
by { let h : s ⊆ f ⁻¹' univ := by simp only [preimage_univ, subset_univ], exact hg.comp hf h }
=======
lemma continuous_at.comp_continuous_within_at {g : β → γ} {f : α → β} {s : set α} {x : α}
  (hg : continuous_at g (f x)) (hf : continuous_within_at f s x) :
  continuous_within_at (g ∘ f) s x :=
hg.continuous_within_at.comp hf subset_preimage_univ
>>>>>>> aa78feba

lemma continuous_on.comp {g : β → γ} {f : α → β} {s : set α} {t : set β}
  (hg : continuous_on g t) (hf : continuous_on f s) (h : s ⊆ f ⁻¹' t) :
  continuous_on (g ∘ f) s :=
λx hx, continuous_within_at.comp (hg _ (h hx)) (hf x hx) h

lemma continuous_on.mono {f : α → β} {s t : set α} (hf : continuous_on f s) (h : t ⊆ s)  :
  continuous_on f t :=
λx hx, (hf x (h hx)).mono_left (nhds_within_mono _ h)

lemma continuous_on.comp' {g : β → γ} {f : α → β} {s : set α} {t : set β}
  (hg : continuous_on g t) (hf : continuous_on f s) :
  continuous_on (g ∘ f) (s ∩ f⁻¹' t) :=
hg.comp (hf.mono (inter_subset_left _ _)) (inter_subset_right _ _)

lemma continuous.continuous_on {f : α → β} {s : set α} (h : continuous f) :
  continuous_on f s :=
begin
  rw continuous_iff_continuous_on_univ at h,
  exact h.mono (subset_univ _)
end

lemma continuous.continuous_within_at {f : α → β} {s : set α} {x : α} (h : continuous f) :
  continuous_within_at f s x :=
h.continuous_at.continuous_within_at

lemma continuous.comp_continuous_on {g : β → γ} {f : α → β} {s : set α}
  (hg : continuous g) (hf : continuous_on f s) :
  continuous_on (g ∘ f) s :=
hg.continuous_on.comp hf subset_preimage_univ

lemma continuous_on.comp_continuous {g : β → γ} {f : α → β} {s : set β}
  (hg : continuous_on g s) (hf : continuous f) (hs : ∀ x, f x ∈ s) : continuous (g ∘ f) :=
begin
  rw continuous_iff_continuous_on_univ at *,
  exact hg.comp hf (λ x _, hs x),
end

lemma continuous_within_at.preimage_mem_nhds_within {f : α → β} {x : α} {s : set α} {t : set β}
  (h : continuous_within_at f s x) (ht : t ∈ 𝓝 (f x)) : f ⁻¹' t ∈ 𝓝[s] x :=
h ht

lemma set.left_inv_on.map_nhds_within_eq {f : α → β} {g : β → α} {x : β} {s : set β}
  (h : left_inv_on f g s) (hx : f (g x) = x) (hf : continuous_within_at f (g '' s) (g x))
  (hg : continuous_within_at g s x) :
  map g (𝓝[s] x) = 𝓝[g '' s] (g x) :=
begin
  apply le_antisymm,
  { exact hg.tendsto_nhds_within (maps_to_image _ _) },
  { have A : g ∘ f =ᶠ[𝓝[g '' s] (g x)] id,
      from h.right_inv_on_image.eq_on.eventually_eq_of_mem self_mem_nhds_within,
    refine le_map_of_right_inverse A _,
    simpa only [hx] using hf.tendsto_nhds_within (h.maps_to (surj_on_image _ _)) }
end

lemma function.left_inverse.map_nhds_eq {f : α → β} {g : β → α} {x : β}
  (h : function.left_inverse f g) (hf : continuous_within_at f (range g) (g x))
  (hg : continuous_at g x) :
  map g (𝓝 x) = 𝓝[range g] (g x) :=
by simpa only [nhds_within_univ, image_univ]
  using (h.left_inv_on univ).map_nhds_within_eq (h x) (by rwa image_univ) hg.continuous_within_at

lemma continuous_within_at.preimage_mem_nhds_within' {f : α → β} {x : α} {s : set α} {t : set β}
  (h : continuous_within_at f s x) (ht : t ∈ 𝓝[f '' s] (f x)) :
  f ⁻¹' t ∈ 𝓝[s] x :=
h.tendsto_nhds_within (maps_to_image _ _) ht

lemma continuous_within_at.congr_of_eventually_eq {f f₁ : α → β} {s : set α} {x : α}
  (h : continuous_within_at f s x) (h₁ : f₁ =ᶠ[𝓝[s] x] f) (hx : f₁ x = f x) :
  continuous_within_at f₁ s x :=
by rwa [continuous_within_at, filter.tendsto, hx, filter.map_congr h₁]

lemma continuous_within_at.congr {f f₁ : α → β} {s : set α} {x : α}
  (h : continuous_within_at f s x) (h₁ : ∀y∈s, f₁ y = f y) (hx : f₁ x = f x) :
  continuous_within_at f₁ s x :=
h.congr_of_eventually_eq (mem_sets_of_superset self_mem_nhds_within h₁) hx

lemma continuous_within_at.congr_mono {f g : α → β} {s s₁ : set α} {x : α}
  (h : continuous_within_at f s x) (h' : eq_on g f s₁) (h₁ : s₁ ⊆ s) (hx : g x = f x):
  continuous_within_at g s₁ x :=
(h.mono h₁).congr h' hx

lemma continuous_on_const {s : set α} {c : β} : continuous_on (λx, c) s :=
continuous_const.continuous_on

lemma continuous_within_at_const {b : β} {s : set α} {x : α} :
  continuous_within_at (λ _:α, b) s x :=
continuous_const.continuous_within_at

lemma continuous_on_id {s : set α} : continuous_on id s :=
continuous_id.continuous_on

lemma continuous_within_at_id {s : set α} {x : α} : continuous_within_at id s x :=
continuous_id.continuous_within_at

lemma continuous_on_open_iff {f : α → β} {s : set α} (hs : is_open s) :
  continuous_on f s ↔ (∀t, is_open t → is_open (s ∩ f⁻¹' t)) :=
begin
  rw continuous_on_iff',
  split,
  { assume h t ht,
    rcases h t ht with ⟨u, u_open, hu⟩,
    rw [inter_comm, hu],
    apply is_open.inter u_open hs },
  { assume h t ht,
    refine ⟨s ∩ f ⁻¹' t, h t ht, _⟩,
    rw [@inter_comm _ s (f ⁻¹' t), inter_assoc, inter_self] }
end

lemma continuous_on.preimage_open_of_open {f : α → β} {s : set α} {t : set β}
  (hf : continuous_on f s) (hs : is_open s) (ht : is_open t) : is_open (s ∩ f⁻¹' t) :=
(continuous_on_open_iff hs).1 hf t ht

lemma continuous_on.is_open_preimage {f : α → β} {s : set α} {t : set β} (h : continuous_on f s)
  (hs : is_open s) (hp : f ⁻¹' t ⊆ s) (ht : is_open t) : is_open (f ⁻¹' t) :=
begin
  convert (continuous_on_open_iff hs).mp h t ht,
  rw [inter_comm, inter_eq_self_of_subset_left hp],
end

lemma continuous_on.preimage_closed_of_closed {f : α → β} {s : set α} {t : set β}
  (hf : continuous_on f s) (hs : is_closed s) (ht : is_closed t) : is_closed (s ∩ f⁻¹' t) :=
begin
  rcases continuous_on_iff_is_closed.1 hf t ht with ⟨u, hu⟩,
  rw [inter_comm, hu.2],
  apply is_closed.inter hu.1 hs
end

lemma continuous_on.preimage_interior_subset_interior_preimage {f : α → β} {s : set α} {t : set β}
  (hf : continuous_on f s) (hs : is_open s) : s ∩ f⁻¹' (interior t) ⊆ s ∩ interior (f⁻¹' t) :=
calc s ∩ f ⁻¹' (interior t) ⊆ interior (s ∩ f ⁻¹' t) :
  interior_maximal (inter_subset_inter (subset.refl _) (preimage_mono interior_subset))
    (hf.preimage_open_of_open hs is_open_interior)
... = s ∩ interior (f ⁻¹' t) : by rw [interior_inter, hs.interior_eq]

lemma continuous_on_of_locally_continuous_on {f : α → β} {s : set α}
  (h : ∀x∈s, ∃t, is_open t ∧ x ∈ t ∧ continuous_on f (s ∩ t)) : continuous_on f s :=
begin
  assume x xs,
  rcases h x xs with ⟨t, open_t, xt, ct⟩,
  have := ct x ⟨xs, xt⟩,
  rwa [continuous_within_at, ← nhds_within_restrict _ xt open_t] at this
end

lemma continuous_on_open_of_generate_from {β : Type*} {s : set α} {T : set (set β)} {f : α → β}
  (hs : is_open s) (h : ∀t ∈ T, is_open (s ∩ f⁻¹' t)) :
  @continuous_on α β _ (topological_space.generate_from T) f s :=
begin
  rw continuous_on_open_iff,
  assume t ht,
  induction ht with u hu u v Tu Tv hu hv U hU hU',
  { exact h u hu },
  { simp only [preimage_univ, inter_univ], exact hs },
  { have : s ∩ f ⁻¹' (u ∩ v) = (s ∩ f ⁻¹' u) ∩ (s ∩ f ⁻¹' v),
      by { ext x, simp, split, finish, finish },
    rw this,
    exact is_open.inter hu hv },
  { rw [preimage_sUnion, inter_bUnion],
    exact is_open_bUnion hU' },
  { exact hs }
end

lemma continuous_within_at.prod {f : α → β} {g : α → γ} {s : set α} {x : α}
  (hf : continuous_within_at f s x) (hg : continuous_within_at g s x) :
  continuous_within_at (λx, (f x, g x)) s x :=
hf.prod_mk_nhds hg

lemma continuous_on.prod {f : α → β} {g : α → γ} {s : set α}
  (hf : continuous_on f s) (hg : continuous_on g s) : continuous_on (λx, (f x, g x)) s :=
λx hx, continuous_within_at.prod (hf x hx) (hg x hx)

lemma inducing.continuous_on_iff {f : α → β} {g : β → γ} (hg : inducing g) {s : set α} :
  continuous_on f s ↔ continuous_on (g ∘ f) s :=
begin
  simp only [continuous_on_iff_continuous_restrict, restrict_eq],
  conv_rhs { rw [function.comp.assoc, ← (inducing.continuous_iff hg)] },
end

lemma embedding.continuous_on_iff {f : α → β} {g : β → γ} (hg : embedding g) {s : set α} :
  continuous_on f s ↔ continuous_on (g ∘ f) s :=
inducing.continuous_on_iff hg.1

lemma continuous_within_at_of_not_mem_closure {f : α → β} {s : set α} {x : α} :
  x ∉ closure s → continuous_within_at f s x :=
begin
  intros hx,
  rw [mem_closure_iff_nhds_within_ne_bot, ne_bot_iff, not_not] at hx,
  rw [continuous_within_at, hx],
  exact tendsto_bot,
end

lemma continuous_on.piecewise' {s t : set α} {f g : α → β} [∀ a, decidable (a ∈ t)]
  (hpf : ∀ a ∈ s ∩ frontier t, tendsto f (𝓝[s ∩ t] a) (𝓝 (piecewise t f g a)))
  (hpg : ∀ a ∈ s ∩ frontier t, tendsto g (𝓝[s ∩ tᶜ] a) (𝓝 (piecewise t f g a)))
  (hf : continuous_on f $ s ∩ t) (hg : continuous_on g $ s ∩ tᶜ) :
  continuous_on (piecewise t f g) s :=
begin
  intros x hx,
  by_cases hx' : x ∈ frontier t,
  { exact (hpf x ⟨hx, hx'⟩).piecewise_nhds_within (hpg x ⟨hx, hx'⟩) },
  { rw [← inter_univ s, ← union_compl_self t, inter_union_distrib_left] at hx ⊢,
    cases hx,
    { apply continuous_within_at.union,
      { exact (hf x hx).congr (λ y hy, piecewise_eq_of_mem _ _ _ hy.2)
          (piecewise_eq_of_mem _ _ _ hx.2) },
      { have : x ∉ closure tᶜ,
          from λ h, hx' ⟨subset_closure hx.2, by rwa closure_compl at h⟩,
        exact continuous_within_at_of_not_mem_closure
          (λ h, this (closure_inter_subset_inter_closure _ _ h).2) } },
    { apply continuous_within_at.union,
      { have : x ∉ closure t,
          from (λ h, hx' ⟨h, (λ (h' : x ∈ interior t), hx.2 (interior_subset h'))⟩),
        exact continuous_within_at_of_not_mem_closure
          (λ h, this (closure_inter_subset_inter_closure _ _ h).2) },
      { exact (hg x hx).congr
          (λ y hy, piecewise_eq_of_not_mem _ _ _ hy.2)
          (piecewise_eq_of_not_mem _ _ _ hx.2) } } }
end

lemma continuous_on.if' {s : set α} {p : α → Prop} {f g : α → β} [∀ a, decidable (p a)]
  (hpf : ∀ a ∈ s ∩ frontier {a | p a},
    tendsto f (𝓝[s ∩ {a | p a}] a) (𝓝 $ if p a then f a else g a))
  (hpg : ∀ a ∈ s ∩ frontier {a | p a},
    tendsto g (𝓝[s ∩ {a | ¬p a}] a) (𝓝 $ if p a then f a else g a))
  (hf : continuous_on f $ s ∩ {a | p a}) (hg : continuous_on g $ s ∩ {a | ¬p a}) :
  continuous_on (λ a, if p a then f a else g a) s :=
hf.piecewise' hpf hpg hg

lemma continuous_on.if {α β : Type*} [topological_space α] [topological_space β] {p : α → Prop}
  [∀ a, decidable (p a)] {s : set α} {f g : α → β}
  (hp : ∀ a ∈ s ∩ frontier {a | p a}, f a = g a) (hf : continuous_on f $ s ∩ closure {a | p a})
  (hg : continuous_on g $ s ∩ closure {a | ¬ p a}) :
  continuous_on (λa, if p a then f a else g a) s :=
begin
  apply continuous_on.if',
  { rintros a ha,
    simp only [← hp a ha, if_t_t],
    apply tendsto_nhds_within_mono_left (inter_subset_inter_right s subset_closure),
    exact hf a ⟨ha.1, ha.2.1⟩ },
  { rintros a ha,
    simp only [hp a ha, if_t_t],
    apply tendsto_nhds_within_mono_left (inter_subset_inter_right s subset_closure),
    rcases ha with ⟨has, ⟨_, ha⟩⟩,
    rw [← mem_compl_iff, ← closure_compl] at ha,
    apply hg a ⟨has, ha⟩ },
  { exact hf.mono (inter_subset_inter_right s subset_closure) },
  { exact hg.mono (inter_subset_inter_right s subset_closure) }
end

lemma continuous_on.piecewise {s t : set α} {f g : α → β} [∀ a, decidable (a ∈ t)]
  (ht : ∀ a ∈ s ∩ frontier t, f a = g a) (hf : continuous_on f $ s ∩ closure t)
  (hg : continuous_on g $ s ∩ closure tᶜ) :
  continuous_on (piecewise t f g) s :=
hf.if ht hg

lemma continuous_if' {p : α → Prop} {f g : α → β} [∀ a, decidable (p a)]
  (hpf : ∀ a ∈ frontier {x | p x}, tendsto f (𝓝[{x | p x}] a) (𝓝 $ ite (p a) (f a) (g a)))
  (hpg : ∀ a ∈ frontier {x | p x}, tendsto g (𝓝[{x | ¬p x}] a) (𝓝 $ ite (p a) (f a) (g a)))
  (hf : continuous_on f {x | p x}) (hg : continuous_on g {x | ¬p x}) :
  continuous (λ a, ite (p a) (f a) (g a)) :=
begin
  rw continuous_iff_continuous_on_univ,
  apply continuous_on.if'; simp *; assumption
end

lemma continuous_if {p : α → Prop} {f g : α → β} [∀ a, decidable (p a)]
  (hp : ∀ a ∈ frontier {x | p x}, f a = g a) (hf : continuous_on f (closure {x | p x}))
  (hg : continuous_on g (closure {x | ¬p x})) :
  continuous (λ a, if p a then f a else g a) :=
begin
  rw continuous_iff_continuous_on_univ,
  apply continuous_on.if; simp; assumption
end

lemma continuous.if {p : α → Prop} {f g : α → β} [∀ a, decidable (p a)]
  (hp : ∀ a ∈ frontier {x | p x}, f a = g a) (hf : continuous f) (hg : continuous g) :
  continuous (λ a, if p a then f a else g a) :=
continuous_if hp hf.continuous_on hg.continuous_on

lemma continuous_piecewise {s : set α} {f g : α → β} [∀ a, decidable (a ∈ s)]
  (hs : ∀ a ∈ frontier s, f a = g a) (hf : continuous_on f (closure s))
  (hg : continuous_on g (closure sᶜ)) :
  continuous (piecewise s f g) :=
continuous_if hs hf hg

lemma continuous.piecewise {s : set α} {f g : α → β} [∀ a, decidable (a ∈ s)]
  (hs : ∀ a ∈ frontier s, f a = g a) (hf : continuous f) (hg : continuous g) :
  continuous (piecewise s f g) :=
hf.if hs hg

lemma is_open.ite' {s s' t : set α}
  (hs : is_open s) (hs' : is_open s') (ht : ∀ x ∈ frontier t, x ∈ s ↔ x ∈ s') :
  is_open (t.ite s s') :=
begin
  classical,
  simp only [is_open_iff_continuous_mem, set.ite] at *,
  convert continuous_piecewise (λ x hx, propext (ht x hx)) hs.continuous_on hs'.continuous_on,
  ext x, by_cases hx : x ∈ t; simp [hx]
end

lemma is_open.ite {s s' t : set α} (hs : is_open s) (hs' : is_open s')
  (ht : s ∩ frontier t = s' ∩ frontier t) :
  is_open (t.ite s s') :=
hs.ite' hs' $ λ x hx, by simpa [hx] using ext_iff.1 ht x

lemma ite_inter_closure_eq_of_inter_frontier_eq {s s' t : set α}
  (ht : s ∩ frontier t = s' ∩ frontier t) :
  t.ite s s' ∩ closure t = s ∩ closure t :=
by rw [closure_eq_self_union_frontier, inter_union_distrib_left, inter_union_distrib_left,
  ite_inter_self, ite_inter_of_inter_eq _ ht]

lemma ite_inter_closure_compl_eq_of_inter_frontier_eq {s s' t : set α}
  (ht : s ∩ frontier t = s' ∩ frontier t) :
  t.ite s s' ∩ closure tᶜ = s' ∩ closure tᶜ :=
by { rw [← ite_compl, ite_inter_closure_eq_of_inter_frontier_eq], rwa [frontier_compl, eq_comm] }

lemma continuous_on_piecewise_ite' {s s' t : set α} {f f' : α → β} [∀ x, decidable (x ∈ t)]
  (h : continuous_on f (s ∩ closure t)) (h' : continuous_on f' (s' ∩ closure tᶜ))
  (H : s ∩ frontier t = s' ∩ frontier t) (Heq : eq_on f f' (s ∩ frontier t)) :
  continuous_on (t.piecewise f f') (t.ite s s') :=
begin
  apply continuous_on.piecewise,
  { rwa ite_inter_of_inter_eq _ H },
  { rwa ite_inter_closure_eq_of_inter_frontier_eq H },
  { rwa ite_inter_closure_compl_eq_of_inter_frontier_eq H }
end

lemma continuous_on_piecewise_ite {s s' t : set α} {f f' : α → β} [∀ x, decidable (x ∈ t)]
  (h : continuous_on f s) (h' : continuous_on f' s')
  (H : s ∩ frontier t = s' ∩ frontier t) (Heq : eq_on f f' (s ∩ frontier t)) :
  continuous_on (t.piecewise f f') (t.ite s s') :=
continuous_on_piecewise_ite' (h.mono (inter_subset_left _ _)) (h'.mono (inter_subset_left _ _))
  H Heq

lemma continuous_on_fst {s : set (α × β)} : continuous_on prod.fst s :=
continuous_fst.continuous_on

lemma continuous_within_at_fst {s : set (α × β)} {p : α × β} :
  continuous_within_at prod.fst s p :=
continuous_fst.continuous_within_at

lemma continuous_on_snd {s : set (α × β)} : continuous_on prod.snd s :=
continuous_snd.continuous_on

lemma continuous_within_at_snd {s : set (α × β)} {p : α × β} :
  continuous_within_at prod.snd s p :=
continuous_snd.continuous_within_at

lemma continuous_within_at.fst {f : α → β × γ} {s : set α} {a : α}
  (h : continuous_within_at f s a) : continuous_within_at (λ x, (f x).fst) s a :=
<<<<<<< HEAD
begin
  have : s ⊆ f ⁻¹' univ := by simp only [preimage_univ, subset_univ],
  exact continuous_within_at_fst.comp h this
end

lemma continuous_within_at.snd {f : α → β × γ} {s : set α} {a : α}
  (h : continuous_within_at f s a) : continuous_within_at (λ x, (f x).snd) s a :=
begin
  have : s ⊆ f ⁻¹' univ := by simp only [preimage_univ, subset_univ],
  exact continuous_within_at_snd.comp h this
end
=======
continuous_at_fst.comp_continuous_within_at h

lemma continuous_within_at.snd {f : α → β × γ} {s : set α} {a : α}
  (h : continuous_within_at f s a) : continuous_within_at (λ x, (f x).snd) s a :=
continuous_at_snd.comp_continuous_within_at h
>>>>>>> aa78feba

lemma continuous_within_at_prod_iff {f : α → β × γ} {s : set α} {x : α} :
  continuous_within_at f s x ↔ continuous_within_at (prod.fst ∘ f) s x ∧
  continuous_within_at (prod.snd ∘ f) s x :=
⟨λ h, ⟨h.fst, h.snd⟩, by { rintro ⟨h1, h2⟩, convert h1.prod h2, ext, refl, refl }⟩<|MERGE_RESOLUTION|>--- conflicted
+++ resolved
@@ -658,17 +658,10 @@
   continuous_within_at (g ∘ f) (s ∩ f⁻¹' t) x :=
 hg.comp (hf.mono (inter_subset_left _ _)) (inter_subset_right _ _)
 
-<<<<<<< HEAD
-lemma continuous_within_at.comp_univ {g : β → γ} {f : α → β} {s : set α} {x : α}
-  (hg : continuous_within_at g univ (f x)) (hf : continuous_within_at f s x) :
-  continuous_within_at (g ∘ f) s x :=
-by { let h : s ⊆ f ⁻¹' univ := by simp only [preimage_univ, subset_univ], exact hg.comp hf h }
-=======
 lemma continuous_at.comp_continuous_within_at {g : β → γ} {f : α → β} {s : set α} {x : α}
   (hg : continuous_at g (f x)) (hf : continuous_within_at f s x) :
   continuous_within_at (g ∘ f) s x :=
 hg.continuous_within_at.comp hf subset_preimage_univ
->>>>>>> aa78feba
 
 lemma continuous_on.comp {g : β → γ} {f : α → β} {s : set α} {t : set β}
   (hg : continuous_on g t) (hf : continuous_on f s) (h : s ⊆ f ⁻¹' t) :
@@ -1019,25 +1012,11 @@
 
 lemma continuous_within_at.fst {f : α → β × γ} {s : set α} {a : α}
   (h : continuous_within_at f s a) : continuous_within_at (λ x, (f x).fst) s a :=
-<<<<<<< HEAD
-begin
-  have : s ⊆ f ⁻¹' univ := by simp only [preimage_univ, subset_univ],
-  exact continuous_within_at_fst.comp h this
-end
-
-lemma continuous_within_at.snd {f : α → β × γ} {s : set α} {a : α}
-  (h : continuous_within_at f s a) : continuous_within_at (λ x, (f x).snd) s a :=
-begin
-  have : s ⊆ f ⁻¹' univ := by simp only [preimage_univ, subset_univ],
-  exact continuous_within_at_snd.comp h this
-end
-=======
 continuous_at_fst.comp_continuous_within_at h
 
 lemma continuous_within_at.snd {f : α → β × γ} {s : set α} {a : α}
   (h : continuous_within_at f s a) : continuous_within_at (λ x, (f x).snd) s a :=
 continuous_at_snd.comp_continuous_within_at h
->>>>>>> aa78feba
 
 lemma continuous_within_at_prod_iff {f : α → β × γ} {s : set α} {x : α} :
   continuous_within_at f s x ↔ continuous_within_at (prod.fst ∘ f) s x ∧
