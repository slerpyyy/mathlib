--- conflicted
+++ resolved
@@ -190,19 +190,6 @@
 
 lemma mem_periodic_pts : x ∈ periodic_pts f ↔ ∃ n > 0, is_periodic_pt f n x := iff.rfl
 
-<<<<<<< HEAD
-lemma iterate_eq_of_periodic_pt {α : Type*} {f : α → α} {x : α} (hx : x ∈ periodic_pts f)
-  {n k : ℕ} (H : f^[n+k] x = (f^[n]) x) : f^[k] x = x :=
-begin
-  rcases hx with ⟨r, hr, hr'⟩,
-  apply_fun (f^[(n / r + 1) * r - n]) at H,
-  have : (n / r + 1) * r - n + n = (n / r + 1) * r := nat.sub_add_cancel begin
-    rw [add_mul, one_mul],
-    exact (nat.lt_div_mul_add hr).le
-  end,
-  rwa [←iterate_add_apply, ←iterate_add_apply, ←add_assoc, this, iterate_add_apply, iterate_mul,
-    (hr'.iterate (n / r + 1)).eq, ((hr'.apply_iterate k).iterate (n / r + 1)).eq] at H
-=======
 lemma is_periodic_pt_of_mem_periodic_pts_of_is_periodic_pt_iterate (hx : x ∈ periodic_pts f)
   (hm : is_periodic_pt f m (f^[n] x)) : is_periodic_pt f m x :=
 begin
@@ -212,7 +199,6 @@
   { rw [←iterate_add_apply, nat.sub_add_cancel this, iterate_mul, (hr'.iterate _).eq] },
   rw [add_mul, one_mul],
   exact (nat.lt_div_mul_add hr).le
->>>>>>> ef7298d4
 end
 
 variable (f)
