--- conflicted
+++ resolved
@@ -179,13 +179,8 @@
 { map_nonunit := λ a, is_local_ring_hom.map_nonunit a ∘ is_local_ring_hom.map_nonunit (f a) }
 
 instance _root_.CommRing.is_local_ring_hom_comp {R S T : CommRing} (f : R ⟶ S) (g : S ⟶ T)
-<<<<<<< HEAD
-  [is_local_ring_hom f] [is_local_ring_hom g] : is_local_ring_hom (f ≫ g) :=
-is_local_ring_hom_comp _ _
-=======
   [is_local_ring_hom g] [is_local_ring_hom f] :
   is_local_ring_hom (f ≫ g) := is_local_ring_hom_comp _ _
->>>>>>> e68fcf8d
 
 instance is_local_ring_hom_equiv [semiring R] [semiring S] (f : R ≃+* S) :
   is_local_ring_hom f.to_ring_hom :=
