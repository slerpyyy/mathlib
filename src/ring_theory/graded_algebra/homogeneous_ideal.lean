--- conflicted
+++ resolved
@@ -79,9 +79,6 @@
 
 @[simp] lemma homogeneous_ideal.mem_iff {I : homogeneous_ideal 𝒜} {x : A} :
   x ∈ I.to_ideal ↔ x ∈ I := iff.rfl
-
-instance : has_mem A (homogeneous_ideal 𝒜) :=
-{ mem := λ r I, r ∈ (I : ideal A) }
 
 end homogeneous_def
 
@@ -172,13 +169,8 @@
   (h : set_like.is_homogeneous 𝒜 x) (hmem : x ∈ I) : x ∈ I.homogeneous_core 𝒜 :=
 ideal.subset_span ⟨⟨x, h⟩, hmem, rfl⟩
 
-<<<<<<< HEAD
-lemma ideal.is_homogeneous.coe_homogeneous_core_eq_self (h : I.is_homogeneous 𝒜) :
-  ↑(I.homogeneous_core 𝒜) = I :=
-=======
 lemma ideal.is_homogeneous.to_ideal_homogeneous_core_eq_self (h : I.is_homogeneous 𝒜) :
   (I.homogeneous_core 𝒜).to_ideal = I :=
->>>>>>> a8b6ff41
 begin
   apply le_antisymm (I.homogeneous_core'_le 𝒜) _,
   intros x hx,
@@ -272,12 +264,7 @@
 
 namespace homogeneous_ideal
 
-<<<<<<< HEAD
-instance : partial_order (homogeneous_ideal 𝒜) :=
-partial_order.lift _ subtype.coe_injective
-=======
 instance : partial_order (homogeneous_ideal 𝒜) := set_like.partial_order
->>>>>>> a8b6ff41
 
 instance : has_bot (homogeneous_ideal 𝒜) :=
 ⟨⟨⊥, ideal.is_homogeneous.bot 𝒜⟩⟩
