/-
Copyright (c) 2020 Johan Commelin. All rights reserved.
Released under Apache 2.0 license as described in the file LICENSE.
Authors: Johan Commelin, Chris Hughes
-/

import data.fintype.card
import data.polynomial.ring_division
import group_theory.specific_groups.cyclic
import algebra.geom_sum

/-!
# Integral domains

Assorted theorems about integral domains.

## Main theorems

* `is_cyclic_of_subgroup_integral_domain` : A finite subgroup of the units of an integral domain
                                            is cyclic.
* `field_of_integral_domain`              : A finite integral domain is a field.

## Tags

integral domain, finite integral domain, finite field
-/

section

open finset polynomial function
open_locale big_operators nat

<<<<<<< HEAD
variables {R : Type*} {G : Type*} [integral_domain R]  [fintype G]
=======
variables {R : Type*} {G : Type*} [comm_ring R] [integral_domain R] [group G] [fintype G]
>>>>>>> 65eef746

lemma card_nth_roots_subgroup_units [monoid G] (f : G →* R) (hf : injective f) {n : ℕ} (hn : 0 < n)
  (g₀ : G) : ({g ∈ univ | g ^ n = g₀} : finset G).card ≤ (nth_roots n (f g₀)).card :=
begin
  haveI : decidable_eq R := classical.dec_eq _,
  refine le_trans _ (nth_roots n (f g₀)).to_finset_card_le,
  apply card_le_card_of_inj_on f,
  { intros g hg,
    rw [sep_def, mem_filter] at hg,
    rw [multiset.mem_to_finset, mem_nth_roots hn, ← f.map_pow, hg.2] },
  { intros, apply hf, assumption }
end

/-- A finite subgroup of the unit group of an integral domain is cyclic. -/
lemma is_cyclic_of_subgroup_integral_domain [group G] (f : G →* R) (hf : injective f) :
  is_cyclic G :=
begin
  classical,
  apply is_cyclic_of_card_pow_eq_one_le,
  intros n hn,
  convert (le_trans (card_nth_roots_subgroup_units f hf hn 1) (card_nth_roots n (f 1)))
end

/-- The unit group of a finite integral domain is cyclic. -/
instance [fintype R] : is_cyclic (units R) :=
is_cyclic_of_subgroup_integral_domain (units.coe_hom R) $ units.ext

/-- Every finite integral domain is a field. -/
def field_of_integral_domain [decidable_eq R] [fintype R] : field R :=
{ inv := λ a, if h : a = 0 then 0
    else fintype.bij_inv (show function.bijective (* a),
      from fintype.injective_iff_bijective.1 $ λ _ _, mul_right_cancel₀ h) 1,
  mul_inv_cancel := λ a ha, show a * dite _ _ _ = _, by rw [dif_neg ha, mul_comm];
    exact fintype.right_inverse_bij_inv (show function.bijective (* a), from _) 1,
  inv_zero := dif_pos rfl,
  ..show nontrivial R, by apply_instance,
  ..show comm_ring R, by apply_instance }

section

variables (S : subgroup (units R)) [fintype S]

/-- A finite subgroup of the units of an integral domain is cyclic. -/
instance subgroup_units_cyclic : is_cyclic S :=
begin
  refine is_cyclic_of_subgroup_integral_domain ⟨(coe : S → R), _, _⟩
    (units.ext.comp subtype.val_injective),
  { simp },
  { intros, simp },
end

end

lemma card_fiber_eq_of_mem_range [group G] {H : Type*} [group H] [decidable_eq H]
  (f : G →* H) {x y : H} (hx : x ∈ set.range f) (hy : y ∈ set.range f) :
  (univ.filter $ λ g, f g = x).card = (univ.filter $ λ g, f g = y).card :=
begin
  rcases hx with ⟨x, rfl⟩,
  rcases hy with ⟨y, rfl⟩,
  refine card_congr (λ g _, g * x⁻¹ * y) _ _ (λ g hg, ⟨g * y⁻¹ * x, _⟩),
  { simp only [mem_filter, one_mul, monoid_hom.map_mul, mem_univ, mul_right_inv,
      eq_self_iff_true, monoid_hom.map_mul_inv, and_self, forall_true_iff] {contextual := tt} },
  { simp only [mul_left_inj, imp_self, forall_2_true_iff], },
  { simp only [true_and, mem_filter, mem_univ] at hg,
    simp only [hg, mem_filter, one_mul, monoid_hom.map_mul, mem_univ, mul_right_inv,
      eq_self_iff_true, exists_prop_of_true, monoid_hom.map_mul_inv, and_self,
      mul_inv_cancel_right, inv_mul_cancel_right], }
end

<<<<<<< HEAD
section
local attribute [instance] subtype.group subtype.monoid range.is_submonoid
/-- In an integral domain, a sum indexed by a nontrivial homomorphism from a finite group is zero. -/
lemma sum_hom_units_eq_zero [group G] (f : G →* R) (hf : f ≠ 1) : ∑ g : G, f g = 0 :=
=======
/-- In an integral domain, a sum indexed by a nontrivial homomorphism from a finite group is zero.
-/
lemma sum_hom_units_eq_zero (f : G →* R) (hf : f ≠ 1) : ∑ g : G, f g = 0 :=
>>>>>>> 65eef746
begin
  classical,
  obtain ⟨x, hx⟩ : ∃ x : monoid_hom.range f.to_hom_units,
    ∀ y : monoid_hom.range f.to_hom_units, y ∈ submonoid.powers x,
    from is_cyclic.exists_monoid_generator,
  have hx1 : x ≠ 1,
  { rintro rfl,
    apply hf,
    ext g,
    rw [monoid_hom.one_apply],
    cases hx ⟨f.to_hom_units g, g, rfl⟩ with n hn,
    rwa [subtype.ext_iff, units.ext_iff, subtype.coe_mk, monoid_hom.coe_to_hom_units,
      one_pow, eq_comm] at hn, },
  replace hx1 : (x : R) - 1 ≠ 0,
    from λ h, hx1 (subtype.eq (units.ext (sub_eq_zero.1 h))),
  let c := (univ.filter (λ g, f.to_hom_units g = 1)).card,
  calc ∑ g : G, f g
      = ∑ g : G, f.to_hom_units g : rfl
  ... = ∑ u : units R in univ.image f.to_hom_units,
    (univ.filter (λ g, f.to_hom_units g = u)).card • u : sum_comp (coe : units R → R) f.to_hom_units
  ... = ∑ u : units R in univ.image f.to_hom_units, c • u :
    sum_congr rfl (λ u hu, congr_arg2 _ _ rfl) -- remaining goal 1, proven below
  ... = ∑ b : monoid_hom.range f.to_hom_units, c • ↑b : finset.sum_subtype _
      (by simp ) _
  ... = c • ∑ b : monoid_hom.range f.to_hom_units, (b : R) : smul_sum.symm
  ... = c • 0 : congr_arg2 _ rfl _            -- remaining goal 2, proven below
  ... = 0 : smul_zero _,
  { -- remaining goal 1
    show (univ.filter (λ (g : G), f.to_hom_units g = u)).card = c,
    apply card_fiber_eq_of_mem_range f.to_hom_units,
    { simpa only [mem_image, mem_univ, exists_prop_of_true, set.mem_range] using hu, },
    { exact ⟨1, f.to_hom_units.map_one⟩ } },
  -- remaining goal 2
  show ∑ b : monoid_hom.range f.to_hom_units, (b : R) = 0,
  calc ∑ b : monoid_hom.range f.to_hom_units, (b : R)
      = ∑ n in range (order_of x), x ^ n :
    eq.symm $ sum_bij (λ n _, x ^ n)
      (by simp only [mem_univ, forall_true_iff])
      (by simp only [implies_true_iff, eq_self_iff_true, subgroup.coe_pow, units.coe_pow, coe_coe])
      (λ m n hm hn, pow_injective_of_lt_order_of _
        (by simpa only [mem_range] using hm)
        (by simpa only [mem_range] using hn))
      (λ b hb, let ⟨n, hn⟩ := hx b in ⟨n % order_of x, mem_range.2 (nat.mod_lt _ (order_of_pos _)),
        by rw [← pow_eq_mod_order_of, hn]⟩)
  ... = 0 : _,
  rw [← mul_left_inj' hx1, zero_mul, ← geom_sum, geom_sum_mul, coe_coe],
  norm_cast,
  simp [pow_order_of_eq_one],
end

/-- In an integral domain, a sum indexed by a homomorphism from a finite group is zero,
<<<<<<< HEAD
unless the homomorphism is trivial, in which case the sum is equal to the cardinality of the group. -/
lemma sum_hom_units [group G] (f : G →* R) [decidable (f = 1)] :
=======
unless the homomorphism is trivial, in which case the sum is equal to the cardinality of the group.
-/
lemma sum_hom_units (f : G →* R) [decidable (f = 1)] :
>>>>>>> 65eef746
  ∑ g : G, f g = if f = 1 then fintype.card G else 0 :=
begin
  split_ifs with h h,
  { simp [h, card_univ] },
  { exact sum_hom_units_eq_zero f h }
end

end<|MERGE_RESOLUTION|>--- conflicted
+++ resolved
@@ -30,11 +30,7 @@
 open finset polynomial function
 open_locale big_operators nat
 
-<<<<<<< HEAD
-variables {R : Type*} {G : Type*} [integral_domain R]  [fintype G]
-=======
-variables {R : Type*} {G : Type*} [comm_ring R] [integral_domain R] [group G] [fintype G]
->>>>>>> 65eef746
+variables {R : Type*} {G : Type*} [comm_ring R] [integral_domain R] [fintype G]
 
 lemma card_nth_roots_subgroup_units [monoid G] (f : G →* R) (hf : injective f) {n : ℕ} (hn : 0 < n)
   (g₀ : G) : ({g ∈ univ | g ^ n = g₀} : finset G).card ≤ (nth_roots n (f g₀)).card :=
@@ -48,8 +44,10 @@
   { intros, apply hf, assumption }
 end
 
+variables [group G]
+
 /-- A finite subgroup of the unit group of an integral domain is cyclic. -/
-lemma is_cyclic_of_subgroup_integral_domain [group G] (f : G →* R) (hf : injective f) :
+lemma is_cyclic_of_subgroup_integral_domain (f : G →* R) (hf : injective f) :
   is_cyclic G :=
 begin
   classical,
@@ -104,16 +102,9 @@
       mul_inv_cancel_right, inv_mul_cancel_right], }
 end
 
-<<<<<<< HEAD
-section
-local attribute [instance] subtype.group subtype.monoid range.is_submonoid
-/-- In an integral domain, a sum indexed by a nontrivial homomorphism from a finite group is zero. -/
-lemma sum_hom_units_eq_zero [group G] (f : G →* R) (hf : f ≠ 1) : ∑ g : G, f g = 0 :=
-=======
 /-- In an integral domain, a sum indexed by a nontrivial homomorphism from a finite group is zero.
 -/
 lemma sum_hom_units_eq_zero (f : G →* R) (hf : f ≠ 1) : ∑ g : G, f g = 0 :=
->>>>>>> 65eef746
 begin
   classical,
   obtain ⟨x, hx⟩ : ∃ x : monoid_hom.range f.to_hom_units,
@@ -165,14 +156,9 @@
 end
 
 /-- In an integral domain, a sum indexed by a homomorphism from a finite group is zero,
-<<<<<<< HEAD
-unless the homomorphism is trivial, in which case the sum is equal to the cardinality of the group. -/
-lemma sum_hom_units [group G] (f : G →* R) [decidable (f = 1)] :
-=======
 unless the homomorphism is trivial, in which case the sum is equal to the cardinality of the group.
 -/
 lemma sum_hom_units (f : G →* R) [decidable (f = 1)] :
->>>>>>> 65eef746
   ∑ g : G, f g = if f = 1 then fintype.card G else 0 :=
 begin
   split_ifs with h h,
