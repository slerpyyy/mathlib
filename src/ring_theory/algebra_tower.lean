--- conflicted
+++ resolved
@@ -7,11 +7,7 @@
 import algebra.invertible
 import data.polynomial.algebra_map
 import linear_algebra.basis
-<<<<<<< HEAD
 import ring_theory.adjoin
-=======
-import algebra.algebra.basic
->>>>>>> 78450c4c
 
 /-!
 # Towers of algebras
@@ -285,37 +281,8 @@
        map_top, is_scalar_tower.range_under_adjoin, ht, subalgebra.res_top]⟩
 end
 
-<<<<<<< HEAD
 end algebra
 
-namespace submodule
-
-open is_scalar_tower
-
-variables [comm_semiring R] [semiring S] [add_comm_monoid A]
-variables [algebra R S] [semimodule S A] [semimodule R A] [is_scalar_tower R S A]
-
-variables (R) {S A}
-/-- Restricting the scalars of submodules in an algebra tower. -/
-def restrict_scalars' (U : submodule S A) : submodule R A :=
-{ smul_mem' := λ r x hx, algebra_map_smul S r x ▸ U.smul_mem _ hx, .. U }
-
-variables (R S A)
-theorem restrict_scalars'_top : restrict_scalars' R (⊤ : submodule S A) = ⊤ := rfl
-
-variables {R S A}
-theorem restrict_scalars'_injective (U₁ U₂ : submodule S A)
-  (h : restrict_scalars' R U₁ = restrict_scalars' R U₂) : U₁ = U₂ :=
-ext $ by convert set.ext_iff.1 (ext'_iff.1 h); refl
-
-theorem restrict_scalars'_inj {U₁ U₂ : submodule S A} :
-  restrict_scalars' R U₁ = restrict_scalars' R U₂ ↔ U₁ = U₂ :=
-⟨restrict_scalars'_injective U₁ U₂, congr_arg _⟩
-
-end submodule
-
-=======
->>>>>>> 78450c4c
 section semiring
 
 variables {R S A}
