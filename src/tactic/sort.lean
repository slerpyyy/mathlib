--- conflicted
+++ resolved
@@ -56,31 +56,10 @@
 | (expr.pi  _ _ _ e) := recurse_on_expr e
 | e                  := e.get_app_args.mmap' recurse_on_expr
 
-<<<<<<< HEAD
-/-- If `sl : sort_side` and the target is an equality, `sort_summands sl` sorts the summands on the
-`sl` side of the equality.
-
-`sl` can be `lhs, rhs, both`. -/
-meta def sort_summands (hyp : option name) (cmp_fn : expr → expr → bool) : tactic unit :=
-do
-  t ← match hyp with
-  | some hyp := do
-    hyp ← get_local hyp,
-    infer_type hyp
-  | none     := target
-  end,
-  match t.is_eq with
-  | none          := fail "The goal is not an equality"
-  | some (el, er) := do
-    sorted_sum_with_cmp_fn hyp cmp_fn el,
-    sorted_sum_with_cmp_fn hyp cmp_fn er
-  end
-=======
 /-- Calls `recurse_on_expr` with the right expression, depending on the tactic location -/
 meta def sort_summands (cmp_fn : expr → expr → bool) : option name → tactic unit
 | (some hyp) := get_local hyp >>= infer_type >>= recurse_on_expr hyp cmp_fn
 | none       := target >>= recurse_on_expr none cmp_fn
->>>>>>> f6d53f61
 
 end with_cmp_fn
 
