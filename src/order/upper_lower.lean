/-
Copyright (c) 2022 Yaël Dillies, Sara Rousta. All rights reserved.
Released under Apache 2.0 license as described in the file LICENSE.
Authors: Yaël Dillies, Sara Rousta
-/
import data.set_like.basic
import order.hom.complete_lattice

/-!
# Up-sets and down-sets

This file defines upper and lower sets in an order.

## Main declarations

* `is_upper_set`: Predicate for a set to be an upper set. This means every element greater than a
  member of the set is in the set itself.
* `is_lower_set`: Predicate for a set to be a lower set. This means every element less than a member
  of the set is in the set itself.
* `upper_set`: The type of upper sets.
* `lower_set`: The type of lower sets.
* `upper_set.Ici`: Principal upper set. `set.Ici` as an upper set.
* `upper_set.Ioi`: Strict principal upper set. `set.Ioi` as an upper set.
* `lower_set.Iic`: Principal lower set. `set.Iic` as an lower set.
* `lower_set.Iio`: Strict principal lower set. `set.Iio` as an lower set.

## TODO

Lattice structure on antichains. Order equivalence between upper/lower sets and antichains.
-/

open order_dual set

variables {α : Type*} {ι : Sort*} {κ : ι → Sort*}

/-! ### Unbundled upper/lower sets -/

section has_le
variables [has_le α] {s t : set α}

/-- An upper set in an order `α` is a set such that any element greater than one of its members is
also a member. Also called up-set, upward-closed set. -/
def is_upper_set (s : set α) : Prop := ∀ ⦃a b : α⦄, a ≤ b → a ∈ s → b ∈ s

/-- A lower set in an order `α` is a set such that any element less than one of its members is also
a member. Also called down-set, downward-closed set. -/
def is_lower_set (s : set α) : Prop := ∀ ⦃a b : α⦄, b ≤ a → a ∈ s → b ∈ s

lemma is_upper_set_empty : is_upper_set (∅ : set α) := λ _ _ _, id
lemma is_lower_set_empty : is_lower_set (∅ : set α) := λ _ _ _, id
lemma is_upper_set_univ : is_upper_set (univ : set α) := λ _ _ _, id
lemma is_lower_set_univ : is_lower_set (univ : set α) := λ _ _ _, id
lemma is_upper_set.compl (hs : is_upper_set s) : is_lower_set sᶜ := λ a b h hb ha, hb $ hs h ha
lemma is_lower_set.compl (hs : is_lower_set s) : is_upper_set sᶜ := λ a b h hb ha, hb $ hs h ha

lemma is_upper_set.union (hs : is_upper_set s) (ht : is_upper_set t) : is_upper_set (s ∪ t) :=
λ a b h, or.imp (hs h) (ht h)

lemma is_lower_set.union (hs : is_lower_set s) (ht : is_lower_set t) : is_lower_set (s ∪ t) :=
λ a b h, or.imp (hs h) (ht h)

lemma is_upper_set.inter (hs : is_upper_set s) (ht : is_upper_set t) : is_upper_set (s ∩ t) :=
λ a b h, and.imp (hs h) (ht h)

lemma is_lower_set.inter (hs : is_lower_set s) (ht : is_lower_set t) : is_lower_set (s ∩ t) :=
λ a b h, and.imp (hs h) (ht h)

lemma is_upper_set_Union {f : ι → set α} (hf : ∀ i, is_upper_set (f i)) : is_upper_set (⋃ i, f i) :=
λ a b h, Exists₂.imp $ forall_range_iff.2 $ λ i, hf i h

lemma is_lower_set_Union {f : ι → set α} (hf : ∀ i, is_lower_set (f i)) : is_lower_set (⋃ i, f i) :=
λ a b h, Exists₂.imp $ forall_range_iff.2 $ λ i, hf i h

lemma is_upper_set_Union₂ {f : Π i, κ i → set α} (hf : ∀ i j, is_upper_set (f i j)) :
  is_upper_set (⋃ i j, f i j) :=
is_upper_set_Union $ λ i, is_upper_set_Union $ hf i

lemma is_lower_set_Union₂ {f : Π i, κ i → set α} (hf : ∀ i j, is_lower_set (f i j)) :
  is_lower_set (⋃ i j, f i j) :=
is_lower_set_Union $ λ i, is_lower_set_Union $ hf i

lemma is_upper_set_sUnion {S : set (set α)} (hf : ∀ s ∈ S, is_upper_set s) : is_upper_set (⋃₀ S) :=
λ a b h, Exists₂.imp $ λ s hs, hf s hs h

lemma is_lower_set_sUnion {S : set (set α)} (hf : ∀ s ∈ S, is_lower_set s) : is_lower_set (⋃₀ S) :=
λ a b h, Exists₂.imp $ λ s hs, hf s hs h

lemma is_upper_set_Inter {f : ι → set α} (hf : ∀ i, is_upper_set (f i)) : is_upper_set (⋂ i, f i) :=
λ a b h, forall₂_imp $ forall_range_iff.2 $ λ i, hf i h

lemma is_lower_set_Inter {f : ι → set α} (hf : ∀ i, is_lower_set (f i)) : is_lower_set (⋂ i, f i) :=
λ a b h, forall₂_imp $ forall_range_iff.2 $ λ i, hf i h

lemma is_upper_set_Inter₂ {f : Π i, κ i → set α} (hf : ∀ i j, is_upper_set (f i j)) :
  is_upper_set (⋂ i j, f i j) :=
is_upper_set_Inter $ λ i, is_upper_set_Inter $ hf i

lemma is_lower_set_Inter₂ {f : Π i, κ i → set α} (hf : ∀ i j, is_lower_set (f i j)) :
  is_lower_set (⋂ i j, f i j) :=
is_lower_set_Inter $ λ i, is_lower_set_Inter $ hf i

lemma is_upper_set_sInter {S : set (set α)} (hf : ∀ s ∈ S, is_upper_set s) : is_upper_set (⋂₀ S) :=
λ a b h, forall₂_imp $ λ s hs, hf s hs h

lemma is_lower_set_sInter {S : set (set α)} (hf : ∀ s ∈ S, is_lower_set s) : is_lower_set (⋂₀ S) :=
λ a b h, forall₂_imp $ λ s hs, hf s hs h

@[simp] lemma is_lower_set_preimage_of_dual_iff : is_lower_set (of_dual ⁻¹' s) ↔ is_upper_set s :=
iff.rfl
@[simp] lemma is_upper_set_preimage_of_dual_iff : is_upper_set (of_dual ⁻¹' s) ↔ is_lower_set s :=
iff.rfl
@[simp] lemma is_lower_set_preimage_to_dual_iff {s : set (order_dual α)} :
  is_lower_set (to_dual ⁻¹' s) ↔ is_upper_set s := iff.rfl
@[simp] lemma is_upper_set_preimage_to_dual_iff {s : set (order_dual α)} :
  is_upper_set (to_dual ⁻¹' s) ↔ is_lower_set s := iff.rfl

alias is_lower_set_preimage_of_dual_iff ↔ _ is_upper_set.of_dual
alias is_upper_set_preimage_of_dual_iff ↔ _ is_lower_set.of_dual
alias is_lower_set_preimage_to_dual_iff ↔ _ is_upper_set.to_dual
alias is_upper_set_preimage_to_dual_iff ↔ _ is_lower_set.to_dual

end has_le

section preorder
variables [preorder α] (a : α)

lemma is_upper_set_Ici : is_upper_set (Ici a) := λ _ _, ge_trans
lemma is_lower_set_Iic : is_lower_set (Iic a) := λ _ _, le_trans
lemma is_upper_set_Ioi : is_upper_set (Ioi a) := λ _ _, flip lt_of_lt_of_le
lemma is_lower_set_Iio : is_lower_set (Iio a) := λ _ _, lt_of_le_of_lt

end preorder

/-! ### Bundled upper/lower sets -/

section has_le
variables [has_le α]

/-- The type of upper sets of an order. -/
structure upper_set (α : Type*) [has_le α] :=
(carrier : set α)
(upper' : is_upper_set carrier)

/-- The type of lower sets of an order. -/
structure lower_set (α : Type*) [has_le α] :=
(carrier : set α)
(lower' : is_lower_set carrier)

namespace upper_set

instance : set_like (upper_set α) α :=
{ coe := upper_set.carrier,
  coe_injective' := λ s t h, by { cases s, cases t, congr' } }

@[ext] lemma ext {s t : upper_set α} : (s : set α) = t → s = t := set_like.ext'

@[simp] lemma carrier_eq_coe (s : upper_set α) : s.carrier = s := rfl

protected lemma upper (s : upper_set α) : is_upper_set (s : set α) := s.upper'

end upper_set

namespace lower_set

instance : set_like (lower_set α) α :=
{ coe := lower_set.carrier,
  coe_injective' := λ s t h, by { cases s, cases t, congr' } }

@[ext] lemma ext {s t : lower_set α} : (s : set α) = t → s = t := set_like.ext'

@[simp] lemma carrier_eq_coe (s : lower_set α) : s.carrier = s := rfl

protected lemma lower (s : lower_set α) : is_lower_set (s : set α) := s.lower'

end lower_set

/-! #### Order -/

namespace upper_set
variables {S : set (upper_set α)} {s t : upper_set α} {a : α}

instance : has_sup (upper_set α) := ⟨λ s t, ⟨s ∪ t, s.upper.union t.upper⟩⟩
instance : has_inf (upper_set α) := ⟨λ s t, ⟨s ∩ t, s.upper.inter t.upper⟩⟩
instance : has_top (upper_set α) := ⟨⟨univ, is_upper_set_univ⟩⟩
instance : has_bot (upper_set α) := ⟨⟨∅, is_upper_set_empty⟩⟩
instance : has_Sup (upper_set α) :=
⟨λ S, ⟨⋃ s ∈ S, ↑s, is_upper_set_Union₂ $ λ s _, s.upper⟩⟩
instance : has_Inf (upper_set α) :=
⟨λ S, ⟨⋂ s ∈ S, ↑s, is_upper_set_Inter₂ $ λ s _, s.upper⟩⟩

instance : complete_distrib_lattice (upper_set α) :=
set_like.coe_injective.complete_distrib_lattice _
  (λ _ _, rfl) (λ _ _, rfl) (λ _, rfl) (λ _, rfl) rfl rfl

instance : inhabited (upper_set α) := ⟨⊥⟩

@[simp] lemma coe_top : ((⊤ : upper_set α) : set α) = univ := rfl
@[simp] lemma coe_bot : ((⊥ : upper_set α) : set α) = ∅ := rfl
@[simp] lemma coe_sup (s t : upper_set α) : (↑(s ⊔ t) : set α) = s ∪ t := rfl
@[simp] lemma coe_inf (s t : upper_set α) : (↑(s ⊓ t) : set α) = s ∩ t := rfl
@[simp] lemma coe_Sup (S : set (upper_set α)) : (↑(Sup S) : set α) = ⋃ s ∈ S, ↑s := rfl
@[simp] lemma coe_Inf (S : set (upper_set α)) : (↑(Inf S) : set α) = ⋂ s ∈ S, ↑s := rfl
@[simp] lemma coe_supr (f : ι → upper_set α) : (↑(⨆ i, f i) : set α) = ⋃ i, f i := by simp [supr]
@[simp] lemma coe_infi (f : ι → upper_set α) : (↑(⨅ i, f i) : set α) = ⋂ i, f i := by simp [infi]
@[simp] lemma coe_supr₂ (f : Π i, κ i → upper_set α) : (↑(⨆ i j, f i j) : set α) = ⋃ i j, f i j :=
by simp_rw coe_supr
@[simp] lemma coe_infi₂ (f : Π i, κ i → upper_set α) : (↑(⨅ i j, f i j) : set α) = ⋂ i j, f i j :=
by simp_rw coe_infi

@[simp] lemma mem_top : a ∈ (⊤ : upper_set α) := trivial
@[simp] lemma not_mem_bot : a ∉ (⊥ : upper_set α) := id
@[simp] lemma mem_sup_iff : a ∈ s ⊔ t ↔ a ∈ s ∨ a ∈ t := iff.rfl
@[simp] lemma mem_inf_iff : a ∈ s ⊓ t ↔ a ∈ s ∧ a ∈ t := iff.rfl
@[simp] lemma mem_Sup_iff : a ∈ Sup S ↔ ∃ s ∈ S, a ∈ s := mem_Union₂
@[simp] lemma mem_Inf_iff  : a ∈ Inf S ↔ ∀ s ∈ S, a ∈ s := mem_Inter₂
@[simp] lemma mem_supr_iff {f : ι → upper_set α} : a ∈ (⨆ i, f i) ↔ ∃ i, a ∈ f i :=
by { rw [←set_like.mem_coe, coe_supr], exact mem_Union }
@[simp] lemma mem_infi_iff {f : ι → upper_set α} : a ∈ (⨅ i, f i) ↔ ∀ i, a ∈ f i :=
by { rw [←set_like.mem_coe, coe_infi], exact mem_Inter }
@[simp] lemma mem_supr₂_iff {f : Π i, κ i → upper_set α} : a ∈ (⨆ i j, f i j) ↔ ∃ i j, a ∈ f i j :=
by simp_rw mem_supr_iff
@[simp] lemma mem_infi₂_iff {f : Π i, κ i → upper_set α} : a ∈ (⨅ i j, f i j) ↔ ∀ i j, a ∈ f i j :=
by simp_rw mem_infi_iff

end upper_set

namespace lower_set
variables {S : set (lower_set α)} {s t : lower_set α} {a : α}

instance : has_sup (lower_set α) := ⟨λ s t, ⟨s ∪ t, λ a b h, or.imp (s.lower h) (t.lower h)⟩⟩
instance : has_inf (lower_set α) := ⟨λ s t, ⟨s ∩ t, λ a b h, and.imp (s.lower h) (t.lower h)⟩⟩
instance : has_top (lower_set α) := ⟨⟨univ, λ a b h, id⟩⟩
instance : has_bot (lower_set α) := ⟨⟨∅, λ a b h, id⟩⟩
instance : has_Sup (lower_set α) := ⟨λ S, ⟨⋃ s ∈ S, ↑s, is_lower_set_Union₂ $ λ s _, s.lower⟩⟩
instance : has_Inf (lower_set α) := ⟨λ S, ⟨⋂ s ∈ S, ↑s, is_lower_set_Inter₂ $ λ s _, s.lower⟩⟩

instance : complete_distrib_lattice (lower_set α) :=
set_like.coe_injective.complete_distrib_lattice _
  (λ _ _, rfl) (λ _ _, rfl) (λ _, rfl) (λ _, rfl) rfl rfl

instance : inhabited (lower_set α) := ⟨⊥⟩

@[simp] lemma coe_top : ((⊤ : lower_set α) : set α) = univ := rfl
@[simp] lemma coe_bot : ((⊥ : lower_set α) : set α) = ∅ := rfl
@[simp] lemma coe_sup (s t : lower_set α) : (↑(s ⊔ t) : set α) = s ∪ t := rfl
@[simp] lemma coe_inf (s t : lower_set α) : (↑(s ⊓ t) : set α) = s ∩ t := rfl
@[simp] lemma coe_Sup (S : set (lower_set α)) : (↑(Sup S) : set α) = ⋃ s ∈ S, ↑s := rfl
@[simp] lemma coe_Inf (S : set (lower_set α)) : (↑(Inf S) : set α) = ⋂ s ∈ S, ↑s := rfl
@[simp] lemma coe_supr (f : ι → lower_set α) : (↑(⨆ i, f i) : set α) = ⋃ i, f i :=
by simp_rw [supr, coe_Sup, mem_range, Union_exists, Union_Union_eq']
@[simp] lemma coe_infi (f : ι → lower_set α) : (↑(⨅ i, f i) : set α) = ⋂ i, f i :=
by simp_rw [infi, coe_Inf, mem_range, Inter_exists, Inter_Inter_eq']
@[simp] lemma coe_supr₂ (f : Π i, κ i → lower_set α) : (↑(⨆ i j, f i j) : set α) = ⋃ i j, f i j :=
by simp_rw coe_supr
@[simp] lemma coe_infi₂ (f : Π i, κ i → lower_set α) : (↑(⨅ i j, f i j) : set α) = ⋂ i j, f i j :=
by simp_rw coe_infi

@[simp] lemma mem_top : a ∈ (⊤ : lower_set α) := trivial
@[simp] lemma not_mem_bot : a ∉ (⊥ : lower_set α) := id
@[simp] lemma mem_sup_iff : a ∈ s ⊔ t ↔ a ∈ s ∨ a ∈ t := iff.rfl
@[simp] lemma mem_inf_iff : a ∈ s ⊓ t ↔ a ∈ s ∧ a ∈ t := iff.rfl
@[simp] lemma mem_Sup_iff : a ∈ Sup S ↔ ∃ s ∈ S, a ∈ s := mem_Union₂
@[simp] lemma mem_Inf_iff  : a ∈ Inf S ↔ ∀ s ∈ S, a ∈ s := mem_Inter₂
@[simp] lemma mem_supr_iff {f : ι → lower_set α} : a ∈ (⨆ i, f i) ↔ ∃ i, a ∈ f i :=
by { rw [←set_like.mem_coe, coe_supr], exact mem_Union }
@[simp] lemma mem_infi_iff {f : ι → lower_set α} : a ∈ (⨅ i, f i) ↔ ∀ i, a ∈ f i :=
by { rw [←set_like.mem_coe, coe_infi], exact mem_Inter }
@[simp] lemma mem_supr₂_iff {f : Π i, κ i → lower_set α} : a ∈ (⨆ i j, f i j) ↔ ∃ i j, a ∈ f i j :=
by simp_rw mem_supr_iff
@[simp] lemma mem_infi₂_iff {f : Π i, κ i → lower_set α} : a ∈ (⨅ i j, f i j) ↔ ∀ i j, a ∈ f i j :=
by simp_rw mem_infi_iff

end lower_set

/-! #### Complement -/

/-- The complement of a lower set as an upper set. -/
def upper_set.compl (s : upper_set α) : lower_set α := ⟨sᶜ, s.upper.compl⟩

/-- The complement of a lower set as an upper set. -/
def lower_set.compl (s : lower_set α) : upper_set α := ⟨sᶜ, s.lower.compl⟩

namespace upper_set
variables {s : upper_set α} {a : α}

@[simp] lemma coe_compl (s : upper_set α) : (s.compl : set α) = sᶜ := rfl
@[simp] lemma mem_compl_iff : a ∈ s.compl ↔ a ∉ s := iff.rfl
@[simp] lemma compl_compl (s : upper_set α) : s.compl.compl = s := upper_set.ext $ compl_compl _

@[simp] protected lemma compl_sup (s t : upper_set α) : (s ⊔ t).compl = s.compl ⊓ t.compl :=
lower_set.ext compl_sup
@[simp] protected lemma compl_inf (s t : upper_set α) : (s ⊓ t).compl = s.compl ⊔ t.compl :=
lower_set.ext compl_inf
@[simp] protected lemma compl_top : (⊤ : upper_set α).compl = ⊥ := lower_set.ext compl_univ
@[simp] protected lemma compl_bot : (⊥ : upper_set α).compl = ⊤ := lower_set.ext compl_empty
@[simp] protected lemma compl_Sup (S : set (upper_set α)) :
  (Sup S).compl = ⨅ s ∈ S, upper_set.compl s :=
lower_set.ext $ by simp only [coe_compl, coe_Sup, compl_Union₂, lower_set.coe_infi₂]

@[simp] protected lemma compl_Inf (S : set (upper_set α)) :
  (Inf S).compl = ⨆ s ∈ S, upper_set.compl s :=
lower_set.ext $ by simp only [coe_compl, coe_Inf, compl_Inter₂, lower_set.coe_supr₂]

@[simp] protected lemma compl_supr (f : ι → upper_set α) : (⨆ i, f i).compl = ⨅ i, (f i).compl :=
lower_set.ext $ by simp only [coe_compl, coe_supr, compl_Union, lower_set.coe_infi]

@[simp] protected lemma compl_infi (f : ι → upper_set α) : (⨅ i, f i).compl = ⨆ i, (f i).compl :=
lower_set.ext $ by simp only [coe_compl, coe_infi, compl_Inter, lower_set.coe_supr]

@[simp] lemma compl_supr₂ (f : Π i, κ i → upper_set α) :
  (⨆ i j, f i j).compl = ⨅ i j, (f i j).compl :=
by simp_rw upper_set.compl_supr

@[simp] lemma compl_infi₂ (f : Π i, κ i → upper_set α) :
  (⨅ i j, f i j).compl =  ⨆ i j, (f i j).compl :=
by simp_rw upper_set.compl_infi

end upper_set

namespace lower_set
variables {s : lower_set α} {a : α}

@[simp] lemma coe_compl (s : lower_set α) : (s.compl : set α) = sᶜ := rfl
@[simp] lemma mem_compl_iff : a ∈ s.compl ↔ a ∉ s := iff.rfl
@[simp] lemma compl_compl (s : lower_set α) : s.compl.compl = s := lower_set.ext $ compl_compl _

protected lemma compl_sup (s t : lower_set α) : (s ⊔ t).compl = s.compl ⊓ t.compl :=
upper_set.ext compl_sup
protected lemma compl_inf (s t : lower_set α) : (s ⊓ t).compl = s.compl ⊔ t.compl :=
upper_set.ext compl_inf
protected lemma compl_top : (⊤ : lower_set α).compl = ⊥ := upper_set.ext compl_univ
protected lemma compl_bot : (⊥ : lower_set α).compl = ⊤ := upper_set.ext compl_empty
protected lemma compl_Sup (S : set (lower_set α)) : (Sup S).compl = ⨅ s ∈ S, lower_set.compl s :=
upper_set.ext $ by simp only [coe_compl, coe_Sup, compl_Union₂, upper_set.coe_infi₂]

protected lemma compl_Inf (S : set (lower_set α)) : (Inf S).compl = ⨆ s ∈ S, lower_set.compl s :=
upper_set.ext $ by simp only [coe_compl, coe_Inf, compl_Inter₂, upper_set.coe_supr₂]

protected lemma compl_supr (f : ι → lower_set α) : (⨆ i, f i).compl = ⨅ i, (f i).compl :=
upper_set.ext $ by simp only [coe_compl, coe_supr, compl_Union, upper_set.coe_infi]

protected lemma compl_infi (f : ι → lower_set α) : (⨅ i, f i).compl = ⨆ i, (f i).compl :=
upper_set.ext $ by simp only [coe_compl, coe_infi, compl_Inter, upper_set.coe_supr]

@[simp] lemma compl_supr₂ (f : Π i, κ i → lower_set α) :
  (⨆ i j, f i j).compl = ⨅ i j, (f i j).compl :=
by simp_rw lower_set.compl_supr

@[simp] lemma compl_infi₂ (f : Π i, κ i → lower_set α) :
  (⨅ i j, f i j).compl =  ⨆ i j, (f i j).compl :=
by simp_rw lower_set.compl_infi

end lower_set
end has_le

/-! #### Principal sets -/

namespace upper_set
section preorder
variables [preorder α] {a b : α}

/-- The smallest upper set containing a given element. -/
<<<<<<< HEAD
def principal (a : α) : upper_set α := ⟨{x | a ≤ x}, λ b c, ge_trans⟩

@[simp] lemma coe_principal (a : α) : ↑(principal a) = {x | a ≤ x} := rfl
@[simp] lemma mem_principal_iff : b ∈ principal a ↔ a ≤ b := iff.rfl
=======
def Ici (a : α) : upper_set α := ⟨Ici a, is_upper_set_Ici a⟩

/-- The smallest upper set containing a given element. -/
def Ioi (a : α) : upper_set α := ⟨Ioi a, is_upper_set_Ioi a⟩

@[simp] lemma coe_Ici (a : α) : ↑(Ici a) = set.Ici a := rfl
@[simp] lemma coe_Ioi (a : α) : ↑(Ioi a) = set.Ioi a := rfl
@[simp] lemma mem_Ici_iff : b ∈ Ici a ↔ a ≤ b := iff.rfl
@[simp] lemma mem_Ioi_iff : b ∈ Ioi a ↔ a < b := iff.rfl

lemma Ioi_le_Ici (a : α) : Ioi a ≤ Ici a := Ioi_subset_Ici_self

@[simp] lemma Ici_top [order_bot α] : Ici (⊥ : α) = ⊤ := set_like.coe_injective Ici_bot
@[simp] lemma Ioi_bot [order_top α] : Ioi (⊤ : α) = ⊥ := set_like.coe_injective Ioi_top
>>>>>>> d89160b5

end preorder

section semilattice_sup
variables [semilattice_sup α]

<<<<<<< HEAD
@[simp] lemma principal_sup (a b : α) : principal (a ⊔ b) = principal a ⊓ principal b :=
set_like.ext $ λ c, sup_le_iff
=======
@[simp] lemma Ici_sup (a b : α) : Ici (a ⊔ b) = Ici a ⊓ Ici b := ext Ici_inter_Ici.symm

/-- `upper_set.Ici` as a `sup_hom`. -/
def Ici_sup_hom : sup_hom α (order_dual $ upper_set α) := ⟨Ici, Ici_sup⟩

@[simp] lemma Ici_sup_hom_apply (a : α) : Ici_sup_hom a = to_dual (Ici a) := rfl
>>>>>>> d89160b5

end semilattice_sup

section complete_lattice
variables [complete_lattice α]

<<<<<<< HEAD
@[simp] lemma principal_Sup (S : set α) : principal (Sup S) = ⨅ a ∈ S, principal a :=
set_like.ext $ λ c, by simp only [mem_principal_iff, mem_infi₂_iff, Sup_le_iff]

@[simp] lemma principal_supr (f : ι → α) : principal (⨆ i, f i) = ⨅ i, principal (f i) :=
set_like.ext $ λ c, by simp only [mem_principal_iff, mem_infi_iff, supr_le_iff]

@[simp] lemma principal_supr₂ (f : Π i, κ i → α) :
  principal (⨆ i j, f i j) = ⨅ i j, principal (f i j) :=
by simp_rw principal_supr
=======
@[simp] lemma Ici_Sup (S : set α) : Ici (Sup S) = ⨅ a ∈ S, Ici a :=
set_like.ext $ λ c, by simp only [mem_Ici_iff, mem_infi_iff, Sup_le_iff]

@[simp] lemma Ici_supr (f : ι → α) : Ici (⨆ i, f i) = ⨅ i, Ici (f i) :=
set_like.ext $ λ c, by simp only [mem_Ici_iff, mem_infi_iff, supr_le_iff]

@[simp] lemma Ici_supr₂ (f : Π i, κ i → α) : Ici (⨆ i j, f i j) = ⨅ i j, Ici (f i j) :=
by simp_rw Ici_supr

/-- `upper_set.Ici` as a `Sup_hom`. -/
def Ici_Sup_hom : Sup_hom α (order_dual $ upper_set α) :=
⟨Ici, λ s, (Ici_Sup s).trans Inf_image.symm⟩

@[simp] lemma Ici_Sup_hom_apply (a : α) : Ici_Sup_hom a = to_dual (Ici a) := rfl
>>>>>>> d89160b5

end complete_lattice
end upper_set

namespace lower_set
section preorder
variables [preorder α] {a b : α}

<<<<<<< HEAD
/-- The smallest lower set containing a given element. -/
def principal (a : α) : lower_set α := ⟨{x | x ≤ a}, λ b c, le_trans⟩

@[simp] lemma coe_principal (a : α) : ↑(principal a) = {x | x ≤ a} := rfl
@[simp] lemma mem_principal_iff : b ∈ principal a ↔ b ≤ a := iff.rfl

variables [order_top α]

@[simp] lemma principal_top : principal (⊤ : α) = ⊤ := set_like.ext $ λ c, (iff_true _).2 le_top
=======
/-- Principal lower set. `set.Iic` as a lower set. The smallest lower set containing a given
element. -/
def Iic (a : α) : lower_set α := ⟨Iic a, is_lower_set_Iic a⟩

/-- Strict principal lower set. `set.Iio` as a lower set. -/
def Iio (a : α) : lower_set α := ⟨Iio a, is_lower_set_Iio a⟩

@[simp] lemma coe_Iic (a : α) : ↑(Iic a) = set.Iic a := rfl
@[simp] lemma coe_Iio (a : α) : ↑(Iio a) = set.Iio a := rfl
@[simp] lemma mem_Iic_iff : b ∈ Iic a ↔ b ≤ a := iff.rfl
@[simp] lemma mem_Iio_iff : b ∈ Iio a ↔ b < a := iff.rfl

lemma Ioi_le_Ici (a : α) : Ioi a ≤ Ici a := Ioi_subset_Ici_self

@[simp] lemma Iic_top [order_top α] : Iic (⊤ : α) = ⊤ := set_like.coe_injective Iic_top
@[simp] lemma Iio_bot [order_bot α] : Iio (⊥ : α) = ⊥ := set_like.coe_injective Iio_bot
>>>>>>> d89160b5

end preorder

section semilattice_inf
variables [semilattice_inf α]

<<<<<<< HEAD
@[simp] lemma principal_inf (a b : α) : principal (a ⊓ b) = principal a ⊓ principal b :=
set_like.ext $ λ c, le_inf_iff
=======
@[simp] lemma Iic_inf (a b : α) : Iic (a ⊓ b) = Iic a ⊓ Iic b :=
set_like.coe_injective Iic_inter_Iic.symm

/-- `lower_set.Iic` as an `inf_hom`. -/
def Iic_inf_hom : inf_hom α (lower_set α) := ⟨Iic, Iic_inf⟩

@[simp] lemma coe_Iic_inf_hom : (Iic_inf_hom : α → lower_set α) = Iic := rfl
@[simp] lemma Iic_inf_hom_apply (a : α) : Iic_inf_hom a = Iic a := rfl
>>>>>>> d89160b5

end semilattice_inf

section complete_lattice
variables [complete_lattice α]

<<<<<<< HEAD
@[simp] lemma principal_Inf (S : set α) : principal (Inf S) = ⨅ a ∈ S, principal a :=
set_like.ext $ λ c, by simp only [mem_principal_iff, mem_infi₂_iff, le_Inf_iff]

@[simp] lemma principal_infi (f : ι → α) : principal (⨅ i, f i) = ⨅ i, principal (f i) :=
set_like.ext $ λ c, by simp only [mem_principal_iff, mem_infi_iff, le_infi_iff]

@[simp] lemma principal_infi₂ (f : Π i, κ i → α) :
  principal (⨅ i j, f i j) = ⨅ i j, principal (f i j) :=
by simp_rw principal_infi
=======
@[simp] lemma Iic_Inf (S : set α) : Iic (Inf S) = ⨅ a ∈ S, Iic a :=
set_like.ext $ λ c, by simp only [mem_Iic_iff, mem_infi₂_iff, le_Inf_iff]

@[simp] lemma Iic_infi (f : ι → α) : Iic (⨅ i, f i) = ⨅ i, Iic (f i) :=
set_like.ext $ λ c, by simp only [mem_Iic_iff, mem_infi_iff, le_infi_iff]

@[simp] lemma Iic_infi₂ (f : Π i, κ i → α) : Iic (⨅ i j, f i j) = ⨅ i j, Iic (f i j) :=
by simp_rw Iic_infi

/-- `lower_set.Iic` as an `Inf_hom`. -/
def Iic_Inf_hom : Inf_hom α (lower_set α) := ⟨Iic, λ s, (Iic_Inf s).trans Inf_image.symm⟩

@[simp] lemma coe_Iic_Inf_hom : (Iic_Inf_hom : α → lower_set α) = Iic := rfl
@[simp] lemma Iic_Inf_hom_apply (a : α) : Iic_Inf_hom a = Iic a := rfl
>>>>>>> d89160b5

end complete_lattice
end lower_set<|MERGE_RESOLUTION|>--- conflicted
+++ resolved
@@ -360,12 +360,6 @@
 variables [preorder α] {a b : α}
 
 /-- The smallest upper set containing a given element. -/
-<<<<<<< HEAD
-def principal (a : α) : upper_set α := ⟨{x | a ≤ x}, λ b c, ge_trans⟩
-
-@[simp] lemma coe_principal (a : α) : ↑(principal a) = {x | a ≤ x} := rfl
-@[simp] lemma mem_principal_iff : b ∈ principal a ↔ a ≤ b := iff.rfl
-=======
 def Ici (a : α) : upper_set α := ⟨Ici a, is_upper_set_Ici a⟩
 
 /-- The smallest upper set containing a given element. -/
@@ -380,41 +374,24 @@
 
 @[simp] lemma Ici_top [order_bot α] : Ici (⊥ : α) = ⊤ := set_like.coe_injective Ici_bot
 @[simp] lemma Ioi_bot [order_top α] : Ioi (⊤ : α) = ⊥ := set_like.coe_injective Ioi_top
->>>>>>> d89160b5
 
 end preorder
 
 section semilattice_sup
 variables [semilattice_sup α]
 
-<<<<<<< HEAD
-@[simp] lemma principal_sup (a b : α) : principal (a ⊔ b) = principal a ⊓ principal b :=
-set_like.ext $ λ c, sup_le_iff
-=======
 @[simp] lemma Ici_sup (a b : α) : Ici (a ⊔ b) = Ici a ⊓ Ici b := ext Ici_inter_Ici.symm
 
 /-- `upper_set.Ici` as a `sup_hom`. -/
 def Ici_sup_hom : sup_hom α (order_dual $ upper_set α) := ⟨Ici, Ici_sup⟩
 
 @[simp] lemma Ici_sup_hom_apply (a : α) : Ici_sup_hom a = to_dual (Ici a) := rfl
->>>>>>> d89160b5
 
 end semilattice_sup
 
 section complete_lattice
 variables [complete_lattice α]
 
-<<<<<<< HEAD
-@[simp] lemma principal_Sup (S : set α) : principal (Sup S) = ⨅ a ∈ S, principal a :=
-set_like.ext $ λ c, by simp only [mem_principal_iff, mem_infi₂_iff, Sup_le_iff]
-
-@[simp] lemma principal_supr (f : ι → α) : principal (⨆ i, f i) = ⨅ i, principal (f i) :=
-set_like.ext $ λ c, by simp only [mem_principal_iff, mem_infi_iff, supr_le_iff]
-
-@[simp] lemma principal_supr₂ (f : Π i, κ i → α) :
-  principal (⨆ i j, f i j) = ⨅ i j, principal (f i j) :=
-by simp_rw principal_supr
-=======
 @[simp] lemma Ici_Sup (S : set α) : Ici (Sup S) = ⨅ a ∈ S, Ici a :=
 set_like.ext $ λ c, by simp only [mem_Ici_iff, mem_infi_iff, Sup_le_iff]
 
@@ -429,7 +406,6 @@
 ⟨Ici, λ s, (Ici_Sup s).trans Inf_image.symm⟩
 
 @[simp] lemma Ici_Sup_hom_apply (a : α) : Ici_Sup_hom a = to_dual (Ici a) := rfl
->>>>>>> d89160b5
 
 end complete_lattice
 end upper_set
@@ -438,17 +414,6 @@
 section preorder
 variables [preorder α] {a b : α}
 
-<<<<<<< HEAD
-/-- The smallest lower set containing a given element. -/
-def principal (a : α) : lower_set α := ⟨{x | x ≤ a}, λ b c, le_trans⟩
-
-@[simp] lemma coe_principal (a : α) : ↑(principal a) = {x | x ≤ a} := rfl
-@[simp] lemma mem_principal_iff : b ∈ principal a ↔ b ≤ a := iff.rfl
-
-variables [order_top α]
-
-@[simp] lemma principal_top : principal (⊤ : α) = ⊤ := set_like.ext $ λ c, (iff_true _).2 le_top
-=======
 /-- Principal lower set. `set.Iic` as a lower set. The smallest lower set containing a given
 element. -/
 def Iic (a : α) : lower_set α := ⟨Iic a, is_lower_set_Iic a⟩
@@ -465,17 +430,12 @@
 
 @[simp] lemma Iic_top [order_top α] : Iic (⊤ : α) = ⊤ := set_like.coe_injective Iic_top
 @[simp] lemma Iio_bot [order_bot α] : Iio (⊥ : α) = ⊥ := set_like.coe_injective Iio_bot
->>>>>>> d89160b5
 
 end preorder
 
 section semilattice_inf
 variables [semilattice_inf α]
 
-<<<<<<< HEAD
-@[simp] lemma principal_inf (a b : α) : principal (a ⊓ b) = principal a ⊓ principal b :=
-set_like.ext $ λ c, le_inf_iff
-=======
 @[simp] lemma Iic_inf (a b : α) : Iic (a ⊓ b) = Iic a ⊓ Iic b :=
 set_like.coe_injective Iic_inter_Iic.symm
 
@@ -484,24 +444,12 @@
 
 @[simp] lemma coe_Iic_inf_hom : (Iic_inf_hom : α → lower_set α) = Iic := rfl
 @[simp] lemma Iic_inf_hom_apply (a : α) : Iic_inf_hom a = Iic a := rfl
->>>>>>> d89160b5
 
 end semilattice_inf
 
 section complete_lattice
 variables [complete_lattice α]
 
-<<<<<<< HEAD
-@[simp] lemma principal_Inf (S : set α) : principal (Inf S) = ⨅ a ∈ S, principal a :=
-set_like.ext $ λ c, by simp only [mem_principal_iff, mem_infi₂_iff, le_Inf_iff]
-
-@[simp] lemma principal_infi (f : ι → α) : principal (⨅ i, f i) = ⨅ i, principal (f i) :=
-set_like.ext $ λ c, by simp only [mem_principal_iff, mem_infi_iff, le_infi_iff]
-
-@[simp] lemma principal_infi₂ (f : Π i, κ i → α) :
-  principal (⨅ i j, f i j) = ⨅ i j, principal (f i j) :=
-by simp_rw principal_infi
-=======
 @[simp] lemma Iic_Inf (S : set α) : Iic (Inf S) = ⨅ a ∈ S, Iic a :=
 set_like.ext $ λ c, by simp only [mem_Iic_iff, mem_infi₂_iff, le_Inf_iff]
 
@@ -516,7 +464,6 @@
 
 @[simp] lemma coe_Iic_Inf_hom : (Iic_Inf_hom : α → lower_set α) = Iic := rfl
 @[simp] lemma Iic_Inf_hom_apply (a : α) : Iic_Inf_hom a = Iic a := rfl
->>>>>>> d89160b5
 
 end complete_lattice
 end lower_set