/-
Copyright (c) 2018 Sébastien Gouëzel. All rights reserved.
Released under Apache 2.0 license as described in the file LICENSE.
Authors: Sébastien Gouëzel
-/
import order.bounds
import data.set.intervals.basic
import data.set.finite
import data.set.lattice

/-!
# Theory of conditionally complete lattices.

A conditionally complete lattice is a lattice in which every non-empty bounded subset s
has a least upper bound and a greatest lower bound, denoted below by Sup s and Inf s.
Typical examples are real, nat, int with their usual orders.

The theory is very comparable to the theory of complete lattices, except that suitable
boundedness and nonemptiness assumptions have to be added to most statements.
We introduce two predicates bdd_above and bdd_below to express this boundedness, prove
their basic properties, and then go on to prove most useful properties of Sup and Inf
in conditionally complete lattices.

To differentiate the statements between complete lattices and conditionally complete
lattices, we prefix Inf and Sup in the statements by c, giving cInf and cSup. For instance,
Inf_le is a statement in complete lattices ensuring Inf s ≤ x, while cInf_le is the same
statement in conditionally complete lattices with an additional assumption that s is
bounded below.
-/

set_option old_structure_cmd true

open set

variables {α β : Type*} {ι : Sort*}

section

/-!
Extension of Sup and Inf from a preorder `α` to `with_top α` and `with_bot α`
-/

open_locale classical

noncomputable instance {α : Type*} [preorder α] [has_Sup α] : has_Sup (with_top α) :=
⟨λ S, if ⊤ ∈ S then ⊤ else
  if bdd_above (coe ⁻¹' S : set α) then ↑(Sup (coe ⁻¹' S : set α)) else ⊤⟩

noncomputable instance {α : Type*} [has_Inf α] : has_Inf (with_top α) :=
⟨λ S, if S ⊆ {⊤} then ⊤ else ↑(Inf (coe ⁻¹' S : set α))⟩

noncomputable instance {α : Type*} [has_Sup α] : has_Sup (with_bot α) :=
⟨(@with_top.has_Inf (order_dual α) _).Inf⟩

noncomputable instance {α : Type*} [preorder α] [has_Inf α] : has_Inf (with_bot α) :=
⟨(@with_top.has_Sup (order_dual α) _ _).Sup⟩

@[simp]
theorem with_top.cInf_empty {α : Type*} [has_Inf α] : Inf (∅ : set (with_top α)) = ⊤ :=
if_pos $ set.empty_subset _

@[simp]
theorem with_bot.cSup_empty {α : Type*} [has_Sup α] : Sup (∅ : set (with_bot α)) = ⊥ :=
if_pos $ set.empty_subset _

end -- section

/-- A conditionally complete lattice is a lattice in which
every nonempty subset which is bounded above has a supremum, and
every nonempty subset which is bounded below has an infimum.
Typical examples are real numbers or natural numbers.

To differentiate the statements from the corresponding statements in (unconditional)
complete lattices, we prefix Inf and Sup by a c everywhere. The same statements should
hold in both worlds, sometimes with additional assumptions of nonemptiness or
boundedness.-/
class conditionally_complete_lattice (α : Type*) extends lattice α, has_Sup α, has_Inf α :=
(le_cSup : ∀ s a, bdd_above s → a ∈ s → a ≤ Sup s)
(cSup_le : ∀ s a, set.nonempty s → a ∈ upper_bounds s → Sup s ≤ a)
(cInf_le : ∀ s a, bdd_below s → a ∈ s → Inf s ≤ a)
(le_cInf : ∀ s a, set.nonempty s → a ∈ lower_bounds s → a ≤ Inf s)

/-- A conditionally complete linear order is a linear order in which
every nonempty subset which is bounded above has a supremum, and
every nonempty subset which is bounded below has an infimum.
Typical examples are real numbers or natural numbers.

To differentiate the statements from the corresponding statements in (unconditional)
complete linear orders, we prefix Inf and Sup by a c everywhere. The same statements should
hold in both worlds, sometimes with additional assumptions of nonemptiness or
boundedness.-/
class conditionally_complete_linear_order (α : Type*)
  extends conditionally_complete_lattice α, linear_order α renaming max → sup min → inf

/-- A conditionally complete linear order with `bot` is a linear order with least element, in which
every nonempty subset which is bounded above has a supremum, and every nonempty subset (necessarily
bounded below) has an infimum.  A typical example is the natural numbers.

To differentiate the statements from the corresponding statements in (unconditional)
complete linear orders, we prefix Inf and Sup by a c everywhere. The same statements should
hold in both worlds, sometimes with additional assumptions of nonemptiness or
boundedness.-/
@[ancestor conditionally_complete_linear_order has_bot]
class conditionally_complete_linear_order_bot (α : Type*)
  extends conditionally_complete_linear_order α, has_bot α :=
(bot_le : ∀ x : α, ⊥ ≤ x)
(cSup_empty : Sup ∅ = ⊥)

@[priority 100]  -- see Note [lower instance priority]
instance conditionally_complete_linear_order_bot.to_order_bot
  [h : conditionally_complete_linear_order_bot α] : order_bot α :=
{ ..h }

/-- A complete lattice is a conditionally complete lattice, as there are no restrictions
on the properties of Inf and Sup in a complete lattice.-/
@[priority 100] -- see Note [lower instance priority]
instance complete_lattice.to_conditionally_complete_lattice [complete_lattice α] :
  conditionally_complete_lattice α :=
{ le_cSup := by intros; apply le_Sup; assumption,
  cSup_le := by intros; apply Sup_le; assumption,
  cInf_le := by intros; apply Inf_le; assumption,
  le_cInf := by intros; apply le_Inf; assumption,
  ..‹complete_lattice α› }

@[priority 100] -- see Note [lower instance priority]
instance complete_linear_order.to_conditionally_complete_linear_order_bot {α : Type*}
  [complete_linear_order α] :
  conditionally_complete_linear_order_bot α :=
{ cSup_empty := Sup_empty,
  ..complete_lattice.to_conditionally_complete_lattice, .. ‹complete_linear_order α› }

section
open_locale classical

/-- A well founded linear order is conditionally complete, with a bottom element. -/
@[reducible] noncomputable def well_founded.conditionally_complete_linear_order_with_bot
  {α : Type*} [i : linear_order α] (h : well_founded ((<) : α → α → Prop))
  (c : α) (hc : c = h.min set.univ ⟨c, mem_univ c⟩) :
  conditionally_complete_linear_order_bot α :=
{ sup := max,
  le_sup_left := le_max_left,
  le_sup_right := le_max_right,
  sup_le := λ a b c, max_le,
  inf := min,
  inf_le_left := min_le_left,
  inf_le_right := min_le_right,
  le_inf := λ a b c, le_min,
  Inf := λ s, if hs : s.nonempty then h.min s hs else c,
  cInf_le := λ s a hs has, begin
    have s_ne : s.nonempty := ⟨a, has⟩,
    simpa [s_ne] using not_lt.1 (h.not_lt_min s s_ne has),
  end,
  le_cInf := λ s a hs has, begin
    simp only [hs, dif_pos],
    exact has (h.min_mem s hs),
  end,
  Sup := λ s, if hs : (upper_bounds s).nonempty then h.min _ hs else c,
  le_cSup := λ s a hs has, begin
    have h's : (upper_bounds s).nonempty := hs,
    simp only [h's, dif_pos],
    exact h.min_mem _ h's has,
  end,
  cSup_le := λ s a hs has, begin
    have h's : (upper_bounds s).nonempty := ⟨a, has⟩,
    simp only [h's, dif_pos],
    simpa using h.not_lt_min _ h's has,
  end,
  bot := c,
  bot_le := λ x, by convert not_lt.1 (h.not_lt_min set.univ ⟨c, mem_univ c⟩ (mem_univ x)),
  cSup_empty := begin
    have : (set.univ : set α).nonempty := ⟨c, mem_univ c⟩,
    simp only [this, dif_pos, upper_bounds_empty],
    exact hc.symm
  end,
  .. i }

end

section order_dual

instance (α : Type*) [conditionally_complete_lattice α] :
  conditionally_complete_lattice (order_dual α) :=
{ le_cSup := @conditionally_complete_lattice.cInf_le α _,
  cSup_le := @conditionally_complete_lattice.le_cInf α _,
  le_cInf := @conditionally_complete_lattice.cSup_le α _,
  cInf_le := @conditionally_complete_lattice.le_cSup α _,
  ..order_dual.has_Inf α,
  ..order_dual.has_Sup α,
  ..order_dual.lattice α }

instance (α : Type*) [conditionally_complete_linear_order α] :
  conditionally_complete_linear_order (order_dual α) :=
{ ..order_dual.conditionally_complete_lattice α,
  ..order_dual.linear_order α }

end order_dual

section conditionally_complete_lattice
variables [conditionally_complete_lattice α] {s t : set α} {a b : α}

theorem le_cSup (h₁ : bdd_above s) (h₂ : a ∈ s) : a ≤ Sup s :=
conditionally_complete_lattice.le_cSup s a h₁ h₂

theorem cSup_le (h₁ : s.nonempty) (h₂ : ∀ b ∈ s, b ≤ a) : Sup s ≤ a :=
conditionally_complete_lattice.cSup_le s a h₁ h₂

theorem cInf_le (h₁ : bdd_below s) (h₂ : a ∈ s) : Inf s ≤ a :=
conditionally_complete_lattice.cInf_le s a h₁ h₂

theorem le_cInf (h₁ : s.nonempty) (h₂ : ∀ b ∈ s, a ≤ b) : a ≤ Inf s :=
conditionally_complete_lattice.le_cInf s a h₁ h₂

theorem le_cSup_of_le (hs : bdd_above s) (hb : b ∈ s) (h : a ≤ b) : a ≤ Sup s :=
le_trans h (le_cSup hs hb)

theorem cInf_le_of_le (hs : bdd_below s) (hb : b ∈ s) (h : b ≤ a) : Inf s ≤ a :=
le_trans (cInf_le hs hb) h

theorem cSup_le_cSup (ht : bdd_above t) (hs : s.nonempty) (h : s ⊆ t) : Sup s ≤ Sup t :=
cSup_le hs (λ a ha, le_cSup ht (h ha))

theorem cInf_le_cInf (ht : bdd_below t) (hs : s.nonempty) (h : s ⊆ t) : Inf t ≤ Inf s :=
le_cInf hs (λ a ha, cInf_le ht (h ha))

lemma is_lub_cSup (ne : s.nonempty) (H : bdd_above s) : is_lub s (Sup s) :=
⟨λ x, le_cSup H, λ x, cSup_le ne⟩

lemma is_lub_csupr [nonempty ι] {f : ι → α} (H : bdd_above (range f)) :
  is_lub (range f) (⨆ i, f i) :=
is_lub_cSup (range_nonempty f) H

lemma is_lub_csupr_set {f : β → α} {s : set β} (H : bdd_above (f '' s)) (Hne : s.nonempty) :
  is_lub (f '' s) (⨆ i : s, f i) :=
by { rw ← Sup_image', exact is_lub_cSup (Hne.image _) H }

lemma is_glb_cInf (ne : s.nonempty) (H : bdd_below s) : is_glb s (Inf s) :=
⟨λ x, cInf_le H, λ x, le_cInf ne⟩

lemma is_glb_cinfi [nonempty ι] {f : ι → α} (H : bdd_below (range f)) :
  is_glb (range f) (⨅ i, f i) :=
is_glb_cInf (range_nonempty f) H

lemma is_glb_cinfi_set {f : β → α} {s : set β} (H : bdd_below (f '' s)) (Hne : s.nonempty) :
  is_glb (f '' s) (⨅ i : s, f i) :=
@is_lub_csupr_set (order_dual α) _ _ _ _ H Hne

lemma is_lub.cSup_eq (H : is_lub s a) (ne : s.nonempty) : Sup s = a :=
(is_lub_cSup ne ⟨a, H.1⟩).unique H

lemma is_lub.csupr_eq [nonempty ι] {f : ι → α} (H : is_lub (range f) a) : (⨆ i, f i) = a :=
H.cSup_eq (range_nonempty f)

lemma is_lub.csupr_set_eq {s : set β} {f : β → α} (H : is_lub (f '' s) a) (Hne : s.nonempty) :
  (⨆ i : s, f i) = a :=
is_lub.cSup_eq (image_eq_range f s ▸ H) (image_eq_range f s ▸ Hne.image f)

/-- A greatest element of a set is the supremum of this set. -/
lemma is_greatest.cSup_eq (H : is_greatest s a) : Sup s = a :=
H.is_lub.cSup_eq H.nonempty

lemma is_greatest.Sup_mem (H : is_greatest s a) : Sup s ∈ s :=
H.cSup_eq.symm ▸ H.1

lemma is_glb.cInf_eq (H : is_glb s a) (ne : s.nonempty) : Inf s = a :=
(is_glb_cInf ne ⟨a, H.1⟩).unique H

lemma is_glb.cinfi_eq [nonempty ι] {f : ι → α} (H : is_glb (range f) a) : (⨅ i, f i) = a :=
H.cInf_eq (range_nonempty f)

lemma is_glb.cinfi_set_eq {s : set β} {f : β → α} (H : is_glb (f '' s) a) (Hne : s.nonempty) :
  (⨅ i : s, f i) = a :=
is_glb.cInf_eq (image_eq_range f s ▸ H) (image_eq_range f s ▸ Hne.image f)

/-- A least element of a set is the infimum of this set. -/
lemma is_least.cInf_eq (H : is_least s a) : Inf s = a :=
H.is_glb.cInf_eq H.nonempty

lemma is_least.Inf_mem (H : is_least s a) : Inf s ∈ s :=
H.cInf_eq.symm ▸ H.1

lemma subset_Icc_cInf_cSup (hb : bdd_below s) (ha : bdd_above s) :
  s ⊆ Icc (Inf s) (Sup s) :=
λ x hx, ⟨cInf_le hb hx, le_cSup ha hx⟩

theorem cSup_le_iff (hb : bdd_above s) (ne : s.nonempty) : Sup s ≤ a ↔ (∀ b ∈ s, b ≤ a) :=
is_lub_le_iff (is_lub_cSup ne hb)

theorem le_cInf_iff (hb : bdd_below s) (ne : s.nonempty) : a ≤ Inf s ↔ (∀ b ∈ s, a ≤ b) :=
le_is_glb_iff (is_glb_cInf ne hb)

lemma cSup_lower_bounds_eq_cInf {s : set α} (h : bdd_below s) (hs : s.nonempty) :
  Sup (lower_bounds s) = Inf s :=
(is_lub_cSup h $ hs.mono $ λ x hx y hy, hy hx).unique (is_glb_cInf hs h).is_lub

lemma cInf_upper_bounds_eq_cSup {s : set α} (h : bdd_above s) (hs : s.nonempty) :
  Inf (upper_bounds s) = Sup s :=
(is_glb_cInf h $ hs.mono $ λ x hx y hy, hy hx).unique (is_lub_cSup hs h).is_glb

lemma not_mem_of_lt_cInf {x : α} {s : set α} (h : x < Inf s) (hs : bdd_below s) : x ∉ s :=
λ hx, lt_irrefl _ (h.trans_le (cInf_le hs hx))

lemma not_mem_of_cSup_lt {x : α} {s : set α} (h : Sup s < x) (hs : bdd_above s) : x ∉ s :=
@not_mem_of_lt_cInf (order_dual α) _ x s h hs

/--Introduction rule to prove that `b` is the supremum of `s`: it suffices to check that `b`
is larger than all elements of `s`, and that this is not the case of any `w<b`.
See `Sup_eq_of_forall_le_of_forall_lt_exists_gt` for a version in complete lattices. -/
theorem cSup_eq_of_forall_le_of_forall_lt_exists_gt (hs : s.nonempty)
  (H : ∀ a ∈ s, a ≤ b) (H' : ∀ w, w < b → (∃ a ∈ s, w < a)) : Sup s = b :=
have hs' : bdd_above s := ⟨b, by assumption⟩,
have (Sup s < b) ∨ (Sup s = b) := lt_or_eq_of_le (cSup_le hs H),
have h : ¬(Sup s < b) := λ hb,
  let ⟨a, ha, ha'⟩ := (H' (Sup s) hb) in  /- a ∈ s, Sup s < a-/
  have Sup s < Sup s := lt_of_lt_of_le ha' (le_cSup hs' ha),
  show false, by { exact lt_irrefl (Sup s) this },
show Sup s = b, by { cases this with h1, { cases h h1 }, { assumption } }

/--Introduction rule to prove that `b` is the infimum of `s`: it suffices to check that `b`
is smaller than all elements of `s`, and that this is not the case of any `w>b`.
See `Inf_eq_of_forall_ge_of_forall_gt_exists_lt` for a version in complete lattices. -/
theorem cInf_eq_of_forall_ge_of_forall_gt_exists_lt : s.nonempty → (∀ a ∈ s, b ≤ a) →
  (∀ w, b < w → (∃ a ∈ s, a < w)) → Inf s = b :=
@cSup_eq_of_forall_le_of_forall_lt_exists_gt (order_dual α) _ _ _

/--b < Sup s when there is an element a in s with b < a, when s is bounded above.
This is essentially an iff, except that the assumptions for the two implications are
slightly different (one needs boundedness above for one direction, nonemptiness and linear
order for the other one), so we formulate separately the two implications, contrary to
the complete_lattice case.-/
lemma lt_cSup_of_lt (hs : bdd_above s) (hs' : a ∈ s) (h : b < a) : b < Sup s :=
lt_of_lt_of_le h (le_cSup hs hs')

/--Inf s < b when there is an element a in s with a < b, when s is bounded below.
This is essentially an iff, except that the assumptions for the two implications are
slightly different (one needs boundedness below for one direction, nonemptiness and linear
order for the other one), so we formulate separately the two implications, contrary to
the complete_lattice case.-/
lemma cInf_lt_of_lt : bdd_below s → a ∈ s → a < b → Inf s < b :=
@lt_cSup_of_lt (order_dual α) _ _ _ _

/-- If all elements of a nonempty set `s` are less than or equal to all elements
of a nonempty set `t`, then there exists an element between these sets. -/
lemma exists_between_of_forall_le (sne : s.nonempty) (tne : t.nonempty)
  (hst : ∀ (x ∈ s) (y ∈ t), x ≤ y) : (upper_bounds s ∩ lower_bounds t).nonempty :=
⟨Inf t, λ x hx, le_cInf tne $ hst x hx, λ y hy, cInf_le (sne.mono hst) hy⟩

/--The supremum of a singleton is the element of the singleton-/
@[simp] theorem cSup_singleton (a : α) : Sup {a} = a :=
is_greatest_singleton.cSup_eq

/--The infimum of a singleton is the element of the singleton-/
@[simp] theorem cInf_singleton (a : α) : Inf {a} = a :=
is_least_singleton.cInf_eq

@[simp] theorem cSup_pair (a b : α) : Sup {a, b} = a ⊔ b :=
(@is_lub_pair _ _ a b).cSup_eq (nonempty_insert _ _)

@[simp] theorem cInf_pair (a b : α) : Inf {a, b} = a ⊓ b :=
(@is_glb_pair _ _ a b).cInf_eq (nonempty_insert _ _)

/--If a set is bounded below and above, and nonempty, its infimum is less than or equal to
its supremum.-/
theorem cInf_le_cSup (hb : bdd_below s) (ha : bdd_above s) (ne : s.nonempty) : Inf s ≤ Sup s :=
is_glb_le_is_lub (is_glb_cInf ne hb) (is_lub_cSup ne ha) ne

/--The sup of a union of two sets is the max of the suprema of each subset, under the assumptions
that all sets are bounded above and nonempty.-/
theorem cSup_union (hs : bdd_above s) (sne : s.nonempty) (ht : bdd_above t) (tne : t.nonempty) :
  Sup (s ∪ t) = Sup s ⊔ Sup t :=
((is_lub_cSup sne hs).union (is_lub_cSup tne ht)).cSup_eq sne.inl

/--The inf of a union of two sets is the min of the infima of each subset, under the assumptions
that all sets are bounded below and nonempty.-/
theorem cInf_union (hs : bdd_below s) (sne : s.nonempty) (ht : bdd_below t) (tne : t.nonempty) :
  Inf (s ∪ t) = Inf s ⊓ Inf t :=
@cSup_union (order_dual α) _ _ _ hs sne ht tne

/--The supremum of an intersection of two sets is bounded by the minimum of the suprema of each
set, if all sets are bounded above and nonempty.-/
theorem cSup_inter_le (hs : bdd_above s) (ht : bdd_above t) (hst : (s ∩ t).nonempty) :
  Sup (s ∩ t) ≤ Sup s ⊓ Sup t :=
cSup_le hst begin
  simp only [le_inf_iff, and_imp, set.mem_inter_eq],
  exact λ b hs' ht', ⟨le_cSup hs hs', le_cSup ht ht'⟩
end

/--The infimum of an intersection of two sets is bounded below by the maximum of the
infima of each set, if all sets are bounded below and nonempty.-/
theorem le_cInf_inter : bdd_below s → bdd_below t → (s ∩ t).nonempty →
  Inf s ⊔ Inf t ≤ Inf (s ∩ t) :=
@cSup_inter_le (order_dual α) _ _ _

/-- The supremum of insert a s is the maximum of a and the supremum of s, if s is
nonempty and bounded above.-/
theorem cSup_insert (hs : bdd_above s) (sne : s.nonempty) : Sup (insert a s) = a ⊔ Sup s :=
((is_lub_cSup sne hs).insert a).cSup_eq (insert_nonempty a s)

/-- The infimum of insert a s is the minimum of a and the infimum of s, if s is
nonempty and bounded below.-/
theorem cInf_insert (hs : bdd_below s) (sne : s.nonempty) : Inf (insert a s) = a ⊓ Inf s :=
@cSup_insert (order_dual α) _ _ _ hs sne

@[simp] lemma cInf_Icc (h : a ≤ b) : Inf (Icc a b) = a :=
(is_glb_Icc h).cInf_eq (nonempty_Icc.2 h)

@[simp] lemma cInf_Ici : Inf (Ici a) = a := is_least_Ici.cInf_eq

@[simp] lemma cInf_Ico (h : a < b) : Inf (Ico a b) = a :=
(is_glb_Ico h).cInf_eq (nonempty_Ico.2 h)

@[simp] lemma cInf_Ioc [densely_ordered α] (h : a < b) : Inf (Ioc a b) = a :=
(is_glb_Ioc h).cInf_eq (nonempty_Ioc.2 h)

@[simp] lemma cInf_Ioi [no_max_order α] [densely_ordered α] : Inf (Ioi a) = a :=
cInf_eq_of_forall_ge_of_forall_gt_exists_lt nonempty_Ioi (λ _, le_of_lt)
  (λ w hw, by simpa using exists_between hw)

@[simp] lemma cInf_Ioo [densely_ordered α] (h : a < b) : Inf (Ioo a b) = a :=
(is_glb_Ioo h).cInf_eq (nonempty_Ioo.2 h)

@[simp] lemma cSup_Icc (h : a ≤ b) : Sup (Icc a b) = b :=
(is_lub_Icc h).cSup_eq (nonempty_Icc.2 h)

@[simp] lemma cSup_Ico [densely_ordered α] (h : a < b) : Sup (Ico a b) = b :=
(is_lub_Ico h).cSup_eq (nonempty_Ico.2 h)

@[simp] lemma cSup_Iic : Sup (Iic a) = a := is_greatest_Iic.cSup_eq

@[simp] lemma cSup_Iio [no_min_order α] [densely_ordered α] : Sup (Iio a) = a :=
cSup_eq_of_forall_le_of_forall_lt_exists_gt nonempty_Iio (λ _, le_of_lt)
  (λ w hw, by simpa [and_comm] using exists_between hw)

@[simp] lemma cSup_Ioc (h : a < b) : Sup (Ioc a b) = b :=
(is_lub_Ioc h).cSup_eq (nonempty_Ioc.2 h)

@[simp] lemma cSup_Ioo [densely_ordered α] (h : a < b) : Sup (Ioo a b) = b :=
(is_lub_Ioo h).cSup_eq (nonempty_Ioo.2 h)

/--The indexed supremum of a function is bounded above by a uniform bound-/
lemma csupr_le [nonempty ι] {f : ι → α} {c : α} (H : ∀ x, f x ≤ c) : supr f ≤ c :=
cSup_le (range_nonempty f) (by rwa forall_range_iff)

/--The indexed supremum of a function is bounded below by the value taken at one point-/
lemma le_csupr {f : ι → α} (H : bdd_above (range f)) (c : ι) : f c ≤ supr f :=
le_cSup H (mem_range_self _)

lemma le_csupr_of_le {f : ι → α} (H : bdd_above (range f)) (c : ι) (h : a ≤ f c) : a ≤ supr f :=
le_trans h (le_csupr H c)

/--The indexed supremum of two functions are comparable if the functions are pointwise comparable-/
lemma csupr_mono {f g : ι → α} (B : bdd_above (range g)) (H : ∀ x, f x ≤ g x) :
  supr f ≤ supr g :=
begin
  casesI is_empty_or_nonempty ι,
  { rw [supr_of_empty', supr_of_empty'] },
  { exact csupr_le (λ x, le_csupr_of_le B x (H x)) },
end

lemma le_csupr_set {f : β → α} {s : set β}
  (H : bdd_above (f '' s)) {c : β} (hc : c ∈ s) : f c ≤ ⨆ i : s, f i :=
(le_cSup H $ mem_image_of_mem f hc).trans_eq Sup_image'

/--The indexed infimum of two functions are comparable if the functions are pointwise comparable-/
<<<<<<< HEAD
lemma cinfi_le_cinfi {f g : ι → α} (B : bdd_below (range f)) (H : ∀ x, f x ≤ g x) :
=======
lemma cinfi_mono {f g : ι → α} (B : bdd_below (range f)) (H : ∀ x, f x ≤ g x) :
>>>>>>> 695a2b69
  infi f ≤ infi g :=
@csupr_mono (order_dual α) _ _ _ _ B H

/--The indexed minimum of a function is bounded below by a uniform lower bound-/
lemma le_cinfi [nonempty ι] {f : ι → α} {c : α} (H : ∀ x, c ≤ f x) : c ≤ infi f :=
@csupr_le (order_dual α) _ _ _ _ _ H

/--The indexed infimum of a function is bounded above by the value taken at one point-/
lemma cinfi_le {f : ι → α} (H : bdd_below (range f)) (c : ι) : infi f ≤ f c :=
@le_csupr (order_dual α) _ _ _ H c

lemma cinfi_le_of_le {f : ι → α} (H : bdd_below (range f)) (c : ι) (h : f c ≤ a) : infi f ≤ a :=
@le_csupr_of_le (order_dual α) _ _ _ _ H c h

lemma cinfi_set_le {f : β → α} {s : set β}
  (H : bdd_below (f '' s)) {c : β} (hc : c ∈ s) : (⨅ i : s, f i) ≤ f c :=
@le_csupr_set (order_dual α) _ _ _ _ H _ hc

@[simp] theorem csupr_const [hι : nonempty ι] {a : α} : (⨆ b : ι, a) = a :=
by rw [supr, range_const, cSup_singleton]

@[simp] theorem cinfi_const [hι : nonempty ι] {a : α} : (⨅ b : ι, a) = a :=
@csupr_const (order_dual α) _ _ _ _

theorem supr_unique [unique ι] {s : ι → α} : (⨆ i, s i) = s default :=
have ∀ i, s i = s default := λ i, congr_arg s (unique.eq_default i),
by simp only [this, csupr_const]

theorem infi_unique [unique ι] {s : ι → α} : (⨅ i, s i) = s default :=
@supr_unique (order_dual α) _ _ _ _

@[simp] theorem supr_unit {f : unit → α} : (⨆ x, f x) = f () :=
by { convert supr_unique, apply_instance }

@[simp] theorem infi_unit {f : unit → α} : (⨅ x, f x) = f () :=
@supr_unit (order_dual α) _ _

@[simp] lemma csupr_pos {p : Prop} {f : p → α} (hp : p) : (⨆ h : p, f h) = f hp :=
by haveI := unique_prop hp; exact supr_unique

@[simp] lemma cinfi_pos {p : Prop} {f : p → α} (hp : p) : (⨅ h : p, f h) = f hp :=
@csupr_pos (order_dual α) _ _ _ hp

lemma csupr_set {s : set β} {f : β → α} : (⨆ x : s, f x) = Sup (f '' s) :=
begin
  rw supr,
  congr,
  ext,
  rw [mem_image, mem_range, set_coe.exists],
  simp_rw [subtype.coe_mk, exists_prop],
end

lemma cinfi_set {s : set β} {f : β → α} : (⨅ x : s, f x) = Inf (f '' s) :=
@csupr_set (order_dual α) _ _ _ _

/--Introduction rule to prove that `b` is the supremum of `f`: it suffices to check that `b`
is larger than `f i` for all `i`, and that this is not the case of any `w<b`.
See `supr_eq_of_forall_le_of_forall_lt_exists_gt` for a version in complete lattices. -/
theorem csupr_eq_of_forall_le_of_forall_lt_exists_gt [nonempty ι] {f : ι → α} (h₁ : ∀ i, f i ≤ b)
  (h₂ : ∀ w, w < b → (∃ i, w < f i)) : (⨆ (i : ι), f i) = b :=
cSup_eq_of_forall_le_of_forall_lt_exists_gt (range_nonempty f) (forall_range_iff.mpr h₁)
  (λ w hw, exists_range_iff.mpr $ h₂ w hw)

/--Introduction rule to prove that `b` is the infimum of `f`: it suffices to check that `b`
is smaller than `f i` for all `i`, and that this is not the case of any `w>b`.
See `infi_eq_of_forall_ge_of_forall_gt_exists_lt` for a version in complete lattices. -/
theorem cinfi_eq_of_forall_ge_of_forall_gt_exists_lt [nonempty ι] {f : ι → α} (h₁ : ∀ i, b ≤ f i)
  (h₂ : ∀ w, b < w → (∃ i, f i < w)) : (⨅ (i : ι), f i) = b :=
@csupr_eq_of_forall_le_of_forall_lt_exists_gt (order_dual α) _ _ _ _ ‹_› ‹_› ‹_›

/-- Nested intervals lemma: if `f` is a monotone sequence, `g` is an antitone sequence, and
`f n ≤ g n` for all `n`, then `⨆ n, f n` belongs to all the intervals `[f n, g n]`. -/
lemma monotone.csupr_mem_Inter_Icc_of_antitone [semilattice_sup β]
  {f g : β → α} (hf : monotone f) (hg : antitone g) (h : f ≤ g) :
  (⨆ n, f n) ∈ ⋂ n, Icc (f n) (g n) :=
begin
  refine mem_Inter.2 (λ n, _),
  haveI : nonempty β := ⟨n⟩,
  have : ∀ m, f m ≤ g n := λ m, hf.forall_le_of_antitone hg h m n,
  exact ⟨le_csupr ⟨g $ n, forall_range_iff.2 this⟩ _, csupr_le this⟩
end

/-- Nested intervals lemma: if `[f n, g n]` is an antitone sequence of nonempty
closed intervals, then `⨆ n, f n` belongs to all the intervals `[f n, g n]`. -/
lemma csupr_mem_Inter_Icc_of_antitone_Icc [semilattice_sup β]
  {f g : β → α} (h : antitone (λ n, Icc (f n) (g n))) (h' : ∀ n, f n ≤ g n) :
  (⨆ n, f n) ∈ ⋂ n, Icc (f n) (g n) :=
monotone.csupr_mem_Inter_Icc_of_antitone (λ m n hmn, ((Icc_subset_Icc_iff (h' n)).1 (h hmn)).1)
  (λ m n hmn, ((Icc_subset_Icc_iff (h' n)).1 (h hmn)).2) h'

lemma finset.nonempty.sup'_eq_cSup_image {s : finset β} (hs : s.nonempty) (f : β → α) :
  s.sup' hs f = Sup (f '' s) :=
eq_of_forall_ge_iff $ λ a,
  by simp [cSup_le_iff (s.finite_to_set.image f).bdd_above (hs.to_set.image f)]

lemma finset.nonempty.sup'_id_eq_cSup {s : finset α} (hs : s.nonempty) :
  s.sup' hs id = Sup s :=
by rw [hs.sup'_eq_cSup_image, image_id]

/--Introduction rule to prove that b is the supremum of s: it suffices to check that
1) b is an upper bound
2) every other upper bound b' satisfies b ≤ b'.-/
theorem cSup_eq_of_is_forall_le_of_forall_le_imp_ge (_ : s.nonempty)
  (h_is_ub : ∀ a ∈ s, a ≤ b) (h_b_le_ub : ∀ub, (∀ a ∈ s, a ≤ ub) → (b ≤ ub)) : Sup s = b :=
le_antisymm
  (show Sup s ≤ b, from cSup_le ‹s.nonempty› h_is_ub)
  (show b ≤ Sup s, from h_b_le_ub _ $ λ a, le_cSup ⟨b, h_is_ub⟩)

end conditionally_complete_lattice

instance pi.conditionally_complete_lattice {ι : Type*} {α : Π i : ι, Type*}
  [Π i, conditionally_complete_lattice (α i)] :
  conditionally_complete_lattice (Π i, α i) :=
{ le_cSup := λ s f ⟨g, hg⟩ hf i, le_cSup ⟨g i, set.forall_range_iff.2 $ λ ⟨f', hf'⟩, hg hf' i⟩
    ⟨⟨f, hf⟩, rfl⟩,
  cSup_le := λ s f hs hf i, cSup_le (by haveI := hs.to_subtype; apply range_nonempty) $
    λ b ⟨⟨g, hg⟩, hb⟩, hb ▸ hf hg i,
  cInf_le := λ s f ⟨g, hg⟩ hf i, cInf_le ⟨g i, set.forall_range_iff.2 $ λ ⟨f', hf'⟩, hg hf' i⟩
    ⟨⟨f, hf⟩, rfl⟩,
  le_cInf := λ s f hs hf i, le_cInf (by haveI := hs.to_subtype; apply range_nonempty) $
    λ b ⟨⟨g, hg⟩, hb⟩, hb ▸ hf hg i,
  .. pi.lattice, .. pi.has_Sup, .. pi.has_Inf }

section conditionally_complete_linear_order
variables [conditionally_complete_linear_order α] {s t : set α} {a b : α}

lemma finset.nonempty.cSup_eq_max' {s : finset α} (h : s.nonempty) : Sup ↑s = s.max' h :=
eq_of_forall_ge_iff $ λ a, (cSup_le_iff s.bdd_above h.to_set).trans (s.max'_le_iff h).symm

lemma finset.nonempty.cInf_eq_min' {s : finset α} (h : s.nonempty) : Inf ↑s = s.min' h :=
@finset.nonempty.cSup_eq_max' (order_dual α) _ s h

lemma finset.nonempty.cSup_mem {s : finset α} (h : s.nonempty) : Sup (s : set α) ∈ s :=
by { rw h.cSup_eq_max', exact s.max'_mem _ }

lemma finset.nonempty.cInf_mem {s : finset α} (h : s.nonempty) : Inf (s : set α) ∈ s :=
@finset.nonempty.cSup_mem (order_dual α) _ _ h

lemma set.nonempty.cSup_mem (h : s.nonempty) (hs : finite s) : Sup s ∈ s :=
by { lift s to finset α using hs, exact finset.nonempty.cSup_mem h }

lemma set.nonempty.cInf_mem (h : s.nonempty) (hs : finite s) : Inf s ∈ s :=
@set.nonempty.cSup_mem (order_dual α) _ _ h hs

lemma set.finite.cSup_lt_iff (hs : finite s) (h : s.nonempty) : Sup s < a ↔ ∀ x ∈ s, x < a :=
⟨λ h x hx, (le_cSup hs.bdd_above hx).trans_lt h, λ H, H _ $ h.cSup_mem hs⟩

lemma set.finite.lt_cInf_iff (hs : finite s) (h : s.nonempty) : a < Inf s ↔ ∀ x ∈ s, a < x :=
@set.finite.cSup_lt_iff (order_dual α) _ _ _ hs h

/-- When b < Sup s, there is an element a in s with b < a, if s is nonempty and the order is
a linear order. -/
lemma exists_lt_of_lt_cSup (hs : s.nonempty) (hb : b < Sup s) : ∃ a ∈ s, b < a :=
by { contrapose! hb, exact cSup_le hs hb }

/--
Indexed version of the above lemma `exists_lt_of_lt_cSup`.
When `b < supr f`, there is an element `i` such that `b < f i`.
-/
lemma exists_lt_of_lt_csupr [nonempty ι] {f : ι → α} (h : b < supr f) : ∃ i, b < f i :=
let ⟨_, ⟨i, rfl⟩, h⟩ := exists_lt_of_lt_cSup (range_nonempty f) h in ⟨i, h⟩

/--When Inf s < b, there is an element a in s with a < b, if s is nonempty and the order is
a linear order.-/
lemma exists_lt_of_cInf_lt (hs : s.nonempty) (hb : Inf s < b) : ∃ a ∈ s, a < b :=
@exists_lt_of_lt_cSup (order_dual α) _ _ _ hs hb

/--
Indexed version of the above lemma `exists_lt_of_cInf_lt`
When `infi f < a`, there is an element `i` such that `f i < a`.
-/
lemma exists_lt_of_cinfi_lt [nonempty ι] {f : ι → α} (h : infi f < a) : ∃ i, f i < a :=
@exists_lt_of_lt_csupr (order_dual α) _ _ _ _ _ h

open function
variables [is_well_order α (<)]

lemma Inf_eq_argmin_on (hs : s.nonempty) : Inf s = argmin_on id (@is_well_order.wf α (<) _) s hs :=
is_least.cInf_eq ⟨argmin_on_mem _ _ _ _, λ a ha, argmin_on_le id _ _ ha⟩

lemma is_least_Inf (hs : s.nonempty) : is_least s (Inf s) :=
by { rw Inf_eq_argmin_on hs, exact ⟨argmin_on_mem _ _ _ _, λ a ha, argmin_on_le id _ _ ha⟩ }

lemma le_cInf_iff' (hs : s.nonempty) : b ≤ Inf s ↔ b ∈ lower_bounds s :=
le_is_glb_iff (is_least_Inf hs).is_glb

lemma Inf_mem (hs : s.nonempty) : Inf s ∈ s := (is_least_Inf hs).1

end conditionally_complete_linear_order

/-!
### Lemmas about a conditionally complete linear order with bottom element

In this case we have `Sup ∅ = ⊥`, so we can drop some `nonempty`/`set.nonempty` assumptions.
-/

section conditionally_complete_linear_order_bot

variables [conditionally_complete_linear_order_bot α]

@[simp] lemma cSup_empty : (Sup ∅ : α) = ⊥ :=
conditionally_complete_linear_order_bot.cSup_empty

@[simp] lemma csupr_of_empty [is_empty ι] (f : ι → α) : (⨆ i, f i) = ⊥ :=
by rw [supr_of_empty', cSup_empty]

@[simp] lemma csupr_false (f : false → α) : (⨆ i, f i) = ⊥ := csupr_of_empty f

lemma is_lub_cSup' {s : set α} (hs : bdd_above s) : is_lub s (Sup s) :=
begin
  rcases eq_empty_or_nonempty s with (rfl|hne),
  { simp only [cSup_empty, is_lub_empty] },
  { exact is_lub_cSup hne hs }
end

lemma cSup_le_iff' {s : set α} (hs : bdd_above s) {a : α} : Sup s ≤ a ↔ ∀ x ∈ s, x ≤ a :=
is_lub_le_iff (is_lub_cSup' hs)

lemma cSup_le' {s : set α} {a : α} (h : a ∈ upper_bounds s) : Sup s ≤ a :=
(cSup_le_iff' ⟨a, h⟩).2 h

theorem le_cInf_iff'' {s : set α} {a : α} (ne : s.nonempty) :
  a ≤ Inf s ↔ ∀ (b : α), b ∈ s → a ≤ b :=
le_cInf_iff ⟨⊥, λ a _, bot_le⟩ ne

theorem cInf_le' {s : set α} {a : α} (h : a ∈ s) : Inf s ≤ a :=
cInf_le ⟨⊥, λ a _, bot_le⟩ h

lemma exists_lt_of_lt_cSup' {s : set α} {a : α} (h : a < Sup s) : ∃ b ∈ s, a < b :=
by { contrapose! h, exact cSup_le' h }

lemma csupr_le_iff' {f : ι → α} (h : bdd_above (range f)) {a : α} :
  (⨆ i, f i) ≤ a ↔ ∀ i, f i ≤ a :=
(cSup_le_iff' h).trans forall_range_iff

lemma csupr_le' {f : ι → α} {a : α} (h : ∀ i, f i ≤ a) : (⨆ i, f i) ≤ a :=
cSup_le' $ forall_range_iff.2 h

lemma exists_lt_of_lt_csupr' {f : ι → α} {a : α} (h : a < ⨆ i, f i) : ∃ i, a < f i :=
by { contrapose! h, exact csupr_le' h }

end conditionally_complete_linear_order_bot

namespace with_top
open_locale classical

variables [conditionally_complete_linear_order_bot α]

/-- The Sup of a non-empty set is its least upper bound for a conditionally
complete lattice with a top. -/
lemma is_lub_Sup' {β : Type*} [conditionally_complete_lattice β]
  {s : set (with_top β)} (hs : s.nonempty) : is_lub s (Sup s) :=
begin
  split,
  { show ite _ _ _ ∈ _,
    split_ifs,
    { intros _ _, exact le_top },
    { rintro (⟨⟩|a) ha,
      { contradiction },
      apply some_le_some.2,
      exact le_cSup h_1 ha },
    { intros _ _, exact le_top } },
  { show ite _ _ _ ∈ _,
    split_ifs,
    { rintro (⟨⟩|a) ha,
      { exact _root_.le_rfl },
      { exact false.elim (not_top_le_coe a (ha h)) } },
    { rintro (⟨⟩|b) hb,
      { exact le_top },
      refine some_le_some.2 (cSup_le _ _),
      { rcases hs with ⟨⟨⟩|b, hb⟩,
        { exact absurd hb h },
        { exact ⟨b, hb⟩ } },
      { intros a ha, exact some_le_some.1 (hb ha) } },
    { rintro (⟨⟩|b) hb,
      { exact _root_.le_rfl },
      { exfalso, apply h_1, use b, intros a ha, exact some_le_some.1 (hb ha) } } }
end

lemma is_lub_Sup (s : set (with_top α)) : is_lub s (Sup s) :=
begin
  cases s.eq_empty_or_nonempty with hs hs,
  { rw hs,
    show is_lub ∅ (ite _ _ _),
    split_ifs,
    { cases h },
    { rw [preimage_empty, cSup_empty], exact is_lub_empty },
    { exfalso, apply h_1, use ⊥, rintro a ⟨⟩ } },
  exact is_lub_Sup' hs,
end

/-- The Inf of a bounded-below set is its greatest lower bound for a conditionally
complete lattice with a top. -/
lemma is_glb_Inf' {β : Type*} [conditionally_complete_lattice β]
  {s : set (with_top β)} (hs : bdd_below s) : is_glb s (Inf s) :=
begin
  split,
  { show ite _ _ _ ∈ _,
    split_ifs,
    { intros a ha, exact top_le_iff.2 (set.mem_singleton_iff.1 (h ha)) },
    { rintro (⟨⟩|a) ha,
      { exact le_top },
      refine some_le_some.2 (cInf_le _ ha),
      rcases hs with ⟨⟨⟩|b, hb⟩,
      { exfalso,
        apply h,
        intros c hc,
        rw [mem_singleton_iff, ←top_le_iff],
        exact hb hc },
      use b,
      intros c hc,
      exact some_le_some.1 (hb hc) } },
  { show ite _ _ _ ∈ _,
    split_ifs,
    { intros _ _, exact le_top },
    { rintro (⟨⟩|a) ha,
      { exfalso, apply h, intros b hb, exact set.mem_singleton_iff.2 (top_le_iff.1 (ha hb)) },
      { refine some_le_some.2 (le_cInf _ _),
        { classical, contrapose! h,
          rintros (⟨⟩|a) ha,
          { exact mem_singleton ⊤ },
          { exact (h ⟨a, ha⟩).elim }},
        { intros b hb,
          rw ←some_le_some,
          exact ha hb } } } }
end

lemma is_glb_Inf (s : set (with_top α)) : is_glb s (Inf s) :=
begin
  by_cases hs : bdd_below s,
  { exact is_glb_Inf' hs },
  { exfalso, apply hs, use ⊥, intros _ _, exact bot_le },
end

noncomputable instance : complete_linear_order (with_top α) :=
{ Sup := Sup, le_Sup := λ s, (is_lub_Sup s).1, Sup_le := λ s, (is_lub_Sup s).2,
  Inf := Inf, le_Inf := λ s, (is_glb_Inf s).2, Inf_le := λ s, (is_glb_Inf s).1,
  .. with_top.linear_order, ..with_top.lattice, ..with_top.order_top, ..with_top.order_bot }

lemma coe_Sup {s : set α} (hb : bdd_above s) : (↑(Sup s) : with_top α) = (⨆a∈s, ↑a) :=
begin
  cases s.eq_empty_or_nonempty with hs hs,
  { rw [hs, cSup_empty], simp only [set.mem_empty_eq, supr_bot, supr_false], refl },
  apply le_antisymm,
  { refine (coe_le_iff.2 $ λ b hb, cSup_le hs $ λ a has, coe_le_coe.1 $ hb ▸ _),
    exact (le_supr_of_le a $ le_supr_of_le has $ _root_.le_rfl) },
  { exact (supr_le $ λ a, supr_le $ λ ha, coe_le_coe.2 $ le_cSup hb ha) }
end

lemma coe_Inf {s : set α} (hs : s.nonempty) : (↑(Inf s) : with_top α) = (⨅a∈s, ↑a) :=
let ⟨x, hx⟩ := hs in
have (⨅a∈s, ↑a : with_top α) ≤ x, from infi_le_of_le x $ infi_le_of_le hx $ _root_.le_rfl,
let ⟨r, r_eq, hr⟩ := le_coe_iff.1 this in
le_antisymm
  (le_infi $ λ a, le_infi $ λ ha, coe_le_coe.2 $ cInf_le (order_bot.bdd_below s) ha)
  begin
    refine (r_eq.symm ▸ coe_le_coe.2 $ le_cInf hs $ λ a has, coe_le_coe.1 $ _),
    refine (r_eq ▸ infi_le_of_le a _),
    exact (infi_le_of_le has $ _root_.le_rfl),
  end

end with_top

namespace monotone
variables [preorder α] [conditionally_complete_lattice β] {f : α → β} (h_mono : monotone f)

/-! A monotone function into a conditionally complete lattice preserves the ordering properties of
`Sup` and `Inf`. -/

lemma le_cSup_image {s : set α} {c : α} (hcs : c ∈ s) (h_bdd : bdd_above s) :
  f c ≤ Sup (f '' s) :=
le_cSup (map_bdd_above h_mono h_bdd) (mem_image_of_mem f hcs)

lemma cSup_image_le {s : set α} (hs : s.nonempty) {B : α} (hB: B ∈ upper_bounds s) :
  Sup (f '' s) ≤ f B :=
cSup_le (nonempty.image f hs) (h_mono.mem_upper_bounds_image hB)

lemma cInf_image_le {s : set α} {c : α} (hcs : c ∈ s) (h_bdd : bdd_below s) :
  Inf (f '' s) ≤ f c :=
@le_cSup_image (order_dual α) (order_dual β) _ _ _ (λ x y hxy, h_mono hxy) _ _ hcs h_bdd

lemma le_cInf_image {s : set α} (hs : s.nonempty) {B : α} (hB: B ∈ lower_bounds s) :
  f B ≤ Inf (f '' s) :=
@cSup_image_le (order_dual α) (order_dual β) _ _ _ (λ x y hxy, h_mono hxy) _ hs _ hB

end monotone

namespace galois_connection

variables {γ : Type*} [conditionally_complete_lattice α] [conditionally_complete_lattice β]
  [nonempty ι] {l : α → β} {u : β → α}

lemma l_cSup (gc : galois_connection l u) {s : set α} (hne : s.nonempty)
  (hbdd : bdd_above s) :
  l (Sup s) = ⨆ x : s, l x :=
eq.symm $ is_lub.csupr_set_eq (gc.is_lub_l_image $ is_lub_cSup hne hbdd) hne

lemma l_cSup' (gc : galois_connection l u) {s : set α} (hne : s.nonempty) (hbdd : bdd_above s) :
  l (Sup s) = Sup (l '' s) :=
by rw [gc.l_cSup hne hbdd, csupr_set]

lemma l_csupr (gc : galois_connection l u) {f : ι → α}
  (hf : bdd_above (range f)) :
  l (⨆ i, f i) = ⨆ i, l (f i) :=
by rw [supr, gc.l_cSup (range_nonempty _) hf, supr_range']

lemma l_csupr_set (gc : galois_connection l u) {s : set γ} {f : γ → α}
  (hf : bdd_above (f '' s)) (hne : s.nonempty) :
  l (⨆ i : s, f i) = ⨆ i : s, l (f i) :=
by { haveI := hne.to_subtype, rw image_eq_range at hf, exact gc.l_csupr hf }

lemma u_cInf (gc : galois_connection l u) {s : set β} (hne : s.nonempty)
  (hbdd : bdd_below s) :
  u (Inf s) = ⨅ x : s, u x :=
gc.dual.l_cSup hne hbdd

lemma u_cInf' (gc : galois_connection l u) {s : set β} (hne : s.nonempty) (hbdd : bdd_below s) :
  u (Inf s) = Inf (u '' s) :=
gc.dual.l_cSup' hne hbdd

lemma u_cinfi (gc : galois_connection l u) {f : ι → β}
  (hf : bdd_below (range f)) :
  u (⨅ i, f i) = ⨅ i, u (f i) :=
gc.dual.l_csupr hf

lemma u_cinfi_set (gc : galois_connection l u) {s : set γ} {f : γ → β}
  (hf : bdd_below (f '' s)) (hne : s.nonempty) :
  u (⨅ i : s, f i) = ⨅ i : s, u (f i) :=
gc.dual.l_csupr_set hf hne

end galois_connection

namespace order_iso

variables {γ : Type*} [conditionally_complete_lattice α] [conditionally_complete_lattice β]
  [nonempty ι]

lemma map_cSup (e : α ≃o β) {s : set α} (hne : s.nonempty) (hbdd : bdd_above s) :
  e (Sup s) = ⨆ x : s, e x :=
e.to_galois_connection.l_cSup hne hbdd

lemma map_cSup' (e : α ≃o β) {s : set α} (hne : s.nonempty) (hbdd : bdd_above s) :
  e (Sup s) = Sup (e '' s) :=
e.to_galois_connection.l_cSup' hne hbdd

lemma map_csupr (e : α ≃o β) {f : ι → α} (hf : bdd_above (range f)) :
  e (⨆ i, f i) = ⨆ i, e (f i) :=
e.to_galois_connection.l_csupr hf

lemma map_csupr_set (e : α ≃o β) {s : set γ} {f : γ → α}
  (hf : bdd_above (f '' s)) (hne : s.nonempty) :
  e (⨆ i : s, f i) = ⨆ i : s, e (f i) :=
e.to_galois_connection.l_csupr_set hf hne

lemma map_cInf (e : α ≃o β) {s : set α} (hne : s.nonempty) (hbdd : bdd_below s) :
  e (Inf s) = ⨅ x : s, e x :=
e.dual.map_cSup hne hbdd

lemma map_cInf' (e : α ≃o β) {s : set α} (hne : s.nonempty) (hbdd : bdd_below s) :
  e (Inf s) = Inf (e '' s) :=
e.dual.map_cSup' hne hbdd

lemma map_cinfi (e : α ≃o β) {f : ι → α} (hf : bdd_below (range f)) :
  e (⨅ i, f i) = ⨅ i, e (f i) :=
e.dual.map_csupr hf

lemma map_cinfi_set (e : α ≃o β) {s : set γ} {f : γ → α}
  (hf : bdd_below (f '' s)) (hne : s.nonempty) :
  e (⨅ i : s, f i) = ⨅ i : s, e (f i) :=
e.dual.map_csupr_set hf hne

end order_iso

/-!
### Relation between `Sup` / `Inf` and `finset.sup'` / `finset.inf'`

Like the `Sup` of a `conditionally_complete_lattice`, `finset.sup'` also requires the set to be
non-empty. As a result, we can translate between the two.
-/

namespace finset

lemma sup'_eq_cSup_image [conditionally_complete_lattice β] (s : finset α) (H) (f : α → β) :
  s.sup' H f = Sup (f '' s) :=
begin
  apply le_antisymm,
  { refine (finset.sup'_le _ _ $ λ a ha, _),
    refine le_cSup ⟨s.sup' H f, _⟩ ⟨a, ha, rfl⟩,
    rintros i ⟨j, hj, rfl⟩,
    exact finset.le_sup' _ hj },
  { apply cSup_le ((coe_nonempty.mpr H).image _),
    rintros _ ⟨a, ha, rfl⟩,
    exact finset.le_sup' _ ha, }
end

lemma inf'_eq_cInf_image [conditionally_complete_lattice β] (s : finset α) (H) (f : α → β) :
  s.inf' H f = Inf (f '' s) :=
@sup'_eq_cSup_image _ (order_dual β) _ _ _ _

lemma sup'_id_eq_cSup [conditionally_complete_lattice α] (s : finset α) (H) :
  s.sup' H id = Sup s :=
by rw [sup'_eq_cSup_image s H, set.image_id]

lemma inf'_id_eq_cInf [conditionally_complete_lattice α] (s : finset α) (H) :
  s.inf' H id = Inf s :=
@sup'_id_eq_cSup (order_dual α) _ _ _

end finset

section with_top_bot

/-!
### Complete lattice structure on `with_top (with_bot α)`

If `α` is a `conditionally_complete_lattice`, then we show that `with_top α` and `with_bot α`
also inherit the structure of conditionally complete lattices. Furthermore, we show
that `with_top (with_bot α)` naturally inherits the structure of a complete lattice. Note that
for α a conditionally complete lattice, `Sup` and `Inf` both return junk values
for sets which are empty or unbounded. The extension of `Sup` to `with_top α` fixes
the unboundedness problem and the extension to `with_bot α` fixes the problem with
the empty set.

This result can be used to show that the extended reals [-∞, ∞] are a complete lattice.
-/

open_locale classical

/-- Adding a top element to a conditionally complete lattice
gives a conditionally complete lattice -/
noncomputable instance with_top.conditionally_complete_lattice
  {α : Type*} [conditionally_complete_lattice α] :
  conditionally_complete_lattice (with_top α) :=
{ le_cSup := λ S a hS haS, (with_top.is_lub_Sup' ⟨a, haS⟩).1 haS,
  cSup_le := λ S a hS haS, (with_top.is_lub_Sup' hS).2 haS,
  cInf_le := λ S a hS haS, (with_top.is_glb_Inf' hS).1 haS,
  le_cInf := λ S a hS haS, (with_top.is_glb_Inf' ⟨a, haS⟩).2 haS,
  ..with_top.lattice,
  ..with_top.has_Sup,
  ..with_top.has_Inf }

/-- Adding a bottom element to a conditionally complete lattice
gives a conditionally complete lattice -/
noncomputable instance with_bot.conditionally_complete_lattice
  {α : Type*} [conditionally_complete_lattice α] :
  conditionally_complete_lattice (with_bot α) :=
{ le_cSup := (@with_top.conditionally_complete_lattice (order_dual α) _).cInf_le,
  cSup_le := (@with_top.conditionally_complete_lattice (order_dual α) _).le_cInf,
  cInf_le := (@with_top.conditionally_complete_lattice (order_dual α) _).le_cSup,
  le_cInf := (@with_top.conditionally_complete_lattice (order_dual α) _).cSup_le,
  ..with_bot.lattice,
  ..with_bot.has_Sup,
  ..with_bot.has_Inf }

noncomputable instance with_top.with_bot.complete_lattice {α : Type*}
  [conditionally_complete_lattice α] : complete_lattice (with_top (with_bot α)) :=
{ le_Sup := λ S a haS, (with_top.is_lub_Sup' ⟨a, haS⟩).1 haS,
  Sup_le := λ S a ha,
    begin
      cases S.eq_empty_or_nonempty with h,
      { show ite _ _ _ ≤ a,
        split_ifs,
        { rw h at h_1, cases h_1 },
        { convert bot_le, convert with_bot.cSup_empty, rw h, refl },
        { exfalso, apply h_2, use ⊥, rw h, rintro b ⟨⟩ } },
      { refine (with_top.is_lub_Sup' h).2 ha }
    end,
  Inf_le := λ S a haS,
    show ite _ _ _ ≤ a,
    begin
      split_ifs,
      { cases a with a, exact _root_.le_rfl,
        cases (h haS); tauto },
      { cases a,
        { exact le_top },
        { apply with_top.some_le_some.2, refine cInf_le _ haS, use ⊥, intros b hb, exact bot_le } }
    end,
  le_Inf := λ S a haS, (with_top.is_glb_Inf' ⟨a, haS⟩).2 haS,
  ..with_top.has_Inf,
  ..with_top.has_Sup,
  ..with_top.bounded_order,
  ..with_top.lattice }

noncomputable instance with_top.with_bot.complete_linear_order {α : Type*}
  [conditionally_complete_linear_order α] : complete_linear_order (with_top (with_bot α)) :=
{ .. with_top.with_bot.complete_lattice,
  .. with_top.linear_order }

end with_top_bot

section group

variables [nonempty ι] [conditionally_complete_lattice α] [group α]

@[to_additive]
lemma le_mul_cinfi [covariant_class α α (*) (≤)] {a : α} {g : α} {h : ι → α}
  (H : ∀ j, a ≤ g * h j) : a ≤ g * infi h :=
inv_mul_le_iff_le_mul.mp $ le_cinfi $ λ hi, inv_mul_le_iff_le_mul.mpr $ H _

@[to_additive]
lemma mul_csupr_le [covariant_class α α (*) (≤)] {a : α} {g : α} {h : ι → α}
  (H : ∀ j, g * h j ≤ a) : g * supr h ≤ a :=
@le_mul_cinfi (order_dual α) _ _ _ _ _ _ _ _ H

@[to_additive]
lemma le_cinfi_mul [covariant_class α α (function.swap (*)) (≤)] {a : α} {g : ι → α} {h : α}
  (H : ∀ i, a ≤ g i * h) : a ≤ infi g * h :=
mul_inv_le_iff_le_mul.mp $ le_cinfi $ λ gi, mul_inv_le_iff_le_mul.mpr $ H _

@[to_additive]
lemma csupr_mul_le [covariant_class α α (function.swap (*)) (≤)] {a : α} {g : ι → α} {h : α}
  (H : ∀ i, g i * h ≤ a) : supr g * h ≤ a :=
@le_cinfi_mul (order_dual α) _ _ _ _ _ _ _ _ H

@[to_additive]
lemma le_cinfi_mul_cinfi [covariant_class α α (*) (≤)] [covariant_class α α (function.swap (*)) (≤)]
  {a : α} {g h : ι → α} (H : ∀ i j, a ≤ g i * h j) : a ≤ infi g * infi h :=
le_cinfi_mul $ λ i, le_mul_cinfi $ H _

@[to_additive]
lemma csupr_mul_csupr_le [covariant_class α α (*) (≤)] [covariant_class α α (function.swap (*)) (≤)]
  {a : α} {g h : ι → α} (H : ∀ i j, g i * h j ≤ a) : supr g * supr h ≤ a :=
csupr_mul_le $ λ i, mul_csupr_le $ H _

end group<|MERGE_RESOLUTION|>--- conflicted
+++ resolved
@@ -461,11 +461,7 @@
 (le_cSup H $ mem_image_of_mem f hc).trans_eq Sup_image'
 
 /--The indexed infimum of two functions are comparable if the functions are pointwise comparable-/
-<<<<<<< HEAD
-lemma cinfi_le_cinfi {f g : ι → α} (B : bdd_below (range f)) (H : ∀ x, f x ≤ g x) :
-=======
 lemma cinfi_mono {f g : ι → α} (B : bdd_below (range f)) (H : ∀ x, f x ≤ g x) :
->>>>>>> 695a2b69
   infi f ≤ infi g :=
 @csupr_mono (order_dual α) _ _ _ _ B H
 
