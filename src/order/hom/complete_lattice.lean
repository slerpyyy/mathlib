--- conflicted
+++ resolved
@@ -499,19 +499,10 @@
 /-- Reinterpret a lattice homomorphism as a lattice homomorphism between the dual lattices. -/
 @[simps] protected def dual :
    complete_lattice_hom α β ≃ complete_lattice_hom (order_dual α) (order_dual β) :=
-<<<<<<< HEAD
-{ to_fun := λ f, { to_fun := to_dual ∘ f ∘ of_dual,
-                   map_Sup' := λ _, congr_arg to_dual (map_Inf f _),
-                   map_Inf' := λ _, congr_arg to_dual (map_Sup f _) },
-  inv_fun := λ f, { to_fun := of_dual ∘ f ∘ to_dual,
-                   map_Sup' := λ _, congr_arg of_dual (map_Inf f _),
-                   map_Inf' := λ _, congr_arg of_dual (map_Sup f _) },
-=======
 { to_fun := λ f, { to_Sup_hom := f.to_Inf_hom.dual,
                    map_Inf' := λ _, congr_arg to_dual (map_Sup f _) },
   inv_fun := λ f, { to_Sup_hom := f.to_Inf_hom.dual,
                     map_Inf' := λ _, congr_arg of_dual (map_Sup f _) },
->>>>>>> c223a81b
   left_inv := λ f, ext $ λ a, rfl,
   right_inv := λ f, ext $ λ a, rfl }
 
