/-
Copyright (c) 2020 Johan Commelin. All rights reserved.
Released under Apache 2.0 license as described in the file LICENSE.
Authors: Johan Commelin

# Preorder homomorphisms

Bundled monotone functions, `x ≤ y → f x ≤ f y`.
-/
import logic.function.iterate
import order.basic
import order.bounded_lattice
import order.complete_lattice
import tactic.monotonicity

/-! # Category of preorders -/

/-- Bundled monotone (aka, increasing) function -/
structure preorder_hom (α β : Type*) [preorder α] [preorder β] :=
(to_fun   : α → β)
(monotone' : monotone to_fun)

infixr ` →ₘ `:25 := preorder_hom

namespace preorder_hom
variables {α : Type*} {β : Type*} {γ : Type*} [preorder α] [preorder β] [preorder γ]

instance : has_coe_to_fun (preorder_hom α β) :=
{ F := λ f, α → β,
  coe := preorder_hom.to_fun }

@[mono]
lemma monotone (f : α →ₘ β) : monotone f :=
preorder_hom.monotone' f

@[simp]
lemma coe_fun_mk {f : α → β} (hf : _root_.monotone f) (x : α) : mk f hf x = f x := rfl

@[ext] lemma ext (f g : preorder_hom α β) (h : ∀ a, f a = g a) : f = g :=
by { cases f, cases g, congr, funext, exact h _ }

lemma coe_inj (f g : preorder_hom α β) (h : (f : α → β) = g) : f = g :=
by { ext, rw h }

/-- The identity function as bundled monotone function. -/
@[simps]
def id : preorder_hom α α :=
⟨id, monotone_id⟩

instance : inhabited (preorder_hom α α) := ⟨id⟩

@[simp] lemma coe_id : (@id α _ : α → α) = id := rfl

/-- The composition of two bundled monotone functions. -/
@[simps]
def comp (g : preorder_hom β γ) (f : preorder_hom α β) : preorder_hom α γ :=
⟨g ∘ f, g.monotone.comp f.monotone⟩

@[simp] lemma comp_id (f : preorder_hom α β) : f.comp id = f :=
by { ext, refl }

@[simp] lemma id_comp (f : preorder_hom α β) : id.comp f = f :=
by { ext, refl }

/-- `subtype.val` as a bundled monotone function.  -/
def subtype.val (p : α → Prop) : subtype p →ₘ α :=
⟨subtype.val, λ x y h, h⟩

/-- The preorder structure of `α →ₘ β` is pointwise inequality: `f ≤ g ↔ ∀ a, f a ≤ g a`. -/
instance : preorder (α →ₘ β) :=
preorder.lift preorder_hom.to_fun

instance {β : Type*} [partial_order β] : partial_order (α →ₘ β) :=
partial_order.lift preorder_hom.to_fun $ by rintro ⟨⟩ ⟨⟩ h; congr; exact h

@[simps]
instance {β : Type*} [semilattice_sup β] : has_sup (α →ₘ β) :=
{ sup := λ f g, ⟨λ a, f a ⊔ g a, λ x y h, sup_le_sup (f.monotone h) (g.monotone h)⟩ }

instance {β : Type*} [semilattice_sup β] : semilattice_sup (α →ₘ β) :=
{ sup := has_sup.sup,
  le_sup_left := λ a b x, le_sup_left,
  le_sup_right := λ a b x, le_sup_right,
  sup_le := λ a b c h₀ h₁ x, sup_le (h₀ x) (h₁ x),
  .. (_ : partial_order (α →ₘ β)) }

@[simps]
instance {β : Type*} [semilattice_inf β] : has_inf (α →ₘ β) :=
{ inf := λ f g, ⟨λ a, f a ⊓ g a, λ x y h, inf_le_inf (f.monotone h) (g.monotone h)⟩ }

instance {β : Type*} [semilattice_inf β] : semilattice_inf (α →ₘ β) :=
{ inf := has_inf.inf,
  inf_le_left := λ a b x, inf_le_left,
  inf_le_right := λ a b x, inf_le_right,
  le_inf := λ a b c h₀ h₁ x, le_inf (h₀ x) (h₁ x),
  .. (_ : partial_order (α →ₘ β)) }

instance {β : Type*} [lattice β] : lattice (α →ₘ β) :=
{ .. (_ : semilattice_sup (α →ₘ β)),
  .. (_ : semilattice_inf (α →ₘ β)) }

@[simps]
instance {β : Type*} [order_bot β] : has_bot (α →ₘ β) :=
{ bot := ⟨λ a, ⊥, λ a b h, le_refl _⟩ }

instance {β : Type*} [order_bot β] : order_bot (α →ₘ β) :=
{ bot := has_bot.bot,
  bot_le := λ a x, bot_le,
  .. (_ : partial_order (α →ₘ β)) }

@[simps]
instance {β : Type*} [order_top β] : has_top (α →ₘ β) :=
{ top := ⟨λ a, ⊤, λ a b h, le_refl _⟩ }

instance {β : Type*} [order_top β] : order_top (α →ₘ β) :=
{ top := has_top.top,
  le_top := λ a x, le_top,
  .. (_ : partial_order (α →ₘ β)) }

@[simps]
instance {β : Type*} [complete_lattice β] : has_Inf (α →ₘ β) :=
{ Inf := λ s, ⟨ λ x, Inf ((λ f : _ →ₘ _, f x) '' s), λ x y h,
      Inf_le_Inf_of_forall_exists_le
        (by simp only [and_imp, exists_prop, set.mem_image, exists_exists_and_eq_and, exists_imp_distrib];
            intros; subst_vars; refine ⟨_,by assumption, monotone _ h⟩) ⟩ }

@[simps]
instance {β : Type*} [complete_lattice β] : has_Sup (α →ₘ β) :=
{ Sup := λ s, ⟨ λ x, Sup ((λ f : _ →ₘ _, f x) '' s), λ x y h,
      Sup_le_Sup_of_forall_exists_le
        (by simp only [and_imp, exists_prop, set.mem_image, exists_exists_and_eq_and, exists_imp_distrib];
            intros; subst_vars; refine ⟨_,by assumption, monotone _ h⟩) ⟩ }

@[simps Sup Inf]
instance {β : Type*} [complete_lattice β] : complete_lattice (α →ₘ β) :=
{ Sup := has_Sup.Sup,
  le_Sup := λ s f hf x, @le_Sup β _ ((λ f : _ →ₘ _, f x) '' s) (f x) ⟨f, hf, rfl⟩,
  Sup_le := λ s f hf x, @Sup_le β _ _ _ $ λ b (h : b ∈ (λ (f : α →ₘ β), f x) '' s),
              by rcases h with ⟨g, h, ⟨ ⟩⟩; apply hf _ h,
  Inf := has_Inf.Inf,
  le_Inf := λ s f hf x, @le_Inf β _ _ _ $ λ b (h : b ∈ (λ (f : α →ₘ β), f x) '' s),
              by rcases h with ⟨g, h, ⟨ ⟩⟩; apply hf _ h,
  Inf_le := λ s f hf x, @Inf_le β _ ((λ f : _ →ₘ _, f x) '' s) (f x) ⟨f, hf, rfl⟩,
  .. (_ : lattice (α →ₘ β)),
  .. (_ : order_top (α →ₘ β)),
  .. (_ : order_bot (α →ₘ β)) }

lemma iterate_sup_le_sup_iff {α : Type*} [semilattice_sup α] (f : α →ₘ α) :
  (∀ n₁ n₂ a₁ a₂, f^[n₁ + n₂] (a₁ ⊔ a₂) ≤ (f^[n₁] a₁) ⊔ (f^[n₂] a₂)) ↔
  (∀ a₁ a₂, f (a₁ ⊔ a₂) ≤ (f a₁) ⊔ a₂) :=
begin
  split; intros h,
  { exact h 1 0, },
  { intros n₁ n₂ a₁ a₂, have h' : ∀ n a₁ a₂, f^[n] (a₁ ⊔ a₂) ≤ (f^[n] a₁) ⊔ a₂,
    { intros n, induction n with n ih; intros a₁ a₂,
      { refl, },
      { calc f^[n + 1] (a₁ ⊔ a₂) = (f^[n] (f (a₁ ⊔ a₂))) : function.iterate_succ_apply f n _
                             ... ≤ (f^[n] ((f a₁) ⊔ a₂)) : f.monotone.iterate n (h a₁ a₂)
                             ... ≤ (f^[n] (f a₁)) ⊔ a₂ : ih _ _
                             ... = (f^[n + 1] a₁) ⊔ a₂ : by rw ← function.iterate_succ_apply, }, },
    calc f^[n₁ + n₂] (a₁ ⊔ a₂) = (f^[n₁] (f^[n₂] (a₁ ⊔ a₂))) : function.iterate_add_apply f n₁ n₂ _
                           ... = (f^[n₁] (f^[n₂] (a₂ ⊔ a₁))) : by rw sup_comm
                           ... ≤ (f^[n₁] ((f^[n₂] a₂) ⊔ a₁)) : f.monotone.iterate n₁ (h' n₂ _ _)
                           ... = (f^[n₁] (a₁ ⊔ (f^[n₂] a₂))) : by rw sup_comm
                           ... ≤ (f^[n₁] a₁) ⊔ (f^[n₂] a₂) : h' n₁ a₁ _, },
end

end preorder_hom

namespace order_embedding

/-- Convert an `order_embedding` to a `preorder_hom`. -/
<<<<<<< HEAD
@[simps]
=======
>>>>>>> c2777528
def to_preorder_hom {X Y : Type*} [preorder X] [preorder Y] (f : X ↪o Y) : X →ₘ Y :=
{ to_fun := f,
  monotone' := f.monotone }

@[simp]
lemma to_preorder_hom_coe {X Y : Type*} [preorder X] [preorder Y] (f : X ↪o Y) :
  (f.to_preorder_hom : X → Y) = (f : X → Y) := rfl

end order_embedding<|MERGE_RESOLUTION|>--- conflicted
+++ resolved
@@ -170,10 +170,6 @@
 namespace order_embedding
 
 /-- Convert an `order_embedding` to a `preorder_hom`. -/
-<<<<<<< HEAD
-@[simps]
-=======
->>>>>>> c2777528
 def to_preorder_hom {X Y : Type*} [preorder X] [preorder Y] (f : X ↪o Y) : X →ₘ Y :=
 { to_fun := f,
   monotone' := f.monotone }
