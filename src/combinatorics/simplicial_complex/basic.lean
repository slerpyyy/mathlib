import tactic
import data.real.basic
import linear_algebra.affine_space.independent
import linear_algebra.std_basis
import linear_algebra.affine_space.finite_dimensional
import linear_algebra.affine_space.combination
import linear_algebra.finite_dimensional
import analysis.convex.topology
import combinatorics.simplicial_complex.dump
import combinatorics.simplicial_complex.extreme_point
-- import data.nat.parity

open_locale classical affine big_operators
open set
variables {m n : ℕ}
local notation `E` := fin m → ℝ

namespace affine

/--
A simplicial complex in `R^m`.
TODO: generalise to normed affine spaces `E`, so this is `simplicial_complex E`.
-/
@[ext] structure simplicial_complex (m : ℕ) :=
(faces : set (finset (fin m → ℝ)))
(indep : ∀ {X}, X ∈ faces → affine_independent ℝ (λ p, p : (X : set (fin m → ℝ)) → (fin m → ℝ)))
(down_closed : ∀ {X Y}, X ∈ faces → Y ⊆ X → Y ∈ faces)
(disjoint : ∀ {X Y}, X ∈ faces → Y ∈ faces →
  convex_hull ↑X ∩ convex_hull ↑Y ⊆ convex_hull (X ∩ Y : set (fin m → ℝ)))

variables {S : simplicial_complex m}

/--
A constructor for simplicial complexes by specifying a surcomplex and making the set of faces
downward closed.
-/
def simplicial_complex.of_surcomplex {m : ℕ} {S : simplicial_complex m}
  (faces : set (finset (fin m → ℝ))) (subset_surcomplex : faces ⊆ S.faces)
  (down_closed : ∀ {X Y}, X ∈ faces → Y ⊆ X → Y ∈ faces) :
  simplicial_complex m :=
{ faces := faces,
  indep := λ X hX, S.indep (subset_surcomplex hX),
  down_closed := λ X Y hX hYX, down_closed hX hYX,
  disjoint := λ X Y hX hY, S.disjoint (subset_surcomplex hX) (subset_surcomplex hY) }

/--
A constructor for simplicial complexes by specifying a set of faces to close downward.
-/
def simplicial_complex.of_set_closure {A : set (finset E)}
  (indep : ∀ {X}, X ∈ A → affine_independent ℝ (λ p, p : (X : set E) → E))
  (disjoint : ∀ {X Y}, X ∈ A → Y ∈ A →
    convex_hull ↑X ∩ convex_hull ↑Y ⊆ convex_hull (X ∩ Y : set E)) :
  simplicial_complex m :=
{ faces := {X | ∃ Y, Y ∈ A ∧ X ⊆ Y},
  indep := λ X ⟨Y, hY, hXY⟩, affine_independent_of_subset_affine_independent (indep hY) hXY,
  down_closed := λ X Y ⟨Z, hZ, hXZ⟩ hYX, ⟨Z, hZ, subset.trans hYX hXZ⟩,
  disjoint :=
  begin
    rintro W X ⟨Y, hY, hWY⟩ ⟨Z, hZ, hXZ⟩ x ⟨hxW, hxX⟩,
    have hxYZ : x ∈ convex_hull (Y ∩ Z : set E) :=
      disjoint hY hZ ⟨convex_hull_mono hWY hxW, convex_hull_mono hXZ hxX⟩,
    have hxWZ : x ∈ convex_hull (W ∩ Z : set E),
    {
      have := disjoint_convex_hull_of_subsets (indep hY) hWY (finset.inter_subset_left Y Z),
      norm_cast at this hxYZ,
      exact_mod_cast convex_hull_mono
        (finset.inter_subset_inter_left (finset.inter_subset_right Y Z)) (this ⟨hxW, hxYZ⟩),
    },
    have hxYX : x ∈ convex_hull (Y ∩ X : set E),
    {
      have := disjoint_convex_hull_of_subsets (indep hZ) (finset.inter_subset_right Y Z) hXZ,
      norm_cast at this hxYZ,
      exact_mod_cast convex_hull_mono
        (finset.inter_subset_inter_right (finset.inter_subset_left Y Z)) (this ⟨hxYZ, hxX⟩),
    },
    norm_cast at hxWZ hxYX,
    have hxWX := disjoint_convex_hull_of_subsets (indep hY)
      (subset.trans (finset.inter_subset_inter_right hWY) (finset.inter_subset_left Y Z))
      (finset.inter_subset_left Y X) ⟨hxWZ, hxYX⟩,
    norm_cast at hxWX,
    exact_mod_cast convex_hull_mono (subset.trans
      (finset.inter_subset_inter_right (finset.inter_subset_left W Z))
      (finset.inter_subset_inter_left (finset.inter_subset_right Y X))) hxWX,
  end}

/-The empty simplicial complex is made up of only the empty simplex-/
def empty_simplicial_complex (m : ℕ) : simplicial_complex m :=
{ faces := {∅},
  indep :=
  begin
    rintro X (rfl : _ = _),
    apply affine_independent_of_subsingleton ℝ _,
    simp,
  end,
  down_closed := λ X Y hX, hX.symm ▸ finset.subset_empty.1,
  disjoint :=
  begin
    rintro X _ (rfl : X = ∅) (rfl : Y = ∅),
    simp,
  end, }

/-def simplicial_complex.dimension (S : simplicial_complex m) {X : finset (fin m → ℝ)} : ℕ :=
  Sup {X.card - 1 | X ∈ S.faces}-/

/-The dimension of a simplicial complex is the maximal dimension of its faces-/
/-def simplicial_complex.dimension (S : simplicial_complex m) : ℕ :=
 Sup {finset.card (X : set E) | X ∈ S.faces}-/

--Refinement of `size_bound`
lemma simplex_dimension_le_space_dimension {S : simplicial_complex m} {X : finset E} :
  X ∈ S.faces → finset.card X ≤ m + 1 := λ hX, size_bound (S.indep hX)

def simplicial_complex.facets (S : simplicial_complex m) : set (finset (fin m → ℝ)) :=
{X | X ∈ S.faces ∧ (∀ {Y}, Y ∈ S.faces → X ⊆ Y → X = Y)}

lemma facets_subset {S : simplicial_complex m} : S.facets ⊆ S.faces := λ X hX, hX.1

lemma not_facet_iff_subface {S : simplicial_complex m} {X : finset (fin m → ℝ)} :
  X ∈ S.faces → (X ∉ S.facets ↔ ∃ {Y}, Y ∈ S.faces ∧ X ⊂ Y) :=
begin
  rintro hX,
  split,
  { rintro (hX' : ¬(X ∈ S.faces ∧ (∀ {Y}, Y ∈ S.faces → X ⊆ Y → X = Y))),
    push_neg at hX',
    obtain ⟨Y, hY⟩ := hX' hX,
    exact ⟨Y, hY.1, ⟨hY.2.1, (λ hYX, hY.2.2 (finset.subset.antisymm hY.2.1 hYX))⟩⟩, },
  { rintro ⟨Y, hY⟩ ⟨hX, hX'⟩,
    have := hX' hY.1 hY.2.1,
    rw this at hY,
    exact hY.2.2 (subset.refl Y), }
end

lemma subfacet {S : simplicial_complex m} {X : finset (fin m → ℝ)} :
  X ∈ S.faces → ∃ {Y}, Y ∈ S.facets ∧ X ⊆ Y :=
begin
  rintro hX,
  apply finset.strong_downward_induction_on (λ Y hY, simplex_dimension_le_space_dimension hY) hX,
  rintro Y hY h,
  by_cases hYfacet : Y ∈ S.facets,
  { exact ⟨Y, hYfacet, finset.subset.refl _⟩, },
  { obtain ⟨Z, hZ₁, hZ₂⟩ := (not_facet_iff_subface hY).mp hYfacet,
    obtain ⟨W, hW⟩ := h hZ₁ hZ₂,
    exact ⟨W, hW.1, finset.subset.trans hZ₂.1 hW.2⟩, }
end

/--
A simplicial complex is pure of dimension n iff all its facets have dimension n.
-/
<<<<<<< HEAD
def simplicial_complex.pure_of (S : simplicial_complex m) (n : ℕ) : Prop :=
  ∀ {X}, X ∈ S.facets → (X : finset _).card = n
=======
def simplicial_complex.pure (S : simplicial_complex m) : Prop :=
∃ n : ℕ, ∀ {X}, X ∈ S.facets → (X : finset _).card = n + 1
>>>>>>> 95bf83c0

/--
A simplicial complex is pure iff all its facets have the same dimension.
-/
def simplicial_complex.pure (S : simplicial_complex m) : Prop := ∃ n : ℕ, S.pure_of n

/--
The pureness of a pure simplicial complex is the cardinality of its facets. Set to 0 for non pure
complexes.
-/
noncomputable def simplicial_complex.pureness (S : simplicial_complex m) : ℕ :=
  if hS : S.pure then classical.some hS else 0

lemma pureness_def {S : simplicial_complex m} (hS : S.pure) : S.pure_of S.pureness := sorry
--classical.some_spec hS hX @Bhavik the totalling broke it and I broke it even more :/

lemma simplex_dimension_le_pureness {S : simplicial_complex m} {n : ℕ} (hS : S.pure_of n)
  {X : finset (fin m → ℝ)} : X ∈ S.faces → X.card ≤ n :=
begin
  rintro hX,
  obtain ⟨Y, hY, hXY⟩ := subfacet hX,
  rw ← hS hY,
  exact finset.card_le_of_subset hXY,
end

lemma facet_iff_dimension_eq_pureness {S : simplicial_complex m} (hS : S.pure)
  {X : finset (fin m → ℝ)} (hX : X ∈ S.faces) :
  X ∈ S.facets ↔ X.card = S.pureness :=
begin
  refine ⟨pureness_def hS, λ hXcard, _⟩,
  { refine ⟨hX, λ Y hY hXY, _⟩,
    apply finset.eq_of_subset_of_card_le hXY,
    rw hXcard,
    --exact simplex_dimension_le_pureness (pureness_def hS) hY, @Bhavik heeeelp
    sorry
    }
end

/--
A simplicial complex is pure iff there exists n such that all faces are subfaces of some
(n - 1)-dimensional face.
-/
lemma pure_iff {S : simplicial_complex m} : S.pure ↔ ∃ n : ℕ, ∀ {X}, X ∈ S.faces →
  ∃ {Y}, Y ∈ S.faces ∧ finset.card Y = n ∧ X ⊆ Y :=
begin
  split,
  { rintro hS,
    use S.pureness,
    rintro X hX,
    obtain ⟨Y, hY, hXY⟩ := subfacet hX,
    exact ⟨Y, facets_subset hY, pureness_def hS hY, hXY⟩ },
  { rintro ⟨n, hS⟩,
    use n,
    rintro X ⟨hX, hXmax⟩,
    obtain ⟨Y, hY, hYcard, hXY⟩ := hS hX,
    rw hXmax hY hXY,
    exact hYcard, }
end

lemma pure_of_empty {S : simplicial_complex m} (h : S.faces = {∅}) : S.pure :=
begin
  use 0,
  rintro X hX,
  have := facets_subset hX,
  rw h at this,
  change X = ∅ at this,
  rw this,
  exact finset.card_empty,
end

lemma facets_subset_facets_of_pureness_eq_pureness_of_subcomplex {S₁ S₂ : simplicial_complex m}
  (hS : S₁.faces ⊆ S₂.faces) (hS₁ : S₁.pure_of n) (hS₂ : S₂.pure_of n) : S₁.facets ⊆ S₂.facets :=
begin
  rintro X hX,
  use hS hX.1,
  rintro Y hY hXY,
  have : Y.card ≤ X.card,
  {
    rw hS₁ hX,
    --exact simplex_dimension_le_pureness hS₂ hY, @Bhavik same problem as on l. 187
    sorry
  },
  exact finset.eq_of_subset_of_card_le hXY this,
end

/--
The cells of a simplicial complex are its simplices whose dimension matches the one of the space
-/
def simplicial_complex.cells (S : simplicial_complex m) : set (finset (fin m → ℝ)) :=
{X | X ∈ S.faces ∧ X.card = m + 1}

lemma cells_subset_facets {S : simplicial_complex m} : S.cells ⊆ S.facets :=
begin
  rintro X ⟨hX, hXcard⟩,
  by_contra,
  obtain ⟨Y, hY, hXY⟩ := (not_facet_iff_subface hX).mp h,
  have := finset.card_lt_card hXY,
  have := simplex_dimension_le_space_dimension hY,
  linarith,
end

def simplicial_complex.skeleton (S : simplicial_complex m) (k : ℕ) :
  simplicial_complex m :=
simplicial_complex.of_surcomplex
  {X ∈ S.faces | finset.card X ≤ k + 1}
  (λ X ⟨hX, _⟩, hX)
  (λ X Y hX hY, ⟨S.down_closed hX.1 hY, le_trans (finset.card_le_of_subset hY) hX.2⟩)

lemma skeleton_subcomplex {S : simplicial_complex m} {k : ℕ} :
  (S.skeleton k).faces ⊆ S.faces :=
λ X ⟨hX, _⟩, hX

lemma pure_skeleton_of_pure {S : simplicial_complex m} (k : ℕ) : S.pure → (S.skeleton k).pure :=
begin
  rintro ⟨n, hS⟩,
  cases le_or_gt n (k + 1) with hmin hmin,
  {
    use n,
    rintro X hXskel,
    obtain ⟨Y, hY, hXY⟩ := subfacet (skeleton_subcomplex (facets_subset hXskel)),
    have hYskel : Y ∈ (S.skeleton k).faces,
    { use facets_subset hY,
      simp,
      rw hS hY,
      exact hmin, },
    rw hXskel.2 hYskel hXY,
    exact hS hY },
  { use k + 1,
    rintro X ⟨⟨hX, hXcard⟩, hXmax⟩,
    obtain ⟨Y, hY, hXY⟩ := subfacet hX,
    have : k + 1 - X.card + X.card ≤ Y.card,
    { rw hS hY,
      rw nat.sub_add_cancel hXcard,
      exact le_of_lt hmin, },
    obtain ⟨Z, hXZ, hZY, hZcard⟩ := finset.exists_intermediate_set (k + 1 - X.card) this hXY,
      rw nat.sub_add_cancel hXcard at hZcard,
    rw hXmax ⟨S.down_closed (facets_subset hY) hZY, le_of_eq hZcard⟩ hXZ,
    exact hZcard, }
end

lemma skeleton_pureness_eq_min_pureness_dimension {S : simplicial_complex m} {k : ℕ} (hS : S.pure) :
  (S.skeleton k).pureness = min S.pureness (k + 1) := sorry

/--
The closure of a set of faces is the set of their subfaces
-/
def simplicial_complex.closure (S : simplicial_complex m) (A : set (finset (fin m → ℝ))) :
  simplicial_complex m := simplicial_complex.of_surcomplex
  {X | ∃ {X'}, X' ∈ S.faces ∩ A ∧ X ⊆ X'}
  (λ X ⟨X', hX', hX⟩, S.down_closed hX'.1 hX)
  (λ X Y ⟨X', hX', hX⟩ hY, ⟨X', hX', subset.trans hY hX⟩)

lemma closure_subset {S : simplicial_complex m} {A : set (finset (fin m → ℝ))} :
  (S.closure A).faces ⊆ S.faces := λ X ⟨X', hX', hX⟩, S.down_closed hX'.1 hX

--@Bhavik subset_closure is unfortunately already taken by the topological statement that
--s ⊆ closure s
lemma faces_subset_closure {S : simplicial_complex m} {A : set (finset (fin m → ℝ))} :
  S.faces ∩ A ⊆ (S.closure A).faces := λ X hX, ⟨X, hX, subset.refl _⟩

lemma closure_mono {S : simplicial_complex m} {A B : set (finset (fin m → ℝ))} (hAB : A ⊆ B) :
  (S.closure A).faces ⊆ (S.closure B).faces := λ X ⟨Y, hY, hX⟩,
  ⟨Y, inter_subset_inter_right _ hAB hY, hX⟩

/--
The open star of a set of faces is the union of their surfaces
-/
def simplicial_complex.star (S : simplicial_complex m) : set (finset (fin m → ℝ)) →
  set (finset (fin m → ℝ)) := λ A, {X | X ∈ S.faces ∧ ∃ {Y}, Y ∈ A ∧ Y ⊆ X}

lemma mem_star_iff {S : simplicial_complex m} {A : set (finset (fin m → ℝ))}
  {X : finset (fin m → ℝ)} : X ∈ S.star A ↔ X ∈ S.faces ∩ ⋃ (Y ∈ A), {Z | Y ⊆ Z} :=
begin
  unfold simplicial_complex.star,
  simp,
end

lemma star_subset {S : simplicial_complex m} {A : set (finset (fin m → ℝ))} : S.star A ⊆ S.faces :=
  λ X hX, hX.1

lemma subset_star {S : simplicial_complex m} {A : set (finset (fin m → ℝ))} :
  S.faces ∩ A ⊆ S.star A := λ X hX, ⟨hX.1, X, hX.2, subset.refl X⟩

lemma star_mono {S : simplicial_complex m} {A B : set (finset (fin m → ℝ))} (hAB : A ⊆ B) :
  S.star A ⊆ S.star B := λ X ⟨hX, Y, hY, hYX⟩, ⟨hX, Y, hAB hY, hYX⟩

lemma star_up_closed {S : simplicial_complex m} {X Y : finset (fin m → ℝ)}
  {A : set (finset (fin m → ℝ))} : X ∈ S.faces → Y ∈ S.star A → Y ⊆ X → X ∈ S.star A :=
  λ hX ⟨hY, Z, hZ, hZY⟩ hYX, ⟨hX, Z, hZ, subset.trans hZY hYX⟩

--Can maybe get rid of hX?
lemma star_eq_Inter_star_singleton {S : simplicial_complex m} {X : finset (fin m → ℝ)} (hX : X ∈ S.faces) :
  S.star {X} = ⋂ x ∈ X, S.star {{x}} :=
begin
  ext Y,
  split,
  {
    rintro ⟨hY, Z, (hZ : Z = X), hXY⟩,
    rw hZ at hXY,
    exact mem_bInter (λ x (hx : x ∈ X), ⟨hY, {x}, mem_singleton {x},
      finset.singleton_subset_iff.2 (hXY hx)⟩),
  },
  {
    rintro h,
    unfold simplicial_complex.star,
    simp,
    split,
    {
      --rw mem_bInter_iff at h, @Bhavik, bug here, maybe there's a workaround?
      sorry
    },
    rintro x hx,
    obtain ⟨hY, Z, (hZ : Z = {x}), hxY⟩ := mem_bInter_iff.1 h x hx,
    rw hZ at hxY,
    exact finset.singleton_subset_iff.1 hxY,
  }
end

/--
The closed star of a complex S and a set A is the complex whose faces are in S and share a surface
with some face in A
-/
def simplicial_complex.Star (S : simplicial_complex m) : set (finset (fin m → ℝ)) →
  simplicial_complex m := λ A, {
  faces := {X | ∃ {Y Z}, Y ∈ A ∧ Z ∈ S.faces ∧ X ⊆ Z ∧ Y ⊆ Z},
  indep := λ X ⟨_, Z, _, hZ, hXZ, _⟩, S.indep (S.down_closed hZ hXZ),
  down_closed := λ X W ⟨Y, Z, hY, hZ, hXZ, hYZ⟩ hWX, ⟨Y, Z, hY, hZ, subset.trans hWX hXZ, hYZ⟩,
  disjoint := λ X X' ⟨_, Z, _, hZ, hXZ, _⟩ ⟨_, Z', _, hZ', hXZ', _⟩,
    S.disjoint (S.down_closed hZ hXZ) (S.down_closed hZ' hXZ') }

/--
The closed star of a set is the closure of its open star.
-/
lemma Star_eq_closure_star {S : simplicial_complex m} {A : set (finset (fin m → ℝ))} :
  S.Star A = S.closure (S.star A) :=
begin
  ext X,
  exact ⟨(λ ⟨Y, Z, hY, hZ, hXZ, hYZ⟩, ⟨Z, ⟨hZ, hZ, Y, hY, hYZ⟩, hXZ⟩),
    (λ ⟨Z, ⟨hZ, _, Y, hY, hYZ⟩, hXZ⟩, ⟨Y, Z, hY, hZ, hXZ, hYZ⟩)⟩,
end

lemma Star_subset {S : simplicial_complex m} {A : set (finset (fin m → ℝ))} :
  (S.Star A).faces ⊆ S.faces := λ X ⟨_, Z, _, hZ, hXZ, _⟩, S.down_closed hZ hXZ

lemma subset_Star {S : simplicial_complex m} {A : set (finset (fin m → ℝ))} :
  S.faces ∩ A ⊆ (S.Star A).faces :=
  λ X ⟨hXS, hXA⟩, ⟨X, X, hXA, hXS, subset.refl X, subset.refl X⟩

lemma star_subset_Star {S : simplicial_complex m} {A : set (finset (fin m → ℝ))} :
  S.star A ⊆ (S.Star A).faces := λ X ⟨hX, Y, hY, hYX⟩, ⟨Y, X, hY, hX, subset.refl X, hYX⟩

lemma Star_mono {S : simplicial_complex m} {A B : set (finset (fin m → ℝ))} (hAB : A ⊆ B) :
  (S.Star A).faces ⊆ (S.Star B).faces :=
begin
  rw [Star_eq_closure_star, Star_eq_closure_star],
  exact closure_mono (star_mono hAB),
end

lemma pure_Star_of_pure {S : simplicial_complex m} {A : set (finset (fin m → ℝ))} :
  S.pure → (S.Star A).pure :=
begin
  --not hard but I'm tired
  sorry
  /-rintro ⟨n, hS⟩, -- (S.faces ∩ A).nonempty →  rintro ⟨n, hS⟩
  use n,
  rintro X ⟨⟨Y, Z, hY, hZ, hXZ, hYZ⟩, hXmax⟩,
  have hYA : Y ∈ S.star A,
  {
    exact ⟨S.down_closed hZ hYZ, Y, hY, subset.refl Y⟩,
  },
  obtain ⟨W, hW, hYW⟩ := subfacet (star_subset hYA),
  unfold simplicial_complex.pure_of at hS,
  have hW' : W ∈ (S.Star A).facets,
  {
    split,
    {
      apply star_subset_Star,
      sorry
    },
    {
      rintro V ⟨T, U, hT, hU, hVU, hTU⟩ hWV,
      have : V.card ≤ W.card,
      {
        rw hS hW,
        --exact simplex_dimension_le_pureness hS (S.down_closed hU hVU), @Bhavik same problem as on l. 187
        sorry
      },
      exact finset.eq_of_subset_of_card_le hWV this,
    }
  },
  have hW' : W ∈ (S.Star A).faces,
  {
      apply star_subset_Star,
      exact star_up_closed hW.1 hYA hYW,
  },
  rw hXmax (star_subset_Star (star_up_closed hZ hYA hYZ))
    hXZ,
  exact hS hW,-/
end

lemma Star_facet_iff {S : simplicial_complex m} {A : set (finset (fin m → ℝ))}
  {X : finset (fin m → ℝ)} :
  X ∈ (S.Star A).facets ↔ X ∈ S.facets ∧ ∃ {Y}, Y ∈ A ∧ (X ∩ Y).nonempty :=
begin
  split,
  {
    sorry
  },
  {
    sorry
  }
end

lemma Star_pureness_eq_pureness_of_nonempty {S : simplicial_complex m}
  {A : set (finset (fin m → ℝ))} (hS : S.pure) :
  (S.faces ∩ A).nonempty → (S.Star A).pureness = S.pureness :=
begin
  rintro ⟨X, hX⟩,
  obtain ⟨Y, hY, hXY⟩ := subfacet hX.1,
  apply nat.succ.inj,
  --have := (pureness_def (pure_Star_of_pure hS)),
  have : Y ∈ (S.Star A).facets,
  {
    use star_subset_Star (star_up_closed hY.1 (subset_star hX) hXY),
    rintro Z hZ hYZ,
    exact hY.2 (Star_subset hZ) hYZ,
  },
  rw [nat.succ_eq_add_one, nat.succ_eq_add_one, ← pureness_def hS hY,
    ← pureness_def (pure_Star_of_pure hS) this],
end

def simplicial_complex.link (S : simplicial_complex m) (A : set (finset (fin m → ℝ))) :
  simplicial_complex m := simplicial_complex.of_surcomplex
  ((S.Star A).faces \ S.star (S.closure A).faces) (λ X hX, Star_subset hX.1)
  begin
    rintro X Y hX hYX,
    split,
    { exact (S.Star A).down_closed hX.1 hYX},
    {
      rintro ⟨hY, Z, ⟨W, hW, hZW⟩, hZY⟩,
      apply hX.2,
      apply star_up_closed (Star_subset hX.1) _ (subset.trans hZY hYX),
      apply subset_star,
      use S.down_closed hY hZY,
      apply (S.closure A).down_closed _ hZW,
      apply faces_subset_closure,
      exact hW,
    }
  end

lemma link_subset {S : simplicial_complex m} {A : set (finset (fin m → ℝ))}
  (hA : A ⊆ S.faces) : (S.link A).faces ⊆ S.faces := λ X hX, Star_subset hX.1

/-lemma pure_link_of_pure {S : simplicial_complex m} {A : set (finset (fin m → ℝ))}
  (hA : A ⊆ S.faces) {n : ℕ} : S.pure → (link hA).pure (n - finset.card  :=
begin
  rintro hS X hX,
end-/

/-
The erasure of a simplicial complex according to a set A is the subcomplex taken-/
def simplicial_complex.erasure (S : simplicial_complex m) (A : set (finset (fin m → ℝ))) :
  simplicial_complex m :=
simplicial_complex.of_surcomplex
  {X | X ∈ S.faces ∧ ∀ {Y}, Y ∈ A → disjoint X Y}
  (λ X hX, hX.1)
  (λ X Y ⟨hX, hXA⟩ hYX, ⟨S.down_closed hX hYX, λ Z hZ, finset.disjoint_of_subset_left hYX (hXA hZ)⟩)

lemma erasure_subset {S : simplicial_complex m} {A : set (finset (fin m → ℝ))} :
  (S.erasure A).faces ⊆ S.faces := λ X hX, hX.1

/-lemma link_eq_erasure_Star {S : simplicial_complex m} {A : set (finset (fin m → ℝ))}
  (hA : A ⊆ S.faces) :-/

def simplicial_complex.boundary (S : simplicial_complex m) : simplicial_complex m :=
simplicial_complex.of_surcomplex
  {X | ∃ Y ∈ S.faces, X ⊆ Y ∧ ∃! Z ∈ S.facets, Y ⊂ Z}
  (λ X ⟨Y, hY, hXY, _⟩, S.down_closed hY hXY)
  (λ X W ⟨Y, hY, hXY, ⟨Z, hZ⟩⟩ hWX, ⟨Y, hY, subset.trans hWX hXY, Z, hZ⟩)

lemma boundary_subset {S : simplicial_complex m} : S.boundary.faces ⊆ S.faces :=
  λ X ⟨Y, hY, hXY, _⟩, S.down_closed hY hXY

lemma facets_disjoint_boundary {S : simplicial_complex m} : disjoint S.facets S.boundary.faces :=
begin
  rintro X ⟨⟨hX, hXunique⟩, ⟨Y, hY, hXY, ⟨Z, ⟨hZ, hYZ⟩, hZunique⟩⟩⟩,
  simp at *,
  apply hYZ.2,
  rw ← hXunique (facets_subset hZ) (subset.trans hXY hYZ.1),
  exact hXY,
end

--Probably freaking hard and topology-needy
lemma pure_boundary_of_pure_of_finite {S : simplicial_complex m} : finite S.faces → S.pure →
  S.boundary.pure :=
begin
  rintro hSfinite ⟨n, hS⟩,
  cases n,
  {
    use 0,
    rintro X hX,
    obtain ⟨Y, hY, hXY⟩ := subfacet (boundary_subset (facets_subset hX)),
    rw finset.card_eq_zero.mp (hS hY) at hXY,
    exact finset.card_eq_zero.2 (finset.subset_empty.1 hXY),
  },
  cases S.faces.eq_empty_or_nonempty,
  {
    use 0,
    rintro X hX,
    exfalso,
    have := boundary_subset (facets_subset hX),
    rw h at this,
    exact not_mem_empty X this,
  },
  --hard case
  use n,
  rintro X ⟨⟨Y, hY, hXY, ⟨Z, ⟨hZ, hYZ⟩, hZunique⟩⟩, hX⟩,
  simp at *,
  sorry
end

--lemma boundary_pureness_eq_pureness_sub_one {S : simplicial_complex m} (hS : S.pure) : pureness (pure_boundary_of_pure hS) = S.pureness - 1 := sorry

end affine<|MERGE_RESOLUTION|>--- conflicted
+++ resolved
@@ -146,13 +146,8 @@
 /--
 A simplicial complex is pure of dimension n iff all its facets have dimension n.
 -/
-<<<<<<< HEAD
 def simplicial_complex.pure_of (S : simplicial_complex m) (n : ℕ) : Prop :=
   ∀ {X}, X ∈ S.facets → (X : finset _).card = n
-=======
-def simplicial_complex.pure (S : simplicial_complex m) : Prop :=
-∃ n : ℕ, ∀ {X}, X ∈ S.facets → (X : finset _).card = n + 1
->>>>>>> 95bf83c0
 
 /--
 A simplicial complex is pure iff all its facets have the same dimension.
