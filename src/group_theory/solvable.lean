/-
Copyright (c) 2021 Jordan Brown, Thomas Browning, Patrick Lutz. All rights reserved.
Released under Apache 2.0 license as described in the file LICENSE.
Authors: Jordan Brown, Thomas Browning, Patrick Lutz
-/

import data.fin.vec_notation
import group_theory.abelianization
import set_theory.cardinal

/-!
# Solvable Groups

In this file we introduce the notion of a solvable group. We define a solvable group as one whose
derived series is eventually trivial. This requires defining the commutator of two subgroups and
the derived series of a group.

## Main definitions

* `derived_series G n` : the `n`th term in the derived series of `G`, defined by iterating
    `general_commutator` starting with the top subgroup
* `is_solvable G` : the group `G` is solvable
-/

open subgroup

variables {G G' : Type*} [group G] [group G'] {f : G →* G'}

section derived_series

variables (G)

/-- The derived series of the group `G`, obtained by starting from the subgroup `⊤` and repeatedly
  taking the commutator of the previous subgroup with itself for `n` times. -/
def derived_series : ℕ → subgroup G
| 0       := ⊤
| (n + 1) := ⁅(derived_series n), (derived_series n)⁆

@[simp] lemma derived_series_zero : derived_series G 0 = ⊤ := rfl

@[simp] lemma derived_series_succ (n : ℕ) :
  derived_series G (n + 1) = ⁅(derived_series G n), (derived_series G n)⁆ := rfl

lemma derived_series_normal (n : ℕ) : (derived_series G n).normal :=
begin
  induction n with n ih,
  { exact (⊤ : subgroup G).normal_of_characteristic },
<<<<<<< HEAD
  { exactI (derived_series G n).commutator_normal (derived_series G n) }
=======
  { exactI subgroup.commutator_normal (derived_series G n) (derived_series G n) }
>>>>>>> 7959d982
end

@[simp] lemma derived_series_one : derived_series G 1 = commutator G :=
rfl

end derived_series

section commutator_map

lemma commutator_le_map_commutator {H₁ H₂ : subgroup G} {K₁ K₂ : subgroup G'} (h₁ : K₁ ≤ H₁.map f)
  (h₂ : K₂ ≤ H₂.map f) : ⁅K₁, K₂⁆ ≤ ⁅H₁, H₂⁆.map f :=
by { rw map_commutator, exact commutator_mono h₁ h₂ }

section derived_series_map

variables (f)

lemma map_derived_series_le_derived_series (n : ℕ) :
  (derived_series G n).map f ≤ derived_series G' n :=
begin
  induction n with n ih,
  { simp only [derived_series_zero, le_top], },
<<<<<<< HEAD
  { simp only [derived_series_succ, map_commutator, commutator_mono, *], }
=======
  { simp only [derived_series_succ, map_commutator, commutator_mono, ih] }
>>>>>>> 7959d982
end

variables {f}

lemma derived_series_le_map_derived_series (hf : function.surjective f) (n : ℕ) :
  derived_series G' n ≤ (derived_series G n).map f :=
begin
  induction n with n ih,
  { rwa [derived_series_zero, derived_series_zero, top_le_iff, ← monoid_hom.range_eq_map,
    ← monoid_hom.range_top_iff_surjective.mpr], },
  { simp only [*, derived_series_succ, commutator_le_map_commutator], }
end

lemma map_derived_series_eq (hf : function.surjective f) (n : ℕ) :
  (derived_series G n).map f = derived_series G' n :=
le_antisymm (map_derived_series_le_derived_series f n) (derived_series_le_map_derived_series hf n)

end derived_series_map
end commutator_map

section solvable

variables (G)

/-- A group `G` is solvable if its derived series is eventually trivial. We use this definition
  because it's the most convenient one to work with. -/
class is_solvable : Prop :=
(solvable : ∃ n : ℕ, derived_series G n = ⊥)

lemma is_solvable_def : is_solvable G ↔ ∃ n : ℕ, derived_series G n = ⊥ :=
⟨λ h, h.solvable, λ h, ⟨h⟩⟩

@[priority 100]
instance comm_group.is_solvable {G : Type*} [comm_group G] : is_solvable G :=
begin
  use 1,
  rw [eq_bot_iff, derived_series_one],
  calc commutator G ≤ (monoid_hom.id G).ker : abelianization.commutator_subset_ker (monoid_hom.id G)
  ... = ⊥ : rfl,
end

lemma is_solvable_of_comm {G : Type*} [hG : group G]
  (h : ∀ a b : G, a * b = b * a) : is_solvable G :=
begin
  letI hG' : comm_group G := { mul_comm := h .. hG },
  casesI hG,
  exact comm_group.is_solvable,
end

lemma is_solvable_of_top_eq_bot (h : (⊤ : subgroup G) = ⊥) : is_solvable G :=
⟨⟨0, h⟩⟩

@[priority 100]
instance is_solvable_of_subsingleton [subsingleton G] : is_solvable G :=
is_solvable_of_top_eq_bot G (by ext; simp at *)

variables {G}

lemma solvable_of_solvable_injective (hf : function.injective f) [h : is_solvable G'] :
  is_solvable G :=
begin
  rw is_solvable_def at *,
  cases h with n hn,
  use n,
  rw ← map_eq_bot_iff_of_injective _ hf,
  rw eq_bot_iff at *,
  calc map f (derived_series G n) ≤ derived_series G' n : map_derived_series_le_derived_series f n
  ... ≤ ⊥ : hn,
end

instance subgroup_solvable_of_solvable (H : subgroup G) [h : is_solvable G] : is_solvable H :=
solvable_of_solvable_injective (show function.injective (subtype H), from subtype.val_injective)

lemma solvable_of_surjective (hf : function.surjective f) [h : is_solvable G] :
  is_solvable G' :=
begin
  rw is_solvable_def at *,
  cases h with n hn,
  use n,
  calc derived_series G' n = (derived_series G n).map f : eq.symm (map_derived_series_eq hf n)
    ... = (⊥ : subgroup G).map f : by rw hn
    ... = ⊥ : map_bot f,
end

instance solvable_quotient_of_solvable (H : subgroup G) [H.normal] [h : is_solvable G] :
  is_solvable (G ⧸ H) :=
solvable_of_surjective (show function.surjective (quotient_group.mk' H), by tidy)

lemma solvable_of_ker_le_range {G' G'' : Type*} [group G'] [group G''] (f : G' →* G)
  (g : G →* G'') (hfg : g.ker ≤ f.range) [hG' : is_solvable G'] [hG'' : is_solvable G''] :
  is_solvable G :=
begin
  obtain ⟨n, hn⟩ := id hG'',
  suffices : ∀ k : ℕ, derived_series G (n + k) ≤ (derived_series G' k).map f,
  { obtain ⟨m, hm⟩ := id hG',
    use n + m,
    specialize this m,
    rwa [hm, map_bot, le_bot_iff] at this },
  intro k,
  induction k with k hk,
  { rw [add_zero, derived_series_zero, ←monoid_hom.range_eq_map],
    refine le_trans _ hfg,
    rw [←map_eq_bot_iff, eq_bot_iff, ←hn],
    exact map_derived_series_le_derived_series g n },
  { rw [nat.add_succ, derived_series_succ, derived_series_succ],
    exact commutator_le_map_commutator hk hk },
end

instance solvable_prod {G' : Type*} [group G'] [h : is_solvable G] [h' : is_solvable G'] :
  is_solvable (G × G') :=
solvable_of_ker_le_range (monoid_hom.inl G G') (monoid_hom.snd G G')
  (λ x hx, ⟨x.1, prod.ext rfl hx.symm⟩)

end solvable

section is_simple_group

variable [is_simple_group G]

lemma is_simple_group.derived_series_succ {n : ℕ} : derived_series G n.succ = commutator G :=
begin
  induction n with n ih,
  { exact derived_series_one G },
  rw [derived_series_succ, ih],
  cases (commutator.normal G).eq_bot_or_eq_top with h h,
  { rw [h, commutator_bot] },
<<<<<<< HEAD
  { rwa [h, ←_root_.commutator_def] },
=======
  { rwa h },
>>>>>>> 7959d982
end

lemma is_simple_group.comm_iff_is_solvable :
  (∀ a b : G, a * b = b * a) ↔ is_solvable G :=
⟨is_solvable_of_comm, λ ⟨⟨n, hn⟩⟩, begin
  cases n,
  { rw derived_series_zero at hn,
    intros a b,
    refine (mem_bot.1 _).trans (mem_bot.1 _).symm;
    { rw ← hn,
      exact mem_top _ } },
  { rw is_simple_group.derived_series_succ at hn,
    intros a b,
    rw [← mul_inv_eq_one, mul_inv_rev, ← mul_assoc, ← mem_bot, ← hn, commutator_eq_closure],
    exact subset_closure ⟨a, b, rfl⟩ }
end⟩

end is_simple_group

section perm_not_solvable

lemma not_solvable_of_mem_derived_series {g : G} (h1 : g ≠ 1)
  (h2 : ∀ n : ℕ, g ∈ derived_series G n) : ¬ is_solvable G :=
mt (is_solvable_def _).mp (not_exists_of_forall_not
  (λ n h, h1 (subgroup.mem_bot.mp ((congr_arg (has_mem.mem g) h).mp (h2 n)))))

lemma equiv.perm.fin_5_not_solvable : ¬ is_solvable (equiv.perm (fin 5)) :=
begin
  let x : equiv.perm (fin 5) := ⟨![1, 2, 0, 3, 4], ![2, 0, 1, 3, 4], dec_trivial, dec_trivial⟩,
  let y : equiv.perm (fin 5) := ⟨![3, 4, 2, 0, 1], ![3, 4, 2, 0, 1], dec_trivial, dec_trivial⟩,
  let z : equiv.perm (fin 5) := ⟨![0, 3, 2, 1, 4], ![0, 3, 2, 1, 4], dec_trivial, dec_trivial⟩,
  have x_ne_one : x ≠ 1, { rw [ne.def, equiv.ext_iff], dec_trivial },
  have key : x = z * ⁅x, y * x * y⁻¹⁆ * z⁻¹,
  { ext a, dec_trivial! },
  refine not_solvable_of_mem_derived_series x_ne_one (λ n, _),
  induction n with n ih,
  { exact mem_top x },
<<<<<<< HEAD
  { rw [key, (derived_series_normal _ _).mem_comm_iff, inv_mul_cancel_left],
    exact commutator_mem_commutator ih ((derived_series_normal _ _).conj_mem _ ih _) },
=======
  { rw key,
    exact (derived_series_normal _ _).conj_mem _
      (commutator_containment _ _ ih ((derived_series_normal _ _).conj_mem _ ih _)) _ },
>>>>>>> 7959d982
end

lemma equiv.perm.not_solvable (X : Type*) (hX : 5 ≤ cardinal.mk X) :
  ¬ is_solvable (equiv.perm X) :=
begin
  introI h,
  have key : nonempty (fin 5 ↪ X),
  { rwa [←cardinal.lift_mk_le, cardinal.mk_fin, cardinal.lift_nat_cast,
    nat.cast_bit1, nat.cast_bit0, nat.cast_one, cardinal.lift_id] },
  exact equiv.perm.fin_5_not_solvable (solvable_of_solvable_injective
    (equiv.perm.via_embedding_hom_injective (nonempty.some key))),
end

end perm_not_solvable<|MERGE_RESOLUTION|>--- conflicted
+++ resolved
@@ -45,11 +45,7 @@
 begin
   induction n with n ih,
   { exact (⊤ : subgroup G).normal_of_characteristic },
-<<<<<<< HEAD
   { exactI (derived_series G n).commutator_normal (derived_series G n) }
-=======
-  { exactI subgroup.commutator_normal (derived_series G n) (derived_series G n) }
->>>>>>> 7959d982
 end
 
 @[simp] lemma derived_series_one : derived_series G 1 = commutator G :=
@@ -72,11 +68,7 @@
 begin
   induction n with n ih,
   { simp only [derived_series_zero, le_top], },
-<<<<<<< HEAD
-  { simp only [derived_series_succ, map_commutator, commutator_mono, *], }
-=======
   { simp only [derived_series_succ, map_commutator, commutator_mono, ih] }
->>>>>>> 7959d982
 end
 
 variables {f}
@@ -203,11 +195,7 @@
   rw [derived_series_succ, ih],
   cases (commutator.normal G).eq_bot_or_eq_top with h h,
   { rw [h, commutator_bot] },
-<<<<<<< HEAD
-  { rwa [h, ←_root_.commutator_def] },
-=======
   { rwa h },
->>>>>>> 7959d982
 end
 
 lemma is_simple_group.comm_iff_is_solvable :
@@ -245,14 +233,8 @@
   refine not_solvable_of_mem_derived_series x_ne_one (λ n, _),
   induction n with n ih,
   { exact mem_top x },
-<<<<<<< HEAD
   { rw [key, (derived_series_normal _ _).mem_comm_iff, inv_mul_cancel_left],
     exact commutator_mem_commutator ih ((derived_series_normal _ _).conj_mem _ ih _) },
-=======
-  { rw key,
-    exact (derived_series_normal _ _).conj_mem _
-      (commutator_containment _ _ ih ((derived_series_normal _ _).conj_mem _ ih _)) _ },
->>>>>>> 7959d982
 end
 
 lemma equiv.perm.not_solvable (X : Type*) (hX : 5 ≤ cardinal.mk X) :
