--- conflicted
+++ resolved
@@ -162,7 +162,6 @@
 ⟨var default⟩
 
 end term
-<<<<<<< HEAD
 
 /-- The representation of a constant symbol as a term. -/
 def constants.term (c : L.constants) : (L.term α) :=
@@ -170,15 +169,6 @@
 
 namespace term
 
-=======
-
-/-- The representation of a constant symbol as a term. -/
-def constants.term (c : L.constants) : (L.term α) :=
-func c default
-
-namespace term
-
->>>>>>> 29475c16
 instance inhabited_of_constant [inhabited L.constants] : inhabited (L.term α) :=
 ⟨(default : L.constants).term⟩
 
@@ -1058,15 +1048,9 @@
     obtain ⟨ψ₀, hψ₀, rfl⟩ := Lhom.mem_on_Theory.1 hψ,
     exact (φ.realize_on_sentence M _).2 (T.realize_sentence_of_mem hψ₀) },
 end
-<<<<<<< HEAD
 
 variables {M} {T}
 
-=======
-
-variables {M} {T}
-
->>>>>>> 29475c16
 lemma Theory.model.mono {T' : L.Theory} (h : M ⊨ T') (hs : T ⊆ T') :
   M ⊨ T :=
 ⟨λ φ hφ, T'.realize_sentence_of_mem (hs hφ)⟩
