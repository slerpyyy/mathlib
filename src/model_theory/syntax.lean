/-
Copyright (c) 2021 Aaron Anderson, Jesse Michael Han, Floris van Doorn. All rights reserved.
Released under Apache 2.0 license as described in the file LICENSE.
Authors: Aaron Anderson, Jesse Michael Han, Floris van Doorn
-/
import logic.equiv.fin
import model_theory.language_map

/-!
# Basics on First-Order Syntax
This file defines first-order terms, formulas, sentences, and theories in a style inspired by the
[Flypitch project](https://flypitch.github.io/).

## Main Definitions
* A `first_order.language.term` is defined so that `L.term α` is the type of `L`-terms with free
  variables indexed by `α`.
* A `first_order.language.formula` is defined so that `L.formula α` is the type of `L`-formulas with
  free variables indexed by `α`.
* A `first_order.language.sentence` is a formula with no free variables.
* A `first_order.language.Theory` is a set of sentences.
* The variables of terms and formulas can be relabelled with `first_order.language.term.relabel`,
`first_order.language.bounded_formula.relabel`, and `first_order.language.formula.relabel`.
* `first_order.language.bounded_formula.cast_le` adds more `fin`-indexed variables.
* `first_order.language.bounded_formula.lift_at` raises the indexes of the `fin`-indexed variables
above a particular index.
* Language maps can act on syntactic objects with functions such as
`first_order.language.Lhom.on_formula`.

## Implementation Notes
* Formulas use a modified version of de Bruijn variables. Specifically, a `L.bounded_formula α n`
is a formula with some variables indexed by a type `α`, which cannot be quantified over, and some
indexed by `fin n`, which can. For any `φ : L.bounded_formula α (n + 1)`, we define the formula
`∀' φ : L.bounded_formula α n` by universally quantifying over the variable indexed by
`n : fin (n + 1)`.

## References
For the Flypitch project:
- [J. Han, F. van Doorn, *A formal proof of the independence of the continuum hypothesis*]
[flypitch_cpp]
- [J. Han, F. van Doorn, *A formalization of forcing and the unprovability of
the continuum hypothesis*][flypitch_itp]

-/

universes u v w u' v'

namespace first_order
namespace language

variables (L : language.{u v}) {L' : language}
variables {M : Type w} {N P : Type*} [L.Structure M] [L.Structure N] [L.Structure P]
variables {α : Type u'} {β : Type v'}
open_locale first_order
open Structure fin

/-- A term on `α` is either a variable indexed by an element of `α`
  or a function symbol applied to simpler terms. -/
inductive term (α : Type u') : Type (max u u')
| var {} : ∀ (a : α), term
| func {} : ∀ {l : ℕ} (f : L.functions l) (ts : fin l → term), term
export term

variable {L}

namespace term

open list

/-- Indicates whether a variable is used in a given term. -/
@[simp] def uses_var : L.term α → α → Prop
| (var i) a := i = a
| (func f ts) a := ∃ i, (ts i).uses_var a

lemma var_uses_var (a : α) : (var a : L.term α).uses_var a :=
by rw uses_var

lemma func_uses_var {n : ℕ} {f : L.functions n} {a : α} {ts : fin n → L.term α} {i : fin n}
  (h : (ts i).uses_var a) :
  (func f ts).uses_var a :=
⟨i, h⟩

lemma finite_uses_var (t : L.term α) : {a | t.uses_var a}.finite :=
begin
  induction t with _ _ _ _ ih,
  { simp only [uses_var, set.set_of_eq_eq_singleton', set.finite_singleton], },
  { simp_rw [uses_var, set.set_of_exists],
    exact set.finite_Union ih }
end

lemma finite_uses_var_left (t : L.term (α ⊕ β)) : {a | t.uses_var (sum.inl a)}.finite :=
t.finite_uses_var.preimage (sum.inl_injective.inj_on _)

/-- Relabels a term's variables along a particular function. -/
@[simp] def relabel (g : α → β) : L.term α → L.term β
| (var i) := var (g i)
| (func f ts) := func f (λ i, (ts i).relabel)

<<<<<<< HEAD
/-- Restricts a term to use only a set of the given variables. -/
def restrict_var (s : set α) : Π (t : L.term α) (h : ∀ a, t.uses_var a → a ∈ s), L.term s
| (var a) h := var ⟨a, h a rfl⟩
| (func f ts) h := func f (λ i, (ts i).restrict_var (λ a ha, h a ⟨i, ha⟩))

/-- A helper function for `restrict_var_left`. -/
def restrict_var_left_aux (s : set α) :
  (sum.inl '' s) ∪ (sum.inr '' (set.univ : set β)) → s ⊕ β
| ⟨sum.inl x, h⟩ := sum.inl ⟨x, begin
      simp only [set.image_univ, set.mem_union_eq, set.mem_image, exists_eq_right, set.mem_range,
        exists_false, or_false] at h,
      exact h,
    end⟩
| ⟨sum.inr x, h⟩ := sum.inr x

/-- Restricts a term on `α ⊕ fin n` to use only a set of the free variables indexed by `α`. -/
def restrict_var_left {n : ℕ} (s : set α) (t : L.term (α ⊕ fin n))
  (h : ∀ a, t.uses_var (sum.inl a) → a ∈ s) :
  L.term (s ⊕ fin n) :=
(t.restrict_var (sum.inl '' s ∪ sum.inr '' set.univ) (begin
  intro x,
  cases x with a i,
  { exact λ ha, set.mem_union_left _ (set.mem_image_of_mem _ (h a ha)) },
  { exact λ _, set.mem_union_right _ (set.mem_image_of_mem _ (set.mem_univ _)) }
end)).relabel (restrict_var_left_aux s)

/-- Encodes a term as a list of variables and function symbols. -/
def list_encode : L.term α → list (α ⊕ (Σ i, L.functions i))
| (var i) := [sum.inl i]
| (func f ts) := ((sum.inr (⟨_, f⟩ : Σ i, L.functions i)) ::
    ((list.fin_range _).bind (λ i, (ts i).list_encode)))

/-- Decodes a list of variables and function symbols as a list of terms. -/
def list_decode [inhabited (L.term α)] :
  list (α ⊕ (Σ i, L.functions i)) → list (L.term α)
| [] := []
| ((sum.inl a) :: l) := var a :: list_decode l
| ((sum.inr ⟨n, f⟩) :: l) := func f (λ i, ((list_decode l).nth i).iget) :: ((list_decode l).drop n)

@[simp] theorem list_decode_encode_list [inhabited (L.term α)] (l : list (L.term α)) :
  list_decode (l.bind list_encode) = l :=
begin
  suffices h : ∀ (t : L.term α) (l : list (α ⊕ (Σ i, L.functions i))),
    list_decode (t.list_encode ++ l) = t :: list_decode l,
  { induction l with t l lih,
    { refl },
    { rw [cons_bind, h t (l.bind list_encode), lih] } },
  { intro t,
    induction t with a n f ts ih; intro l,
    { rw [list_encode, singleton_append, list_decode] },
    { rw [list_encode, cons_append, list_decode],
      have h : list_decode ((fin_range n).bind (λ (i : fin n), (ts i).list_encode) ++ l) =
        (fin_range n).map ts ++ list_decode l,
      { induction (fin_range n) with i l' l'ih,
        { refl },
        { rw [cons_bind, append_assoc, ih, map_cons, l'ih, cons_append] } },
      have h' : n ≤ (list_decode ((fin_range n).bind (λ (i : fin n),
        (ts i).list_encode) ++ l)).length,
      { rw [h, length_append, length_map, length_fin_range],
        exact le_self_add, },
      refine congr (congr rfl (congr rfl (funext (λ i, _)))) _,
      { rw [nth_le_nth (lt_of_lt_of_le i.is_lt h'), option.iget_some, nth_le_of_eq h, nth_le_append,
          nth_le_map, nth_le_fin_range, fin.eta],
        { rw [length_fin_range],
          exact i.is_lt },
        { rw [length_map, length_fin_range],
          exact i.is_lt } },
      { rw [h, drop_left'],
        rw [length_map, length_fin_range] } } }
end

lemma list_encode_injective :
  function.injective (list_encode : L.term α → list (α ⊕ (Σ i, L.functions i))) :=
begin
  cases is_empty_or_nonempty (L.term α) with he hne,
  { exact he.elim },
  { resetI,
    inhabit (L.term α),
    intros t1 t2 h,
    have h' : (list_decode ([t1].bind (list_encode))) = (list_decode ([t2].bind (list_encode))),
    { rw [bind_singleton, h, bind_singleton] },
    rw [list_decode_encode_list, list_decode_encode_list] at h',
    exact head_eq_of_cons_eq h' }
end

theorem card_le : # (L.term α) ≤ # (α ⊕ (Σ i, L.functions i)) + ω :=
begin
  have h := (mk_le_of_injective list_encode_injective),
  refine h.trans _,
  casesI fintype_or_infinite (α ⊕ (Σ i, L.functions i)) with ft inf,
  { haveI := fintype.encodable (α ⊕ (Σ i, L.functions i)),
    exact le_add_left (encodable_iff.1 ⟨encodable.list⟩) },
  { rw mk_list_eq_mk,
    exact le_self_add }
end

instance [encodable α] [encodable ((Σ i, L.functions i))] [inhabited (L.term α)] :
  encodable (L.term α) :=
encodable.of_left_injection list_encode (λ l, (list_decode l).head')
  (λ t, by rw [← bind_singleton list_encode, list_decode_encode_list, head'])

lemma card_le_omega [h1 : nonempty (encodable α)] [h2 : L.countable_functions] :
  # (L.term α) ≤ ω :=
begin
  refine (card_le.trans _),
  rw [add_le_omega, mk_sum, add_le_omega, lift_le_omega, lift_le_omega, ← encodable_iff],
  exact ⟨⟨h1, L.card_functions_le_omega⟩, refl _⟩,
end

=======
>>>>>>> 3ac979a2
instance inhabited_of_var [inhabited α] : inhabited (L.term α) :=
⟨var default⟩

end term

/-- The representation of a constant symbol as a term. -/
def constants.term (c : L.constants) : (L.term α) :=
func c default

/-- Applies a unary function to a term. -/
def functions.apply₁ (f : L.functions 1) (t : L.term α) : L.term α := func f ![t]

/-- Applies a binary function to two terms. -/
def functions.apply₂ (f : L.functions 2) (t₁ t₂ : L.term α) : L.term α := func f ![t₁, t₂]

namespace term

instance inhabited_of_constant [inhabited L.constants] : inhabited (L.term α) :=
⟨(default : L.constants).term⟩

/-- Raises all of the `fin`-indexed variables of a term greater than or equal to `m` by `n'`. -/
def lift_at {n : ℕ} (n' m : ℕ) : L.term (α ⊕ fin n) → L.term (α ⊕ fin (n + n')) :=
relabel (sum.map id (λ i, if ↑i < m then fin.cast_add n' i else fin.add_nat n' i))

end term

localized "prefix `&`:max := first_order.language.term.var ∘ sum.inr" in first_order

namespace Lhom

/-- Maps a term's symbols along a language map. -/
@[simp] def on_term (φ : L →ᴸ L') : L.term α → L'.term α
| (var i) := var i
| (func f ts) := func (φ.on_function f) (λ i, on_term (ts i))

@[simp] lemma id_on_term :
  ((Lhom.id L).on_term : L.term α → L.term α) = id :=
begin
  ext t,
  induction t with _ _ _ _ ih,
  { refl },
  { simp_rw [on_term, ih],
    refl, },
end

@[simp] lemma comp_on_term {L'' : language} (φ : L' →ᴸ L'') (ψ : L →ᴸ L') :
  ((φ.comp ψ).on_term : L.term α → L''.term α) = φ.on_term ∘ ψ.on_term :=
begin
  ext t,
  induction t with _ _ _ _ ih,
  { refl },
  { simp_rw [on_term, ih],
    refl, },
end

end Lhom

/-- Maps a term's symbols along a language equivalence. -/
@[simps] def Lequiv.on_term (φ : L ≃ᴸ L') : L.term α ≃ L'.term α :=
{ to_fun := φ.to_Lhom.on_term,
  inv_fun := φ.inv_Lhom.on_term,
  left_inv := by rw [function.left_inverse_iff_comp, ← Lhom.comp_on_term, φ.left_inv,
    Lhom.id_on_term],
  right_inv := by rw [function.right_inverse_iff_comp, ← Lhom.comp_on_term, φ.right_inv,
    Lhom.id_on_term] }

variables (L) (α)
/-- `bounded_formula α n` is the type of formulas with free variables indexed by `α` and up to `n`
  additional free variables. -/
inductive bounded_formula : ℕ → Type (max u v u')
| falsum {} {n} : bounded_formula n
| equal {n} (t₁ t₂ : L.term (α ⊕ fin n)) : bounded_formula n
| rel {n l : ℕ} (R : L.relations l) (ts : fin l → L.term (α ⊕ fin n)) : bounded_formula n
| imp {n} (f₁ f₂ : bounded_formula n) : bounded_formula n
| all {n} (f : bounded_formula (n+1)) : bounded_formula n

/-- `formula α` is the type of formulas with all free variables indexed by `α`. -/
@[reducible] def formula := L.bounded_formula α 0

/-- A sentence is a formula with no free variables. -/
@[reducible] def sentence := L.formula empty

/-- A theory is a set of sentences. -/
@[reducible] def Theory := set L.sentence

variables {L} {α} {n : ℕ}

/-- Applies a relation to terms as a bounded formula. -/
def relations.bounded_formula {l : ℕ} (R : L.relations n) (ts : fin n → L.term (α ⊕ fin l)) :
  L.bounded_formula α l := bounded_formula.rel R ts

/-- Applies a unary relation to a term as a bounded formula. -/
def relations.bounded_formula₁ (r : L.relations 1) (t : L.term (α ⊕ fin n)) :
  L.bounded_formula α n :=
r.bounded_formula ![t]

/-- Applies a binary relation to two terms as a bounded formula. -/
def relations.bounded_formula₂ (r : L.relations 2) (t₁ t₂ : L.term (α ⊕ fin n)) :
  L.bounded_formula α n :=
r.bounded_formula ![t₁, t₂]

/-- The equality of two terms as a bounded formula. -/
def term.bd_equal (t₁ t₂ : L.term (α ⊕ fin n)) : (L.bounded_formula α n) :=
bounded_formula.equal t₁ t₂

/-- Applies a relation to terms as a bounded formula. -/
def relations.formula (R : L.relations n) (ts : fin n → L.term α) :
  L.formula α := R.bounded_formula (λ i, (ts i).relabel sum.inl)

/-- Applies a unary relation to a term as a formula. -/
def relations.formula₁ (r : L.relations 1) (t : L.term α) :
  L.formula α :=
r.formula ![t]

/-- Applies a binary relation to two terms as a formula. -/
def relations.formula₂ (r : L.relations 2) (t₁ t₂ : L.term α) :
  L.formula α :=
r.formula ![t₁, t₂]

/-- The equality of two terms as a first-order formula. -/
def term.equal (t₁ t₂ : L.term α) : (L.formula α) :=
(t₁.relabel sum.inl).bd_equal (t₂.relabel sum.inl)

namespace bounded_formula

instance : inhabited (L.bounded_formula α n) :=
⟨falsum⟩

instance : has_bot (L.bounded_formula α n) := ⟨falsum⟩

/-- The negation of a bounded formula is also a bounded formula. -/
@[pattern] protected def not (φ : L.bounded_formula α n) : L.bounded_formula α n := φ.imp ⊥

/-- Puts an `∃` quantifier on a bounded formula. -/
@[pattern] protected def ex (φ : L.bounded_formula α (n + 1)) : L.bounded_formula α n :=
  φ.not.all.not

instance : has_top (L.bounded_formula α n) := ⟨bounded_formula.not ⊥⟩

instance : has_inf (L.bounded_formula α n) := ⟨λ f g, (f.imp g.not).not⟩

instance : has_sup (L.bounded_formula α n) := ⟨λ f g, f.not.imp g⟩

/-- The biimplication between two bounded formulas. -/
protected def iff (φ ψ : L.bounded_formula α n) := φ.imp ψ ⊓ ψ.imp φ

/-- Indicates whether a variable is used in a given formula. -/
@[simp] def uses_free_var :
  ∀ {n}, L.bounded_formula α n → α → Prop
| n falsum a := false
| n (equal t₁ t₂) a := t₁.uses_var (sum.inl a) ∨ t₂.uses_var (sum.inl a)
| n (rel R ts) a := ∃ i, (ts i).uses_var (sum.inl a)
| n (imp f₁ f₂) a := f₁.uses_free_var a ∨ f₂.uses_free_var a
| n (all f) a := f.uses_free_var a

lemma uses_free_var.imp_right {φ : L.bounded_formula α n} {a : α}
  (h : φ.uses_free_var a) (ψ : L.bounded_formula α n) :
  (φ.imp ψ).uses_free_var a :=
or.intro_left _ h

lemma uses_free_var.imp_left {ψ : L.bounded_formula α n} {a : α}
  (h : ψ.uses_free_var a) (φ : L.bounded_formula α n) :
  (φ.imp ψ).uses_free_var a :=
or.intro_right _ h

lemma uses_free_var.all {φ : L.bounded_formula α (n+1)} {a : α} (h : φ.uses_free_var a) :
  φ.all.uses_free_var a :=
h

lemma finite_uses_free_var (φ : L.bounded_formula α n) : {a | φ.uses_free_var a}.finite :=
begin
  induction φ with _ _ t₁ t₂ _ _ _ ts _ _ _ ih1 ih2 _ _ ih,
  { simp, },
  { simp only [uses_free_var, set.set_of_or, set.finite_union],
    exact ⟨t₁.finite_uses_var_left, t₂.finite_uses_var_left⟩, },
  { simp only [set.set_of_exists, uses_free_var],
    exact set.finite_Union (λ i, (ts i).finite_uses_var_left) },
  { simp only [uses_free_var, set.set_of_or, set.finite_union],
    exact ⟨ih1, ih2⟩ },
  { exact ih }
end

/-- Casts `L.bounded_formula α m` as `L.bounded_formula α n`, where `m ≤ n`. -/
def cast_le : ∀ {m n : ℕ} (h : m ≤ n), L.bounded_formula α m → L.bounded_formula α n
| m n h falsum := falsum
| m n h (equal t₁ t₂) := (t₁.relabel (sum.map id (fin.cast_le h))).bd_equal
    (t₂.relabel (sum.map id (fin.cast_le h)))
| m n h (rel R ts) := R.bounded_formula (term.relabel (sum.map id (fin.cast_le h)) ∘ ts)
| m n h (imp f₁ f₂) := (f₁.cast_le h).imp (f₂.cast_le h)
| m n h (all f) := (f.cast_le (add_le_add_right h 1)).all

/-- A function to help relabel the variables in bounded formulas. -/
def relabel_aux (g : α → (β ⊕ fin n)) (k : ℕ) :
  α ⊕ fin k → β ⊕ fin (n + k) :=
(sum.map id fin_sum_fin_equiv) ∘ (equiv.sum_assoc _ _ _) ∘ (sum.map g id)

@[simp] lemma sum_elim_comp_relabel_aux {m : ℕ} {g : α → (β ⊕ fin n)}
  {v : β → M} {xs : fin (n + m) → M} :
  sum.elim v xs ∘ relabel_aux g m =
    sum.elim (sum.elim v (xs ∘ cast_add m) ∘ g) (xs ∘ nat_add n) :=
begin
  ext x,
  cases x,
  { simp only [bounded_formula.relabel_aux, function.comp_app, sum.map_inl, sum.elim_inl],
    cases g x with l r;
    simp },
  { simp [bounded_formula.relabel_aux] }
end

/-- Relabels a bounded formula's variables along a particular function. -/
def relabel (g : α → (β ⊕ fin n)) :
  ∀ {k : ℕ}, L.bounded_formula α k → L.bounded_formula β (n + k)
| k falsum := falsum
| k (equal t₁ t₂) := (t₁.relabel (relabel_aux g k)).bd_equal (t₂.relabel (relabel_aux g k))
| k (rel R ts) := R.bounded_formula (term.relabel (relabel_aux g k) ∘ ts)
| k (imp f₁ f₂) := f₁.relabel.imp f₂.relabel
| k (all f) := f.relabel.all

/-- Restricts a bounded formula to only use a particular set of free variables. -/
def restrict_free_var (s : set α) : Π {n : ℕ} (φ : L.bounded_formula α n)
  (h : ∀ a, φ.uses_free_var a → a ∈ s), L.bounded_formula s n
| n falsum h := falsum
| n (equal t₁ t₂) h := equal (t₁.restrict_var_left s (λ a ha, h a (or.intro_left _ ha)))
  (t₂.restrict_var_left s (λ a ha, h a (or.intro_right _ ha)))
| n (rel R ts) h := rel R (λ i, (ts i).restrict_var_left s (λ a ha, h a ⟨i, ha⟩))
| n (imp f₁ f₂) h := (f₁.restrict_free_var (λ a ha, h a (ha.imp_right _))).imp
  (f₂.restrict_free_var (λ a ha, h a (ha.imp_left _)))
| n (all f) h := (f.restrict_free_var (λ a ha, h a ha.all)).all

/-- Places universal quantifiers on all extra variables of a bounded formula. -/
def alls : ∀ {n}, L.bounded_formula α n → L.formula α
| 0 φ := φ
| (n + 1) φ := φ.all.alls

/-- Places existential quantifiers on all extra variables of a bounded formula. -/
def exs : ∀ {n}, L.bounded_formula α n → L.formula α
| 0 φ := φ
| (n + 1) φ := φ.ex.exs

/-- Raises all of the `fin`-indexed variables of a formula greater than or equal to `m` by `n'`. -/
def lift_at : ∀ {n : ℕ} (n' m : ℕ), L.bounded_formula α n → L.bounded_formula α (n + n')
| n n' m falsum := falsum
| n n' m (equal t₁ t₂) := (t₁.lift_at n' m).bd_equal (t₂.lift_at n' m)
| n n' m (rel R ts) := R.bounded_formula (term.lift_at n' m ∘ ts)
| n n' m (imp f₁ f₂) := (f₁.lift_at n' m).imp (f₂.lift_at n' m)
| n n' m (all f) := ((f.lift_at n' m).cast_le (by rw [add_assoc, add_comm 1, ← add_assoc])).all

variables {l : ℕ} {φ ψ : L.bounded_formula α l} {θ : L.bounded_formula α l.succ}
variables {v : α → M} {xs : fin l → M}

/-- An atomic formula is either equality or a relation symbol applied to terms.
  Note that `⊥` and `⊤` are not considered atomic in this convention. -/
inductive is_atomic : L.bounded_formula α n → Prop
| equal (t₁ t₂ : L.term (α ⊕ fin n)) : is_atomic (bd_equal t₁ t₂)
| rel {l : ℕ} (R : L.relations l) (ts : fin l → L.term (α ⊕ fin n)) :
    is_atomic (R.bounded_formula ts)

lemma not_all_is_atomic (φ : L.bounded_formula α (n + 1)) :
  ¬ φ.all.is_atomic :=
λ con, by cases con

lemma not_ex_is_atomic (φ : L.bounded_formula α (n + 1)) :
  ¬ φ.ex.is_atomic :=
λ con, by cases con

lemma is_atomic.relabel {m : ℕ} {φ : L.bounded_formula α m} (h : φ.is_atomic)
  (f : α → β ⊕ (fin n)) :
  (φ.relabel f).is_atomic :=
is_atomic.rec_on h (λ _ _, is_atomic.equal _ _) (λ _ _ _, is_atomic.rel _ _)

lemma is_atomic.lift_at {k m : ℕ} (h : is_atomic φ) : (φ.lift_at k m).is_atomic :=
is_atomic.rec_on h (λ _ _, is_atomic.equal _ _) (λ _ _ _, is_atomic.rel _ _)

lemma is_atomic.cast_le {h : l ≤ n} (hφ : is_atomic φ) :
  (φ.cast_le h).is_atomic :=
is_atomic.rec_on hφ (λ _ _, is_atomic.equal _ _) (λ _ _ _, is_atomic.rel _ _)

/-- A quantifier-free formula is a formula defined without quantifiers. These are all equivalent
to boolean combinations of atomic formulas. -/
inductive is_qf : L.bounded_formula α n → Prop
| falsum : is_qf falsum
| of_is_atomic {φ} (h : is_atomic φ) : is_qf φ
| imp {φ₁ φ₂} (h₁ : is_qf φ₁) (h₂ : is_qf φ₂) : is_qf (φ₁.imp φ₂)

lemma is_atomic.is_qf {φ : L.bounded_formula α n} : is_atomic φ → is_qf φ :=
is_qf.of_is_atomic

lemma is_qf_bot : is_qf (⊥ : L.bounded_formula α n) :=
is_qf.falsum

lemma is_qf.not {φ : L.bounded_formula α n} (h : is_qf φ) :
  is_qf φ.not :=
h.imp is_qf_bot

lemma is_qf.relabel {m : ℕ} {φ : L.bounded_formula α m} (h : φ.is_qf)
  (f : α → β ⊕ (fin n)) :
  (φ.relabel f).is_qf :=
is_qf.rec_on h is_qf_bot (λ _ h, (h.relabel f).is_qf) (λ _ _ _ _ h1 h2, h1.imp h2)

lemma is_qf.lift_at {k m : ℕ} (h : is_qf φ) : (φ.lift_at k m).is_qf :=
is_qf.rec_on h is_qf_bot (λ _ ih, ih.lift_at.is_qf) (λ _ _ _ _ ih1 ih2, ih1.imp ih2)

lemma is_qf.cast_le {h : l ≤ n} (hφ : is_qf φ) :
  (φ.cast_le h).is_qf :=
is_qf.rec_on hφ is_qf_bot (λ _ ih, ih.cast_le.is_qf) (λ _ _ _ _ ih1 ih2, ih1.imp ih2)

lemma not_all_is_qf (φ : L.bounded_formula α (n + 1)) :
  ¬ φ.all.is_qf :=
λ con, begin
  cases con with _ con,
  exact (φ.not_all_is_atomic con),
end

lemma not_ex_is_qf (φ : L.bounded_formula α (n + 1)) :
  ¬ φ.ex.is_qf :=
λ con, begin
  cases con with _ con _ _ con,
  { exact (φ.not_ex_is_atomic con) },
  { exact not_all_is_qf _ con }
end

/-- Indicates that a bounded formula is in prenex normal form - that is, it consists of quantifiers
  applied to a quantifier-free formula. -/
inductive is_prenex : ∀ {n}, L.bounded_formula α n → Prop
| of_is_qf {n} {φ : L.bounded_formula α n} (h : is_qf φ) : is_prenex φ
| all {n} {φ : L.bounded_formula α (n + 1)} (h : is_prenex φ) : is_prenex φ.all
| ex {n} {φ : L.bounded_formula α (n + 1)} (h : is_prenex φ) : is_prenex φ.ex

lemma is_qf.is_prenex {φ : L.bounded_formula α n} : is_qf φ → is_prenex φ :=
is_prenex.of_is_qf

lemma is_atomic.is_prenex {φ : L.bounded_formula α n} (h : is_atomic φ) : is_prenex φ :=
h.is_qf.is_prenex

lemma is_prenex.induction_on_all_not {P : ∀ {n}, L.bounded_formula α n → Prop}
  {φ : L.bounded_formula α n}
  (h : is_prenex φ)
  (hq : ∀ {m} {ψ : L.bounded_formula α m}, ψ.is_qf → P ψ)
  (ha : ∀ {m} {ψ : L.bounded_formula α (m + 1)}, P ψ → P ψ.all)
  (hn : ∀ {m} {ψ : L.bounded_formula α m}, P ψ → P ψ.not) :
  P φ :=
is_prenex.rec_on h (λ _ _, hq) (λ _ _ _, ha) (λ _ _ _ ih, hn (ha (hn ih)))

lemma is_prenex.relabel {m : ℕ} {φ : L.bounded_formula α m} (h : φ.is_prenex)
  (f : α → β ⊕ (fin n)) :
  (φ.relabel f).is_prenex :=
is_prenex.rec_on h (λ _ _ h, (h.relabel f).is_prenex) (λ _ _ _ h, h.all) (λ _ _ _ h, h.ex)

lemma is_prenex.cast_le (hφ : is_prenex φ) :
  ∀ {n} {h : l ≤ n}, (φ.cast_le h).is_prenex :=
is_prenex.rec_on hφ
  (λ _ _ ih _ _, ih.cast_le.is_prenex)
  (λ _ _ _ ih _ _, ih.all)
  (λ _ _ _ ih _ _, ih.ex)

lemma is_prenex.lift_at {k m : ℕ} (h : is_prenex φ) : (φ.lift_at k m).is_prenex :=
is_prenex.rec_on h
  (λ _ _ ih, ih.lift_at.is_prenex)
  (λ _ _ _ ih, ih.cast_le.all)
  (λ _ _ _ ih, ih.cast_le.ex)

/-- An auxiliary operation to `first_order.language.bounded_formula.to_prenex`.
  If `φ` is quantifier-free and `ψ` is in prenex normal form, then `φ.to_prenex_imp_right ψ`
  is a prenex normal form for `φ.imp ψ`. -/
def to_prenex_imp_right :
  ∀ {n}, L.bounded_formula α n → L.bounded_formula α n → L.bounded_formula α n
| n φ (bounded_formula.ex ψ) := ((φ.lift_at 1 n).to_prenex_imp_right ψ).ex
| n φ (all ψ) := ((φ.lift_at 1 n).to_prenex_imp_right ψ).all
| n φ ψ := φ.imp ψ

lemma is_qf.to_prenex_imp_right {φ : L.bounded_formula α n} :
  Π {ψ : L.bounded_formula α n}, is_qf ψ → (φ.to_prenex_imp_right ψ = φ.imp ψ)
| _ is_qf.falsum := rfl
| _ (is_qf.of_is_atomic (is_atomic.equal _ _)) := rfl
| _ (is_qf.of_is_atomic (is_atomic.rel _ _)) := rfl
| _ (is_qf.imp is_qf.falsum _) := rfl
| _ (is_qf.imp (is_qf.of_is_atomic (is_atomic.equal _ _)) _) := rfl
| _ (is_qf.imp (is_qf.of_is_atomic (is_atomic.rel _ _)) _) := rfl
| _ (is_qf.imp (is_qf.imp _ _) _) := rfl

lemma is_prenex_to_prenex_imp_right {φ ψ : L.bounded_formula α n}
  (hφ : is_qf φ) (hψ : is_prenex ψ) :
  is_prenex (φ.to_prenex_imp_right ψ) :=
begin
  induction hψ with _ _ hψ _ _ _ ih1 _ _ _ ih2,
  { rw hψ.to_prenex_imp_right,
    exact (hφ.imp hψ).is_prenex },
  { exact (ih1 hφ.lift_at).all },
  { exact (ih2 hφ.lift_at).ex }
end

/-- An auxiliary operation to `first_order.language.bounded_formula.to_prenex`.
  If `φ` and `ψ` are in prenex normal form, then `φ.to_prenex_imp ψ`
  is a prenex normal form for `φ.imp ψ`. -/
def to_prenex_imp :
  ∀ {n}, L.bounded_formula α n → L.bounded_formula α n → L.bounded_formula α n
| n (bounded_formula.ex φ) ψ := (φ.to_prenex_imp (ψ.lift_at 1 n)).all
| n (all φ) ψ := (φ.to_prenex_imp (ψ.lift_at 1 n)).ex
| _ φ ψ := φ.to_prenex_imp_right ψ

lemma is_qf.to_prenex_imp : Π {φ ψ : L.bounded_formula α n}, φ.is_qf →
  φ.to_prenex_imp ψ = φ.to_prenex_imp_right ψ
| _ _ is_qf.falsum := rfl
| _ _ (is_qf.of_is_atomic (is_atomic.equal _ _)) := rfl
| _ _ (is_qf.of_is_atomic (is_atomic.rel _ _)) := rfl
| _ _ (is_qf.imp is_qf.falsum _) := rfl
| _ _ (is_qf.imp (is_qf.of_is_atomic (is_atomic.equal _ _)) _) := rfl
| _ _ (is_qf.imp (is_qf.of_is_atomic (is_atomic.rel _ _)) _) := rfl
| _ _ (is_qf.imp (is_qf.imp _ _) _) := rfl

lemma is_prenex_to_prenex_imp {φ ψ : L.bounded_formula α n}
  (hφ : is_prenex φ) (hψ : is_prenex ψ) :
  is_prenex (φ.to_prenex_imp ψ) :=
begin
  induction hφ with _ _ hφ _ _ _ ih1 _ _ _ ih2,
  { rw hφ.to_prenex_imp,
    exact is_prenex_to_prenex_imp_right hφ hψ },
  { exact (ih1 hψ.lift_at).ex },
  { exact (ih2 hψ.lift_at).all }
end

/-- For any bounded formula `φ`, `φ.to_prenex` is a semantically-equivalent formula in prenex normal
  form. -/
def to_prenex : ∀ {n}, L.bounded_formula α n → L.bounded_formula α n
| _ falsum        := ⊥
| _ (equal t₁ t₂) := t₁.bd_equal t₂
| _ (rel R ts)    := rel R ts
| _ (imp f₁ f₂)   := f₁.to_prenex.to_prenex_imp f₂.to_prenex
| _ (all f)       := f.to_prenex.all

lemma to_prenex_is_prenex (φ : L.bounded_formula α n) :
  φ.to_prenex.is_prenex :=
bounded_formula.rec_on φ
  (λ _, is_qf_bot.is_prenex)
  (λ _ _ _, (is_atomic.equal _ _).is_prenex)
  (λ _ _ _ _, (is_atomic.rel _ _).is_prenex)
  (λ _ _ _ h1 h2, is_prenex_to_prenex_imp h1 h2)
  (λ _ _, is_prenex.all)

end bounded_formula

namespace Lhom
open bounded_formula

/-- Maps a bounded formula's symbols along a language map. -/
@[simp] def on_bounded_formula (g : L →ᴸ L') :
  ∀ {k : ℕ}, L.bounded_formula α k → L'.bounded_formula α k
| k falsum := falsum
| k (equal t₁ t₂) := (g.on_term t₁).bd_equal (g.on_term t₂)
| k (rel R ts) := (g.on_relation R).bounded_formula (g.on_term ∘ ts)
| k (imp f₁ f₂) := (on_bounded_formula f₁).imp (on_bounded_formula f₂)
| k (all f) := (on_bounded_formula f).all

@[simp] lemma id_on_bounded_formula :
  ((Lhom.id L).on_bounded_formula : L.bounded_formula α n → L.bounded_formula α n) = id :=
begin
  ext f,
  induction f with _ _ _ _ _ _ _ _ _ _ _ ih1 ih2 _ _ ih3,
  { refl },
  { rw [on_bounded_formula, Lhom.id_on_term, id.def, id.def, id.def, bd_equal] },
  { rw [on_bounded_formula, Lhom.id_on_term],
    refl, },
  { rw [on_bounded_formula, ih1, ih2, id.def, id.def, id.def] },
  { rw [on_bounded_formula, ih3, id.def, id.def] }
end

@[simp] lemma comp_on_bounded_formula {L'' : language} (φ : L' →ᴸ L'') (ψ : L →ᴸ L') :
  ((φ.comp ψ).on_bounded_formula : L.bounded_formula α n → L''.bounded_formula α n) =
    φ.on_bounded_formula ∘ ψ.on_bounded_formula :=
begin
  ext f,
  induction f with _ _ _ _ _ _ _ _ _ _ _ ih1 ih2 _ _ ih3,
  { refl },
  { simp only [on_bounded_formula, comp_on_term, function.comp_app],
    refl, },
  { simp only [on_bounded_formula, comp_on_relation, comp_on_term, function.comp_app],
    refl },
  { simp only [on_bounded_formula, function.comp_app, ih1, ih2, eq_self_iff_true, and_self], },
  { simp only [ih3, on_bounded_formula, function.comp_app] }
end

/-- Maps a formula's symbols along a language map. -/
def on_formula (g : L →ᴸ L') : L.formula α → L'.formula α :=
g.on_bounded_formula

/-- Maps a sentence's symbols along a language map. -/
def on_sentence (g : L →ᴸ L') : L.sentence → L'.sentence :=
g.on_formula

/-- Maps a theory's symbols along a language map. -/
def on_Theory (g : L →ᴸ L') (T : L.Theory) : L'.Theory :=
g.on_sentence '' T

@[simp] lemma mem_on_Theory {g : L →ᴸ L'} {T : L.Theory} {φ : L'.sentence} :
  φ ∈ g.on_Theory T ↔ ∃ φ₀, φ₀ ∈ T ∧ g.on_sentence φ₀ = φ :=
set.mem_image _ _ _

end Lhom

namespace Lequiv

/-- Maps a bounded formula's symbols along a language equivalence. -/
@[simps] def on_bounded_formula (φ : L ≃ᴸ L') :
  L.bounded_formula α n ≃ L'.bounded_formula α n :=
{ to_fun := φ.to_Lhom.on_bounded_formula,
  inv_fun := φ.inv_Lhom.on_bounded_formula,
  left_inv := by rw [function.left_inverse_iff_comp, ← Lhom.comp_on_bounded_formula, φ.left_inv,
    Lhom.id_on_bounded_formula],
  right_inv := by rw [function.right_inverse_iff_comp, ← Lhom.comp_on_bounded_formula, φ.right_inv,
    Lhom.id_on_bounded_formula] }

lemma on_bounded_formula_symm (φ : L ≃ᴸ L') :
  (φ.on_bounded_formula.symm : L'.bounded_formula α n ≃ L.bounded_formula α n) =
    φ.symm.on_bounded_formula :=
rfl

/-- Maps a formula's symbols along a language equivalence. -/
def on_formula (φ : L ≃ᴸ L') :
  L.formula α ≃ L'.formula α :=
φ.on_bounded_formula

@[simp] lemma on_formula_apply (φ : L ≃ᴸ L') :
  (φ.on_formula : L.formula α → L'.formula α) = φ.to_Lhom.on_formula :=
rfl

@[simp] lemma on_formula_symm (φ : L ≃ᴸ L') :
  (φ.on_formula.symm : L'.formula α ≃ L.formula α) = φ.symm.on_formula :=
rfl

/-- Maps a sentence's symbols along a language equivalence. -/
@[simps] def on_sentence (φ : L ≃ᴸ L') :
  L.sentence ≃ L'.sentence :=
φ.on_formula

end Lequiv

localized "infix ` =' `:88 := first_order.language.term.bd_equal" in first_order
  -- input \~- or \simeq
localized "infixr ` ⟹ `:62 := first_order.language.bounded_formula.imp" in first_order
  -- input \==>
localized "prefix `∀'`:110 := first_order.language.bounded_formula.all" in first_order
localized "prefix `∼`:max := first_order.language.bounded_formula.not" in first_order
  -- input \~, the ASCII character ~ has too low precedence
localized "infix ` ⇔ `:61 := first_order.language.bounded_formula.iff" in first_order -- input \<=>
localized "prefix `∃'`:110 := first_order.language.bounded_formula.ex" in first_order -- input \ex

namespace formula

/-- Relabels a formula's variables along a particular function. -/
def relabel (g : α → β) : L.formula α → L.formula β :=
@bounded_formula.relabel _ _ _ 0 (sum.inl ∘ g) 0

/-- The graph of a function as a first-order formula. -/
def graph (f : L.functions n) : L.formula (fin (n + 1)) :=
equal (var 0) (func f (λ i, var i.succ))

/-- The negation of a formula. -/
protected def not (φ : L.formula α) : L.formula α := φ.not

/-- The implication between formulas, as a formula. -/
protected def imp : L.formula α → L.formula α → L.formula α := bounded_formula.imp

/-- The biimplication between formulas, as a formula. -/
protected def iff (φ ψ : L.formula α) : L.formula α := φ.iff ψ

lemma is_atomic_graph (f : L.functions n) : (graph f).is_atomic :=
bounded_formula.is_atomic.equal _ _

end formula

namespace relations

variable (r : L.relations 2)

/-- The sentence indicating that a basic relation symbol is reflexive. -/
protected def reflexive : L.sentence := ∀' r.bounded_formula₂ &0 &0

/-- The sentence indicating that a basic relation symbol is irreflexive. -/
protected def irreflexive : L.sentence := ∀' ∼ (r.bounded_formula₂ &0 &0)

/-- The sentence indicating that a basic relation symbol is symmetric. -/
protected def symmetric : L.sentence := ∀' ∀' (r.bounded_formula₂ &0 &1 ⟹ r.bounded_formula₂ &1 &0)

/-- The sentence indicating that a basic relation symbol is antisymmetric. -/
protected def antisymmetric : L.sentence :=
  ∀' ∀' (r.bounded_formula₂ &0 &1 ⟹ (r.bounded_formula₂ &1 &0 ⟹ term.bd_equal &0 &1))

/-- The sentence indicating that a basic relation symbol is transitive. -/
protected def transitive : L.sentence :=
  ∀' ∀' ∀' (r.bounded_formula₂ &0 &1 ⟹ r.bounded_formula₂ &1 &2 ⟹ r.bounded_formula₂ &0 &2)

/-- The sentence indicating that a basic relation symbol is total. -/
protected def total : L.sentence :=
  ∀' ∀' (r.bounded_formula₂ &0 &1 ⊔ r.bounded_formula₂ &1 &0)

end relations

section nonempty

variable (L)

/-- A sentence that indicates a structure is nonempty. -/
protected def sentence.nonempty : L.sentence := ∃' (&0 =' &0)

/-- A theory that indicates a structure is nonempty. -/
protected def Theory.nonempty : L.Theory := {sentence.nonempty L}

end nonempty

end language
end first_order<|MERGE_RESOLUTION|>--- conflicted
+++ resolved
@@ -95,7 +95,6 @@
 | (var i) := var (g i)
 | (func f ts) := func f (λ i, (ts i).relabel)
 
-<<<<<<< HEAD
 /-- Restricts a term to use only a set of the given variables. -/
 def restrict_var (s : set α) : Π (t : L.term α) (h : ∀ a, t.uses_var a → a ∈ s), L.term s
 | (var a) h := var ⟨a, h a rfl⟩
@@ -122,94 +121,6 @@
   { exact λ _, set.mem_union_right _ (set.mem_image_of_mem _ (set.mem_univ _)) }
 end)).relabel (restrict_var_left_aux s)
 
-/-- Encodes a term as a list of variables and function symbols. -/
-def list_encode : L.term α → list (α ⊕ (Σ i, L.functions i))
-| (var i) := [sum.inl i]
-| (func f ts) := ((sum.inr (⟨_, f⟩ : Σ i, L.functions i)) ::
-    ((list.fin_range _).bind (λ i, (ts i).list_encode)))
-
-/-- Decodes a list of variables and function symbols as a list of terms. -/
-def list_decode [inhabited (L.term α)] :
-  list (α ⊕ (Σ i, L.functions i)) → list (L.term α)
-| [] := []
-| ((sum.inl a) :: l) := var a :: list_decode l
-| ((sum.inr ⟨n, f⟩) :: l) := func f (λ i, ((list_decode l).nth i).iget) :: ((list_decode l).drop n)
-
-@[simp] theorem list_decode_encode_list [inhabited (L.term α)] (l : list (L.term α)) :
-  list_decode (l.bind list_encode) = l :=
-begin
-  suffices h : ∀ (t : L.term α) (l : list (α ⊕ (Σ i, L.functions i))),
-    list_decode (t.list_encode ++ l) = t :: list_decode l,
-  { induction l with t l lih,
-    { refl },
-    { rw [cons_bind, h t (l.bind list_encode), lih] } },
-  { intro t,
-    induction t with a n f ts ih; intro l,
-    { rw [list_encode, singleton_append, list_decode] },
-    { rw [list_encode, cons_append, list_decode],
-      have h : list_decode ((fin_range n).bind (λ (i : fin n), (ts i).list_encode) ++ l) =
-        (fin_range n).map ts ++ list_decode l,
-      { induction (fin_range n) with i l' l'ih,
-        { refl },
-        { rw [cons_bind, append_assoc, ih, map_cons, l'ih, cons_append] } },
-      have h' : n ≤ (list_decode ((fin_range n).bind (λ (i : fin n),
-        (ts i).list_encode) ++ l)).length,
-      { rw [h, length_append, length_map, length_fin_range],
-        exact le_self_add, },
-      refine congr (congr rfl (congr rfl (funext (λ i, _)))) _,
-      { rw [nth_le_nth (lt_of_lt_of_le i.is_lt h'), option.iget_some, nth_le_of_eq h, nth_le_append,
-          nth_le_map, nth_le_fin_range, fin.eta],
-        { rw [length_fin_range],
-          exact i.is_lt },
-        { rw [length_map, length_fin_range],
-          exact i.is_lt } },
-      { rw [h, drop_left'],
-        rw [length_map, length_fin_range] } } }
-end
-
-lemma list_encode_injective :
-  function.injective (list_encode : L.term α → list (α ⊕ (Σ i, L.functions i))) :=
-begin
-  cases is_empty_or_nonempty (L.term α) with he hne,
-  { exact he.elim },
-  { resetI,
-    inhabit (L.term α),
-    intros t1 t2 h,
-    have h' : (list_decode ([t1].bind (list_encode))) = (list_decode ([t2].bind (list_encode))),
-    { rw [bind_singleton, h, bind_singleton] },
-    rw [list_decode_encode_list, list_decode_encode_list] at h',
-    exact head_eq_of_cons_eq h' }
-end
-
-theorem card_le : # (L.term α) ≤ # (α ⊕ (Σ i, L.functions i)) + ω :=
-begin
-  have h := (mk_le_of_injective list_encode_injective),
-  refine h.trans _,
-  casesI fintype_or_infinite (α ⊕ (Σ i, L.functions i)) with ft inf,
-  { haveI := fintype.encodable (α ⊕ (Σ i, L.functions i)),
-    exact le_add_left (encodable_iff.1 ⟨encodable.list⟩) },
-  { rw mk_list_eq_mk,
-    exact le_self_add }
-end
-
-instance [encodable α] [encodable ((Σ i, L.functions i))] [inhabited (L.term α)] :
-  encodable (L.term α) :=
-encodable.of_left_injection list_encode (λ l, (list_decode l).head')
-  (λ t, by rw [← bind_singleton list_encode, list_decode_encode_list, head'])
-
-lemma card_le_omega [h1 : nonempty (encodable α)] [h2 : L.countable_functions] :
-  # (L.term α) ≤ ω :=
-begin
-  refine (card_le.trans _),
-  rw [add_le_omega, mk_sum, add_le_omega, lift_le_omega, lift_le_omega, ← encodable_iff],
-  exact ⟨⟨h1, L.card_functions_le_omega⟩, refl _⟩,
-end
-
-=======
->>>>>>> 3ac979a2
-instance inhabited_of_var [inhabited α] : inhabited (L.term α) :=
-⟨var default⟩
-
 end term
 
 /-- The representation of a constant symbol as a term. -/
